// !$*UTF8*$!
{
	archiveVersion = 1;
	classes = {
	};
	objectVersion = 46;
	objects = {

/* Begin PBXAggregateTarget section */
		D0FE8A041ED9C32C003F6722 /* AllUnitTests_macOS */ = {
			isa = PBXAggregateTarget;
			buildConfigurationList = D0FE8A0F1ED9C32C003F6722 /* Build configuration list for PBXAggregateTarget "AllUnitTests_macOS" */;
			buildPhases = (
			);
			dependencies = (
				D01853CB1EDAD636003A645C /* PBXTargetDependency */,
				D0FE8A131ED9C349003F6722 /* PBXTargetDependency */,
				D054E9C91EDA095300BE996B /* PBXTargetDependency */,
				D054E9CD1EDA097200BE996B /* PBXTargetDependency */,
			);
			name = AllUnitTests_macOS;
			productName = AllTests;
		};
		DE3373891E73773400881891 /* AllUnitTests_iOS */ = {
			isa = PBXAggregateTarget;
			buildConfigurationList = DE33738A1E73773400881891 /* Build configuration list for PBXAggregateTarget "AllUnitTests_iOS" */;
			buildPhases = (
			);
			dependencies = (
				DE9315871E86E9990083EDBF /* PBXTargetDependency */,
				DEE14E0B1E844FDC006FA992 /* PBXTargetDependency */,
				DEB5185A1E9008CB0089C938 /* PBXTargetDependency */,
				DE6F01BA1E957157004AEE01 /* PBXTargetDependency */,
				DE3373981E73776F00881891 /* PBXTargetDependency */,
			);
			name = AllUnitTests_iOS;
			productName = AllTests;
		};
/* End PBXAggregateTarget section */

/* Begin PBXBuildFile section */
		0624F3EB1EC0ED0800E5940D /* FConnectionTest.m in Sources */ = {isa = PBXBuildFile; fileRef = 063CB46F1EBA7AEF00038A59 /* FConnectionTest.m */; };
		0624F3EC1EC0ED1B00E5940D /* FData.m in Sources */ = {isa = PBXBuildFile; fileRef = 063CB4711EBA7AEF00038A59 /* FData.m */; };
		0624F3ED1EC0ED2300E5940D /* FDotInfo.m in Sources */ = {isa = PBXBuildFile; fileRef = 063CB4731EBA7AEF00038A59 /* FDotInfo.m */; };
		0624F3EE1EC0ED2A00E5940D /* FEventTests.m in Sources */ = {isa = PBXBuildFile; fileRef = 063CB4751EBA7AEF00038A59 /* FEventTests.m */; };
		0624F3EF1EC0ED3000E5940D /* FIRAuthTests.m in Sources */ = {isa = PBXBuildFile; fileRef = 063CB4761EBA7AEF00038A59 /* FIRAuthTests.m */; };
		0624F3F01EC0ED3500E5940D /* FIRDatabaseQueryTests.m in Sources */ = {isa = PBXBuildFile; fileRef = 063CB4781EBA7AEF00038A59 /* FIRDatabaseQueryTests.m */; };
		0624F3F11EC0ED3A00E5940D /* FIRDatabaseTests.m in Sources */ = {isa = PBXBuildFile; fileRef = 063CB4791EBA7AEF00038A59 /* FIRDatabaseTests.m */; };
		0624F3F21EC0ED3F00E5940D /* FKeepSyncedTest.m in Sources */ = {isa = PBXBuildFile; fileRef = 063CB47F1EBA7AEF00038A59 /* FKeepSyncedTest.m */; };
		0624F3F31EC0ED4300E5940D /* FOrder.m in Sources */ = {isa = PBXBuildFile; fileRef = 063CB4811EBA7AEF00038A59 /* FOrder.m */; };
		0624F3F41EC0ED4800E5940D /* FOrderByTests.m in Sources */ = {isa = PBXBuildFile; fileRef = 063CB4831EBA7AEF00038A59 /* FOrderByTests.m */; };
		0624F3F51EC0ED4D00E5940D /* FPersist.m in Sources */ = {isa = PBXBuildFile; fileRef = 063CB4851EBA7AEF00038A59 /* FPersist.m */; };
		0624F3F61EC0ED5100E5940D /* FRealtime.m in Sources */ = {isa = PBXBuildFile; fileRef = 063CB4871EBA7AEF00038A59 /* FRealtime.m */; };
		0624F3F71EC0ED5600E5940D /* FTransactionTest.m in Sources */ = {isa = PBXBuildFile; fileRef = 063CB48F1EBA7AEF00038A59 /* FTransactionTest.m */; };
		0637BA671EC0F9BA00CAEFD4 /* FDevice.m in Sources */ = {isa = PBXBuildFile; fileRef = DE7B8D791E8EF202009EB6DF /* FDevice.m */; };
		0637BA681EC0F9BD00CAEFD4 /* FEventTester.m in Sources */ = {isa = PBXBuildFile; fileRef = DE7B8D7B1E8EF202009EB6DF /* FEventTester.m */; };
		0637BA691EC0F9C100CAEFD4 /* FIRFakeApp.m in Sources */ = {isa = PBXBuildFile; fileRef = 063CB47E1EBA7AEF00038A59 /* FIRFakeApp.m */; };
		0637BA6A1EC0F9C400CAEFD4 /* FIRTestAuthTokenProvider.m in Sources */ = {isa = PBXBuildFile; fileRef = DE7B8D7D1E8EF202009EB6DF /* FIRTestAuthTokenProvider.m */; };
		0637BA6B1EC0F9C700CAEFD4 /* FMockStorageEngine.m in Sources */ = {isa = PBXBuildFile; fileRef = DE7B8D7F1E8EF202009EB6DF /* FMockStorageEngine.m */; };
		0637BA6C1EC0F9CB00CAEFD4 /* FTestAuthTokenGenerator.m in Sources */ = {isa = PBXBuildFile; fileRef = DE7B8D811E8EF202009EB6DF /* FTestAuthTokenGenerator.m */; };
		0637BA6D1EC0F9CF00CAEFD4 /* FTestBase.m in Sources */ = {isa = PBXBuildFile; fileRef = 063CB45A1EBA7AE200038A59 /* FTestBase.m */; };
		0637BA6E1EC0F9D200CAEFD4 /* FTestCachePolicy.m in Sources */ = {isa = PBXBuildFile; fileRef = DE7B8D831E8EF202009EB6DF /* FTestCachePolicy.m */; };
		0637BA6F1EC0F9D500CAEFD4 /* FTestClock.m in Sources */ = {isa = PBXBuildFile; fileRef = DE7B8D851E8EF202009EB6DF /* FTestClock.m */; };
		0637BA701EC0F9D900CAEFD4 /* FTestExpectations.m in Sources */ = {isa = PBXBuildFile; fileRef = DE7B8D871E8EF202009EB6DF /* FTestExpectations.m */; };
		0637BA711EC0F9DD00CAEFD4 /* FTestHelpers.m in Sources */ = {isa = PBXBuildFile; fileRef = DE7B8D891E8EF202009EB6DF /* FTestHelpers.m */; };
		0637BA721EC0F9E000CAEFD4 /* FTupleEventTypeString.m in Sources */ = {isa = PBXBuildFile; fileRef = DE7B8D8B1E8EF203009EB6DF /* FTupleEventTypeString.m */; };
		0637BA731EC0F9E400CAEFD4 /* SenTest+FWaiter.m in Sources */ = {isa = PBXBuildFile; fileRef = DE7B8D8D1E8EF203009EB6DF /* SenTest+FWaiter.m */; };
		063CB4A71EBA7B0B00038A59 /* FCompoundWriteTest.m in Sources */ = {isa = PBXBuildFile; fileRef = 063CB46E1EBA7AEF00038A59 /* FCompoundWriteTest.m */; };
		063CB4BE1EBA7B3100038A59 /* FIRDataSnapshotTests.m in Sources */ = {isa = PBXBuildFile; fileRef = 063CB47B1EBA7AEF00038A59 /* FIRDataSnapshotTests.m */; };
		063CB4BF1EBA7B3100038A59 /* FIRFakeApp.m in Sources */ = {isa = PBXBuildFile; fileRef = 063CB47E1EBA7AEF00038A59 /* FIRFakeApp.m */; };
		063CB4C81EBA7B3100038A59 /* FTreeSortedDictionaryTests.m in Sources */ = {isa = PBXBuildFile; fileRef = 063CB4901EBA7AEF00038A59 /* FTreeSortedDictionaryTests.m */; };
		063CB4C91EBA7B4600038A59 /* FArraySortedDictionaryTest.m in Sources */ = {isa = PBXBuildFile; fileRef = 063CB4471EBA7AE200038A59 /* FArraySortedDictionaryTest.m */; };
		063CB4CA1EBA7B4600038A59 /* FCompoundHashTest.m in Sources */ = {isa = PBXBuildFile; fileRef = 063CB4481EBA7AE200038A59 /* FCompoundHashTest.m */; };
		063CB4CB1EBA7B4600038A59 /* FIRMutableDataTests.m in Sources */ = {isa = PBXBuildFile; fileRef = 063CB44A1EBA7AE200038A59 /* FIRMutableDataTests.m */; };
		063CB4CC1EBA7B4600038A59 /* FLevelDBStorageEngineTests.m in Sources */ = {isa = PBXBuildFile; fileRef = 063CB44B1EBA7AE200038A59 /* FLevelDBStorageEngineTests.m */; };
		063CB4CD1EBA7B4600038A59 /* FNodeTests.m in Sources */ = {isa = PBXBuildFile; fileRef = 063CB44C1EBA7AE200038A59 /* FNodeTests.m */; };
		063CB4CE1EBA7B4600038A59 /* FPathTests.m in Sources */ = {isa = PBXBuildFile; fileRef = 063CB44E1EBA7AE200038A59 /* FPathTests.m */; };
		063CB4CF1EBA7B4600038A59 /* FPersistenceManagerTest.m in Sources */ = {isa = PBXBuildFile; fileRef = 063CB44F1EBA7AE200038A59 /* FPersistenceManagerTest.m */; };
		063CB4D01EBA7B4600038A59 /* FPruneForestTest.m in Sources */ = {isa = PBXBuildFile; fileRef = 063CB4501EBA7AE200038A59 /* FPruneForestTest.m */; };
		063CB4D11EBA7B4600038A59 /* FPruningTest.m in Sources */ = {isa = PBXBuildFile; fileRef = 063CB4511EBA7AE200038A59 /* FPruningTest.m */; };
		063CB4D21EBA7B4600038A59 /* FQueryParamsTest.m in Sources */ = {isa = PBXBuildFile; fileRef = 063CB4521EBA7AE200038A59 /* FQueryParamsTest.m */; };
		063CB4D31EBA7B4600038A59 /* FRangeMergeTest.m in Sources */ = {isa = PBXBuildFile; fileRef = 063CB4531EBA7AE200038A59 /* FRangeMergeTest.m */; };
		063CB4D41EBA7B4600038A59 /* FRepoInfoTest.m in Sources */ = {isa = PBXBuildFile; fileRef = 063CB4541EBA7AE200038A59 /* FRepoInfoTest.m */; };
		063CB4D51EBA7B4600038A59 /* FSparseSnapshotTests.m in Sources */ = {isa = PBXBuildFile; fileRef = 063CB4561EBA7AE200038A59 /* FSparseSnapshotTests.m */; };
		063CB4D71EBA7B4600038A59 /* FTestBase.m in Sources */ = {isa = PBXBuildFile; fileRef = 063CB45A1EBA7AE200038A59 /* FTestBase.m */; };
		063CB4D81EBA7B4600038A59 /* FTrackedQueryManagerTest.m in Sources */ = {isa = PBXBuildFile; fileRef = 063CB45B1EBA7AE200038A59 /* FTrackedQueryManagerTest.m */; };
		063CB4D91EBA7B4600038A59 /* FUtilitiesTest.m in Sources */ = {isa = PBXBuildFile; fileRef = 063CB45C1EBA7AE200038A59 /* FUtilitiesTest.m */; };
		063CB4DB1EBAA89E00038A59 /* FSyncPointTests.m in Sources */ = {isa = PBXBuildFile; fileRef = 063CB4581EBA7AE200038A59 /* FSyncPointTests.m */; };
		0672F2F21EBBA7D900818E87 /* GoogleService-Info.plist in Resources */ = {isa = PBXBuildFile; fileRef = 0672F2F11EBBA7D900818E87 /* GoogleService-Info.plist */; };
		0672F2F31EBBA7D900818E87 /* GoogleService-Info.plist in Resources */ = {isa = PBXBuildFile; fileRef = 0672F2F11EBBA7D900818E87 /* GoogleService-Info.plist */; };
		069428831EC3B38C00F7BC69 /* 1mb.dat in Resources */ = {isa = PBXBuildFile; fileRef = 069428801EC3B35A00F7BC69 /* 1mb.dat */; };
		06C24A061EC39BCB005208CA /* FIRStorageIntegrationTests.m in Sources */ = {isa = PBXBuildFile; fileRef = 06121ECA1EC39A0B0008D70E /* FIRStorageIntegrationTests.m */; };
		38947EB47ADBBA2EDF4F85E1 /* Pods_Storage_IntegrationTests_iOS.framework in Frameworks */ = {isa = PBXBuildFile; fileRef = C61CE04E9C1C825CAA3AD945 /* Pods_Storage_IntegrationTests_iOS.framework */; };
		3BAE74ED35346EDF668E79E7 /* Pods_Core_Example_iOS.framework in Frameworks */ = {isa = PBXBuildFile; fileRef = FCB669E1833E315C9761BFD1 /* Pods_Core_Example_iOS.framework */; };
		5A8ECA50599C5C7492EE0BDF /* Pods_Core_Tests_iOS.framework in Frameworks */ = {isa = PBXBuildFile; fileRef = E71884F1BF6674B2ABA575DF /* Pods_Core_Tests_iOS.framework */; };
		A09C8C79A82A6989CAD95C44 /* Pods_Auth_Tests_iOS.framework in Frameworks */ = {isa = PBXBuildFile; fileRef = 6780EC13C98FD6204B7AE748 /* Pods_Auth_Tests_iOS.framework */; };
		A6134BE62B27F6521EF0AB71 /* Pods_Storage_Example_iOS.framework in Frameworks */ = {isa = PBXBuildFile; fileRef = 592CBE068A1F21A84A85E9AE /* Pods_Storage_Example_iOS.framework */; };
		AFAF36F51EC28C25004BDEE5 /* Shared.xcassets in Resources */ = {isa = PBXBuildFile; fileRef = AFAF36F41EC28C25004BDEE5 /* Shared.xcassets */; };
		AFAF36F61EC28C25004BDEE5 /* Shared.xcassets in Resources */ = {isa = PBXBuildFile; fileRef = AFAF36F41EC28C25004BDEE5 /* Shared.xcassets */; };
		AFAF36F71EC28C25004BDEE5 /* Shared.xcassets in Resources */ = {isa = PBXBuildFile; fileRef = AFAF36F41EC28C25004BDEE5 /* Shared.xcassets */; };
		AFAF36F81EC28C25004BDEE5 /* Shared.xcassets in Resources */ = {isa = PBXBuildFile; fileRef = AFAF36F41EC28C25004BDEE5 /* Shared.xcassets */; };
		AFAF36F91EC28C25004BDEE5 /* Shared.xcassets in Resources */ = {isa = PBXBuildFile; fileRef = AFAF36F41EC28C25004BDEE5 /* Shared.xcassets */; };
		AFC8BA9D1EBD230E00B8EEAE /* NotificationsController.swift in Sources */ = {isa = PBXBuildFile; fileRef = AFC8BA9C1EBD230E00B8EEAE /* NotificationsController.swift */; };
		AFC8BA9F1EBD51A700B8EEAE /* Environment.swift in Sources */ = {isa = PBXBuildFile; fileRef = AFC8BA9E1EBD51A700B8EEAE /* Environment.swift */; };
		AFC8BAA71EC257D800B8EEAE /* FIRSampleAppUtilities.m in Sources */ = {isa = PBXBuildFile; fileRef = AFC8BAA31EC257D800B8EEAE /* FIRSampleAppUtilities.m */; };
		AFD5630E1EB1402300EA2233 /* AppDelegate.swift in Sources */ = {isa = PBXBuildFile; fileRef = AFD562FF1EB13DF200EA2233 /* AppDelegate.swift */; };
		AFD5630F1EB1402300EA2233 /* MessagingViewController.swift in Sources */ = {isa = PBXBuildFile; fileRef = AFD563011EB13DF200EA2233 /* MessagingViewController.swift */; };
		AFD563151EB29EDE00EA2233 /* GoogleService-Info.plist in Resources */ = {isa = PBXBuildFile; fileRef = AFD563131EB1466100EA2233 /* GoogleService-Info.plist */; };
		AFD563171EBBEF7B00EA2233 /* Data+MessagingExtensions.swift in Sources */ = {isa = PBXBuildFile; fileRef = AFD563161EBBEF7B00EA2233 /* Data+MessagingExtensions.swift */; };
		C6EFD1EA007938169F77F6AE /* Pods_Storage_Tests_iOS.framework in Frameworks */ = {isa = PBXBuildFile; fileRef = 750B80A7753793B4EA51B7D9 /* Pods_Storage_Tests_iOS.framework */; };
		D018534D1EDACED4003A645C /* LaunchScreen.storyboard in Resources */ = {isa = PBXBuildFile; fileRef = D01853491EDACED4003A645C /* LaunchScreen.storyboard */; };
		D018534E1EDACED4003A645C /* Main.storyboard in Resources */ = {isa = PBXBuildFile; fileRef = D018534B1EDACED4003A645C /* Main.storyboard */; };
		D01853721EDAD084003A645C /* Shared.xcassets in Resources */ = {isa = PBXBuildFile; fileRef = AFAF36F41EC28C25004BDEE5 /* Shared.xcassets */; };
		D01853831EDAD113003A645C /* FIRAppDelegate.m in Sources */ = {isa = PBXBuildFile; fileRef = D018537E1EDAD0E6003A645C /* FIRAppDelegate.m */; };
		D01853841EDAD113003A645C /* FIRViewController.m in Sources */ = {isa = PBXBuildFile; fileRef = D01853801EDAD0E6003A645C /* FIRViewController.m */; };
		D01853851EDAD113003A645C /* main.m in Sources */ = {isa = PBXBuildFile; fileRef = D01853811EDAD0E6003A645C /* main.m */; };
		D01853861EDAD120003A645C /* GoogleService-Info.plist in Resources */ = {isa = PBXBuildFile; fileRef = DE9314F61E86C6FF0083EDBF /* GoogleService-Info.plist */; };
		D01853871EDAD124003A645C /* Main.storyboard in Resources */ = {isa = PBXBuildFile; fileRef = D018537B1EDAD0E6003A645C /* Main.storyboard */; };
		D018538D1EDAD364003A645C /* FIRGetOOBConfirmationCodeResponseTests.m in Sources */ = {isa = PBXBuildFile; fileRef = DE93150E1E86C6FF0083EDBF /* FIRGetOOBConfirmationCodeResponseTests.m */; };
		D018538E1EDAD364003A645C /* FIRGetAccountInfoRequestTests.m in Sources */ = {isa = PBXBuildFile; fileRef = DE93150B1E86C6FF0083EDBF /* FIRGetAccountInfoRequestTests.m */; };
		D018538F1EDAD364003A645C /* FIRSignUpNewUserResponseTests.m in Sources */ = {isa = PBXBuildFile; fileRef = DE9315181E86C6FF0083EDBF /* FIRSignUpNewUserResponseTests.m */; };
		D01853901EDAD364003A645C /* FIRGetOOBConfirmationCodeRequestTests.m in Sources */ = {isa = PBXBuildFile; fileRef = DE93150D1E86C6FF0083EDBF /* FIRGetOOBConfirmationCodeRequestTests.m */; };
		D01853911EDAD364003A645C /* FIRAdditionalUserInfoTests.m in Sources */ = {isa = PBXBuildFile; fileRef = DE9314FA1E86C6FF0083EDBF /* FIRAdditionalUserInfoTests.m */; };
		D01853931EDAD364003A645C /* FIRVerifyPasswordResponseTests.m in Sources */ = {isa = PBXBuildFile; fileRef = DE9315201E86C6FF0083EDBF /* FIRVerifyPasswordResponseTests.m */; };
		D01853941EDAD364003A645C /* FIRAuthDispatcherTests.m in Sources */ = {isa = PBXBuildFile; fileRef = DE9314FF1E86C6FF0083EDBF /* FIRAuthDispatcherTests.m */; };
		D01853951EDAD364003A645C /* FIRVerifyCustomTokenResponseTests.m in Sources */ = {isa = PBXBuildFile; fileRef = DE93151E1E86C6FF0083EDBF /* FIRVerifyCustomTokenResponseTests.m */; };
		D01853961EDAD364003A645C /* FIRAuthUserDefaultsStorageTests.m in Sources */ = {isa = PBXBuildFile; fileRef = DE9315041E86C6FF0083EDBF /* FIRAuthUserDefaultsStorageTests.m */; };
		D01853971EDAD364003A645C /* FIRDeleteAccountResponseTests.m in Sources */ = {isa = PBXBuildFile; fileRef = DE9315081E86C6FF0083EDBF /* FIRDeleteAccountResponseTests.m */; };
		D01853981EDAD364003A645C /* FIRTwitterAuthProviderTests.m in Sources */ = {isa = PBXBuildFile; fileRef = DE9315191E86C6FF0083EDBF /* FIRTwitterAuthProviderTests.m */; };
		D018539A1EDAD364003A645C /* FIRGitHubAuthProviderTests.m in Sources */ = {isa = PBXBuildFile; fileRef = DE93150F1E86C6FF0083EDBF /* FIRGitHubAuthProviderTests.m */; };
		D018539B1EDAD364003A645C /* FIRVerifyAssertionRequestTests.m in Sources */ = {isa = PBXBuildFile; fileRef = DE93151B1E86C6FF0083EDBF /* FIRVerifyAssertionRequestTests.m */; };
		D018539C1EDAD364003A645C /* FIRVerifyCustomTokenRequestTests.m in Sources */ = {isa = PBXBuildFile; fileRef = DE93151D1E86C6FF0083EDBF /* FIRVerifyCustomTokenRequestTests.m */; };
		D018539E1EDAD364003A645C /* FIRFakeBackendRPCIssuer.m in Sources */ = {isa = PBXBuildFile; fileRef = DE93150A1E86C6FF0083EDBF /* FIRFakeBackendRPCIssuer.m */; };
		D018539F1EDAD364003A645C /* FIRAuthBackendCreateAuthURITests.m in Sources */ = {isa = PBXBuildFile; fileRef = DE9314FD1E86C6FF0083EDBF /* FIRAuthBackendCreateAuthURITests.m */; };
		D01853A21EDAD364003A645C /* FIRResetPasswordRequestTests.m in Sources */ = {isa = PBXBuildFile; fileRef = DE9315111E86C6FF0083EDBF /* FIRResetPasswordRequestTests.m */; };
		D01853A31EDAD364003A645C /* FIRResetPasswordResponseTests.m in Sources */ = {isa = PBXBuildFile; fileRef = DE9315121E86C6FF0083EDBF /* FIRResetPasswordResponseTests.m */; };
		D01853A41EDAD364003A645C /* FIRCreateAuthURIRequestTests.m in Sources */ = {isa = PBXBuildFile; fileRef = DE9315051E86C6FF0083EDBF /* FIRCreateAuthURIRequestTests.m */; };
		D01853A61EDAD364003A645C /* FIRAuthKeychainTests.m in Sources */ = {isa = PBXBuildFile; fileRef = DE9315011E86C6FF0083EDBF /* FIRAuthKeychainTests.m */; };
		D01853A71EDAD364003A645C /* FIRAuthGlobalWorkQueueTests.m in Sources */ = {isa = PBXBuildFile; fileRef = DE9315001E86C6FF0083EDBF /* FIRAuthGlobalWorkQueueTests.m */; };
		D01853A81EDAD364003A645C /* FIRDeleteAccountRequestTests.m in Sources */ = {isa = PBXBuildFile; fileRef = DE9315071E86C6FF0083EDBF /* FIRDeleteAccountRequestTests.m */; };
		D01853AB1EDAD364003A645C /* FIRVerifyPasswordRequestTest.m in Sources */ = {isa = PBXBuildFile; fileRef = DE93151F1E86C6FF0083EDBF /* FIRVerifyPasswordRequestTest.m */; };
		D01853AC1EDAD364003A645C /* FIRCreateAuthURIResponseTests.m in Sources */ = {isa = PBXBuildFile; fileRef = DE9315061E86C6FF0083EDBF /* FIRCreateAuthURIResponseTests.m */; };
		D01853AD1EDAD364003A645C /* FIRAuthBackendRPCImplementationTests.m in Sources */ = {isa = PBXBuildFile; fileRef = DE9314FE1E86C6FF0083EDBF /* FIRAuthBackendRPCImplementationTests.m */; };
		D01853AF1EDAD364003A645C /* OCMStubRecorder+FIRAuthUnitTests.m in Sources */ = {isa = PBXBuildFile; fileRef = DE9315241E86C6FF0083EDBF /* OCMStubRecorder+FIRAuthUnitTests.m */; };
		D01853B01EDAD364003A645C /* FIRVerifyAssertionResponseTests.m in Sources */ = {isa = PBXBuildFile; fileRef = DE93151C1E86C6FF0083EDBF /* FIRVerifyAssertionResponseTests.m */; };
		D01853B11EDAD364003A645C /* FIRSignUpNewUserRequestTests.m in Sources */ = {isa = PBXBuildFile; fileRef = DE9315171E86C6FF0083EDBF /* FIRSignUpNewUserRequestTests.m */; };
		D01853B21EDAD364003A645C /* FIRGetAccountInfoResponseTests.m in Sources */ = {isa = PBXBuildFile; fileRef = DE93150C1E86C6FF0083EDBF /* FIRGetAccountInfoResponseTests.m */; };
		D01853B31EDAD364003A645C /* FIRSetAccountInfoRequestTests.m in Sources */ = {isa = PBXBuildFile; fileRef = DE9315151E86C6FF0083EDBF /* FIRSetAccountInfoRequestTests.m */; };
		D01853B41EDAD364003A645C /* FIRAuthAppCredentialTests.m in Sources */ = {isa = PBXBuildFile; fileRef = DE0E5BB51EA7D91C00FAA825 /* FIRAuthAppCredentialTests.m */; };
		D01853B51EDAD364003A645C /* FIRAuthSerialTaskQueueTests.m in Sources */ = {isa = PBXBuildFile; fileRef = DE9315021E86C6FF0083EDBF /* FIRAuthSerialTaskQueueTests.m */; };
		D01853B61EDAD364003A645C /* FIRApp+FIRAuthUnitTests.m in Sources */ = {isa = PBXBuildFile; fileRef = DE9314FC1E86C6FF0083EDBF /* FIRApp+FIRAuthUnitTests.m */; };
		D01853B71EDAD364003A645C /* FIRSetAccountInfoResponseTests.m in Sources */ = {isa = PBXBuildFile; fileRef = DE9315161E86C6FF0083EDBF /* FIRSetAccountInfoResponseTests.m */; };
		D01853B81EDAD364003A645C /* FIRAuthTests.m in Sources */ = {isa = PBXBuildFile; fileRef = DE9315031E86C6FF0083EDBF /* FIRAuthTests.m */; };
		D01853BC1EDAD364003A645C /* FIRUserTests.m in Sources */ = {isa = PBXBuildFile; fileRef = DE93151A1E86C6FF0083EDBF /* FIRUserTests.m */; };
		D064E69A1ED9B1BF001956DF /* FIRAppDelegate.m in Sources */ = {isa = PBXBuildFile; fileRef = D064E6991ED9B1BF001956DF /* FIRAppDelegate.m */; };
		D064E69D1ED9B1BF001956DF /* main.m in Sources */ = {isa = PBXBuildFile; fileRef = D064E69C1ED9B1BF001956DF /* main.m */; };
		D064E6A01ED9B1BF001956DF /* FIRViewController.m in Sources */ = {isa = PBXBuildFile; fileRef = D064E69F1ED9B1BF001956DF /* FIRViewController.m */; };
		D064E6A51ED9B1BF001956DF /* Main.storyboard in Resources */ = {isa = PBXBuildFile; fileRef = D064E6A31ED9B1BF001956DF /* Main.storyboard */; };
		D064E6AF1ED9B31C001956DF /* FIRAppAssociationRegistrationUnitTests.m in Sources */ = {isa = PBXBuildFile; fileRef = DEE14D751E844677006FA992 /* FIRAppAssociationRegistrationUnitTests.m */; };
		D064E6B01ED9B31C001956DF /* FIRAppTest.m in Sources */ = {isa = PBXBuildFile; fileRef = DEE14D761E844677006FA992 /* FIRAppTest.m */; };
		D064E6B11ED9B31C001956DF /* FIRConfigurationTest.m in Sources */ = {isa = PBXBuildFile; fileRef = DEE14D781E844677006FA992 /* FIRConfigurationTest.m */; };
		D064E6B21ED9B31C001956DF /* FIRLoggerTest.m in Sources */ = {isa = PBXBuildFile; fileRef = DEE14D791E844677006FA992 /* FIRLoggerTest.m */; };
		D064E6B31ED9B31C001956DF /* FIROptionsTest.m in Sources */ = {isa = PBXBuildFile; fileRef = DEE14D7A1E844677006FA992 /* FIROptionsTest.m */; };
		D064E6B41ED9B31C001956DF /* FIRBundleUtilTest.m in Sources */ = {isa = PBXBuildFile; fileRef = DEE14D771E844677006FA992 /* FIRBundleUtilTest.m */; };
		D064E6B51ED9B31C001956DF /* FIRTestCase.m in Sources */ = {isa = PBXBuildFile; fileRef = DEE14D7C1E844677006FA992 /* FIRTestCase.m */; };
		D067EF831ED9BDE00095C27F /* Shared.xcassets in Resources */ = {isa = PBXBuildFile; fileRef = AFAF36F41EC28C25004BDEE5 /* Shared.xcassets */; };
		D067EF841ED9BDFF0095C27F /* GoogleService-Info.plist in Resources */ = {isa = PBXBuildFile; fileRef = DEE14D711E844677006FA992 /* GoogleService-Info.plist */; };
		D0EDB2C51EDA04F800B6C31B /* Shared.xcassets in Resources */ = {isa = PBXBuildFile; fileRef = AFAF36F41EC28C25004BDEE5 /* Shared.xcassets */; };
		D0EDB2D71EDA057800B6C31B /* FIRAppDelegate.m in Sources */ = {isa = PBXBuildFile; fileRef = D0EDB2D21EDA056A00B6C31B /* FIRAppDelegate.m */; };
		D0EDB2D81EDA057800B6C31B /* FIRViewController.m in Sources */ = {isa = PBXBuildFile; fileRef = D0EDB2D41EDA056A00B6C31B /* FIRViewController.m */; };
		D0EDB2D91EDA057800B6C31B /* main.m in Sources */ = {isa = PBXBuildFile; fileRef = D0EDB2D51EDA056A00B6C31B /* main.m */; };
		D0EDB2DB1EDA058400B6C31B /* Main.storyboard in Resources */ = {isa = PBXBuildFile; fileRef = D0EDB2CF1EDA056A00B6C31B /* Main.storyboard */; };
		D0EDB2DC1EDA058700B6C31B /* GoogleService-Info.plist in Resources */ = {isa = PBXBuildFile; fileRef = DEB61EC11E7C5DBB00C04B96 /* GoogleService-Info.plist */; };
		D0EDB2DD1EDA058A00B6C31B /* 1mb.dat in Resources */ = {isa = PBXBuildFile; fileRef = 069428801EC3B35A00F7BC69 /* 1mb.dat */; };
		D0EDB2E31EDA06CB00B6C31B /* FIRStorageUtilsTests.m in Sources */ = {isa = PBXBuildFile; fileRef = DEB139CB1E734D9D00AC236D /* FIRStorageUtilsTests.m */; };
		D0EDB2E41EDA06CB00B6C31B /* FIRStorageTests.m in Sources */ = {isa = PBXBuildFile; fileRef = DEB139C81E734D9D00AC236D /* FIRStorageTests.m */; };
		D0EDB2E51EDA06CB00B6C31B /* FIRStorageGetMetadataTests.m in Sources */ = {isa = PBXBuildFile; fileRef = DEB139C21E734D9D00AC236D /* FIRStorageGetMetadataTests.m */; };
		D0EDB2E61EDA06CB00B6C31B /* FIRStorageUpdateMetadataTests.m in Sources */ = {isa = PBXBuildFile; fileRef = DEB139CA1E734D9D00AC236D /* FIRStorageUpdateMetadataTests.m */; };
		D0EDB2E71EDA06CB00B6C31B /* FIRStorageDeleteTests.m in Sources */ = {isa = PBXBuildFile; fileRef = DEB139C11E734D9D00AC236D /* FIRStorageDeleteTests.m */; };
		D0EDB2E81EDA06CB00B6C31B /* FIRStorageTestHelpers.m in Sources */ = {isa = PBXBuildFile; fileRef = DEB139C71E734D9D00AC236D /* FIRStorageTestHelpers.m */; };
		D0EDB2E91EDA06CB00B6C31B /* FIRStorageMetadataTests.m in Sources */ = {isa = PBXBuildFile; fileRef = DEB139C31E734D9D00AC236D /* FIRStorageMetadataTests.m */; };
		D0EDB2EA1EDA06CB00B6C31B /* FIRStorageTokenAuthorizerTests.m in Sources */ = {isa = PBXBuildFile; fileRef = DEB139C91E734D9D00AC236D /* FIRStorageTokenAuthorizerTests.m */; };
		D0EDB2EB1EDA06CB00B6C31B /* FIRStorageReferenceTests.m in Sources */ = {isa = PBXBuildFile; fileRef = DEB139C51E734D9D00AC236D /* FIRStorageReferenceTests.m */; };
		D0EDB2EC1EDA06CB00B6C31B /* FIRStoragePathTests.m in Sources */ = {isa = PBXBuildFile; fileRef = DEB139C41E734D9D00AC236D /* FIRStoragePathTests.m */; };
		D0EDB2FD1EDA06D500B6C31B /* FIRStorageIntegrationTests.m in Sources */ = {isa = PBXBuildFile; fileRef = 06121ECA1EC39A0B0008D70E /* FIRStorageIntegrationTests.m */; };
		D0FE8A271ED9C804003F6722 /* Shared.xcassets in Resources */ = {isa = PBXBuildFile; fileRef = AFAF36F41EC28C25004BDEE5 /* Shared.xcassets */; };
		D0FE8A361ED9C86F003F6722 /* FTestHelpers.m in Sources */ = {isa = PBXBuildFile; fileRef = DE7B8D891E8EF202009EB6DF /* FTestHelpers.m */; };
		D0FE8A371ED9C86F003F6722 /* FPathTests.m in Sources */ = {isa = PBXBuildFile; fileRef = 063CB44E1EBA7AE200038A59 /* FPathTests.m */; };
		D0FE8A381ED9C86F003F6722 /* FTestCachePolicy.m in Sources */ = {isa = PBXBuildFile; fileRef = DE7B8D831E8EF202009EB6DF /* FTestCachePolicy.m */; };
		D0FE8A391ED9C86F003F6722 /* FPruningTest.m in Sources */ = {isa = PBXBuildFile; fileRef = 063CB4511EBA7AE200038A59 /* FPruningTest.m */; };
		D0FE8A3A1ED9C86F003F6722 /* FTestClock.m in Sources */ = {isa = PBXBuildFile; fileRef = DE7B8D851E8EF202009EB6DF /* FTestClock.m */; };
		D0FE8A3B1ED9C86F003F6722 /* FIRTestAuthTokenProvider.m in Sources */ = {isa = PBXBuildFile; fileRef = DE7B8D7D1E8EF202009EB6DF /* FIRTestAuthTokenProvider.m */; };
		D0FE8A3C1ED9C86F003F6722 /* FRangeMergeTest.m in Sources */ = {isa = PBXBuildFile; fileRef = 063CB4531EBA7AE200038A59 /* FRangeMergeTest.m */; };
		D0FE8A3D1ED9C86F003F6722 /* FTreeSortedDictionaryTests.m in Sources */ = {isa = PBXBuildFile; fileRef = 063CB4901EBA7AEF00038A59 /* FTreeSortedDictionaryTests.m */; };
		D0FE8A3E1ED9C86F003F6722 /* FNodeTests.m in Sources */ = {isa = PBXBuildFile; fileRef = 063CB44C1EBA7AE200038A59 /* FNodeTests.m */; };
		D0FE8A3F1ED9C86F003F6722 /* FIRMutableDataTests.m in Sources */ = {isa = PBXBuildFile; fileRef = 063CB44A1EBA7AE200038A59 /* FIRMutableDataTests.m */; };
		D0FE8A401ED9C86F003F6722 /* FIRDataSnapshotTests.m in Sources */ = {isa = PBXBuildFile; fileRef = 063CB47B1EBA7AEF00038A59 /* FIRDataSnapshotTests.m */; };
		D0FE8A411ED9C86F003F6722 /* FMockStorageEngine.m in Sources */ = {isa = PBXBuildFile; fileRef = DE7B8D7F1E8EF202009EB6DF /* FMockStorageEngine.m */; };
		D0FE8A421ED9C86F003F6722 /* FTupleEventTypeString.m in Sources */ = {isa = PBXBuildFile; fileRef = DE7B8D8B1E8EF203009EB6DF /* FTupleEventTypeString.m */; };
		D0FE8A431ED9C86F003F6722 /* FLevelDBStorageEngineTests.m in Sources */ = {isa = PBXBuildFile; fileRef = 063CB44B1EBA7AE200038A59 /* FLevelDBStorageEngineTests.m */; };
		D0FE8A441ED9C86F003F6722 /* FRepoInfoTest.m in Sources */ = {isa = PBXBuildFile; fileRef = 063CB4541EBA7AE200038A59 /* FRepoInfoTest.m */; };
		D0FE8A451ED9C86F003F6722 /* FCompoundHashTest.m in Sources */ = {isa = PBXBuildFile; fileRef = 063CB4481EBA7AE200038A59 /* FCompoundHashTest.m */; };
		D0FE8A461ED9C86F003F6722 /* FTrackedQueryManagerTest.m in Sources */ = {isa = PBXBuildFile; fileRef = 063CB45B1EBA7AE200038A59 /* FTrackedQueryManagerTest.m */; };
		D0FE8A471ED9C86F003F6722 /* FUtilitiesTest.m in Sources */ = {isa = PBXBuildFile; fileRef = 063CB45C1EBA7AE200038A59 /* FUtilitiesTest.m */; };
		D0FE8A481ED9C86F003F6722 /* FSparseSnapshotTests.m in Sources */ = {isa = PBXBuildFile; fileRef = 063CB4561EBA7AE200038A59 /* FSparseSnapshotTests.m */; };
		D0FE8A491ED9C86F003F6722 /* FTestBase.m in Sources */ = {isa = PBXBuildFile; fileRef = 063CB45A1EBA7AE200038A59 /* FTestBase.m */; };
		D0FE8A4A1ED9C86F003F6722 /* FDevice.m in Sources */ = {isa = PBXBuildFile; fileRef = DE7B8D791E8EF202009EB6DF /* FDevice.m */; };
		D0FE8A4B1ED9C86F003F6722 /* FPersistenceManagerTest.m in Sources */ = {isa = PBXBuildFile; fileRef = 063CB44F1EBA7AE200038A59 /* FPersistenceManagerTest.m */; };
		D0FE8A4C1ED9C86F003F6722 /* FCompoundWriteTest.m in Sources */ = {isa = PBXBuildFile; fileRef = 063CB46E1EBA7AEF00038A59 /* FCompoundWriteTest.m */; };
		D0FE8A4D1ED9C86F003F6722 /* SenTest+FWaiter.m in Sources */ = {isa = PBXBuildFile; fileRef = DE7B8D8D1E8EF203009EB6DF /* SenTest+FWaiter.m */; };
		D0FE8A4E1ED9C86F003F6722 /* FPruneForestTest.m in Sources */ = {isa = PBXBuildFile; fileRef = 063CB4501EBA7AE200038A59 /* FPruneForestTest.m */; };
		D0FE8A4F1ED9C86F003F6722 /* FTestExpectations.m in Sources */ = {isa = PBXBuildFile; fileRef = DE7B8D871E8EF202009EB6DF /* FTestExpectations.m */; };
		D0FE8A501ED9C86F003F6722 /* FIRFakeApp.m in Sources */ = {isa = PBXBuildFile; fileRef = 063CB47E1EBA7AEF00038A59 /* FIRFakeApp.m */; };
		D0FE8A511ED9C86F003F6722 /* FEventTester.m in Sources */ = {isa = PBXBuildFile; fileRef = DE7B8D7B1E8EF202009EB6DF /* FEventTester.m */; };
		D0FE8A521ED9C86F003F6722 /* FQueryParamsTest.m in Sources */ = {isa = PBXBuildFile; fileRef = 063CB4521EBA7AE200038A59 /* FQueryParamsTest.m */; };
		D0FE8A531ED9C86F003F6722 /* FSyncPointTests.m in Sources */ = {isa = PBXBuildFile; fileRef = 063CB4581EBA7AE200038A59 /* FSyncPointTests.m */; };
		D0FE8A541ED9C86F003F6722 /* FArraySortedDictionaryTest.m in Sources */ = {isa = PBXBuildFile; fileRef = 063CB4471EBA7AE200038A59 /* FArraySortedDictionaryTest.m */; };
		D0FE8A551ED9C86F003F6722 /* FTestAuthTokenGenerator.m in Sources */ = {isa = PBXBuildFile; fileRef = DE7B8D811E8EF202009EB6DF /* FTestAuthTokenGenerator.m */; };
		D0FE8A5A1ED9C86F003F6722 /* InfoPlist.strings in Resources */ = {isa = PBXBuildFile; fileRef = DE7B8D691E8EF202009EB6DF /* InfoPlist.strings */; };
		D0FE8A5B1ED9C86F003F6722 /* syncPointSpec.json in Resources */ = {isa = PBXBuildFile; fileRef = DE7B8D8E1E8EF203009EB6DF /* syncPointSpec.json */; };
		D0FE8A5C1ED9C86F003F6722 /* GoogleService-Info.plist in Resources */ = {isa = PBXBuildFile; fileRef = 0672F2F11EBBA7D900818E87 /* GoogleService-Info.plist */; };
		D0FE8A691ED9C87B003F6722 /* FData.m in Sources */ = {isa = PBXBuildFile; fileRef = 063CB4711EBA7AEF00038A59 /* FData.m */; };
		D0FE8A6A1ED9C87B003F6722 /* FTestBase.m in Sources */ = {isa = PBXBuildFile; fileRef = 063CB45A1EBA7AE200038A59 /* FTestBase.m */; };
		D0FE8A6B1ED9C87B003F6722 /* FTupleEventTypeString.m in Sources */ = {isa = PBXBuildFile; fileRef = DE7B8D8B1E8EF203009EB6DF /* FTupleEventTypeString.m */; };
		D0FE8A6C1ED9C87B003F6722 /* FTestAuthTokenGenerator.m in Sources */ = {isa = PBXBuildFile; fileRef = DE7B8D811E8EF202009EB6DF /* FTestAuthTokenGenerator.m */; };
		D0FE8A6D1ED9C87B003F6722 /* FMockStorageEngine.m in Sources */ = {isa = PBXBuildFile; fileRef = DE7B8D7F1E8EF202009EB6DF /* FMockStorageEngine.m */; };
		D0FE8A6E1ED9C87B003F6722 /* FConnectionTest.m in Sources */ = {isa = PBXBuildFile; fileRef = 063CB46F1EBA7AEF00038A59 /* FConnectionTest.m */; };
		D0FE8A6F1ED9C87B003F6722 /* FKeepSyncedTest.m in Sources */ = {isa = PBXBuildFile; fileRef = 063CB47F1EBA7AEF00038A59 /* FKeepSyncedTest.m */; };
		D0FE8A701ED9C87B003F6722 /* FTransactionTest.m in Sources */ = {isa = PBXBuildFile; fileRef = 063CB48F1EBA7AEF00038A59 /* FTransactionTest.m */; };
		D0FE8A711ED9C87B003F6722 /* FIRDatabaseQueryTests.m in Sources */ = {isa = PBXBuildFile; fileRef = 063CB4781EBA7AEF00038A59 /* FIRDatabaseQueryTests.m */; };
		D0FE8A721ED9C87B003F6722 /* FTestExpectations.m in Sources */ = {isa = PBXBuildFile; fileRef = DE7B8D871E8EF202009EB6DF /* FTestExpectations.m */; };
		D0FE8A731ED9C87B003F6722 /* FTestClock.m in Sources */ = {isa = PBXBuildFile; fileRef = DE7B8D851E8EF202009EB6DF /* FTestClock.m */; };
		D0FE8A741ED9C87B003F6722 /* FIRFakeApp.m in Sources */ = {isa = PBXBuildFile; fileRef = 063CB47E1EBA7AEF00038A59 /* FIRFakeApp.m */; };
		D0FE8A751ED9C87B003F6722 /* FEventTests.m in Sources */ = {isa = PBXBuildFile; fileRef = 063CB4751EBA7AEF00038A59 /* FEventTests.m */; };
		D0FE8A761ED9C87B003F6722 /* FDotInfo.m in Sources */ = {isa = PBXBuildFile; fileRef = 063CB4731EBA7AEF00038A59 /* FDotInfo.m */; };
		D0FE8A771ED9C87B003F6722 /* FRealtime.m in Sources */ = {isa = PBXBuildFile; fileRef = 063CB4871EBA7AEF00038A59 /* FRealtime.m */; };
		D0FE8A781ED9C87B003F6722 /* FDevice.m in Sources */ = {isa = PBXBuildFile; fileRef = DE7B8D791E8EF202009EB6DF /* FDevice.m */; };
		D0FE8A791ED9C87B003F6722 /* FIRTestAuthTokenProvider.m in Sources */ = {isa = PBXBuildFile; fileRef = DE7B8D7D1E8EF202009EB6DF /* FIRTestAuthTokenProvider.m */; };
		D0FE8A7A1ED9C87B003F6722 /* SenTest+FWaiter.m in Sources */ = {isa = PBXBuildFile; fileRef = DE7B8D8D1E8EF203009EB6DF /* SenTest+FWaiter.m */; };
		D0FE8A7B1ED9C87B003F6722 /* FIRDatabaseTests.m in Sources */ = {isa = PBXBuildFile; fileRef = 063CB4791EBA7AEF00038A59 /* FIRDatabaseTests.m */; };
		D0FE8A7C1ED9C87B003F6722 /* FOrderByTests.m in Sources */ = {isa = PBXBuildFile; fileRef = 063CB4831EBA7AEF00038A59 /* FOrderByTests.m */; };
		D0FE8A7D1ED9C87B003F6722 /* FPersist.m in Sources */ = {isa = PBXBuildFile; fileRef = 063CB4851EBA7AEF00038A59 /* FPersist.m */; };
		D0FE8A7E1ED9C87B003F6722 /* FIRAuthTests.m in Sources */ = {isa = PBXBuildFile; fileRef = 063CB4761EBA7AEF00038A59 /* FIRAuthTests.m */; };
		D0FE8A7F1ED9C87B003F6722 /* FOrder.m in Sources */ = {isa = PBXBuildFile; fileRef = 063CB4811EBA7AEF00038A59 /* FOrder.m */; };
		D0FE8A801ED9C87B003F6722 /* FTestCachePolicy.m in Sources */ = {isa = PBXBuildFile; fileRef = DE7B8D831E8EF202009EB6DF /* FTestCachePolicy.m */; };
		D0FE8A811ED9C87B003F6722 /* FTestHelpers.m in Sources */ = {isa = PBXBuildFile; fileRef = DE7B8D891E8EF202009EB6DF /* FTestHelpers.m */; };
		D0FE8A821ED9C87B003F6722 /* FEventTester.m in Sources */ = {isa = PBXBuildFile; fileRef = DE7B8D7B1E8EF202009EB6DF /* FEventTester.m */; };
		D0FE8A921ED9CA44003F6722 /* GoogleService-Info.plist in Resources */ = {isa = PBXBuildFile; fileRef = 0672F2F11EBBA7D900818E87 /* GoogleService-Info.plist */; };
		D0FE8A931ED9CA44003F6722 /* Main.storyboard in Resources */ = {isa = PBXBuildFile; fileRef = D0FE8A161ED9C6D2003F6722 /* Main.storyboard */; };
		D0FE8A941ED9CAAE003F6722 /* FIRAppDelegate.m in Sources */ = {isa = PBXBuildFile; fileRef = D0FE8A1A1ED9C6D2003F6722 /* FIRAppDelegate.m */; };
		D0FE8A951ED9CAAE003F6722 /* FIRViewController.m in Sources */ = {isa = PBXBuildFile; fileRef = D0FE8A1C1ED9C6D2003F6722 /* FIRViewController.m */; };
		D0FE8A961ED9CAAE003F6722 /* main.m in Sources */ = {isa = PBXBuildFile; fileRef = D0FE8A1D1ED9C6D2003F6722 /* main.m */; };
<<<<<<< HEAD
=======
		D22080FB4B7F4238FAC548D6 /* Pods_Auth_Tests_iOS.framework in Frameworks */ = {isa = PBXBuildFile; fileRef = CECEF04E3B788FA2FA9B29F1 /* Pods_Auth_Tests_iOS.framework */; };
		D9B0D41E1F578F6D00A567C2 /* FIRGetProjectConfigRequestTests.m in Sources */ = {isa = PBXBuildFile; fileRef = D92C82C61F578DF000D5EAFF /* FIRGetProjectConfigRequestTests.m */; };
		D9B0D41F1F578F6E00A567C2 /* FIRGetProjectConfigRequestTests.m in Sources */ = {isa = PBXBuildFile; fileRef = D92C82C61F578DF000D5EAFF /* FIRGetProjectConfigRequestTests.m */; };
		D9B0D4201F578F7200A567C2 /* FIRGetProjectConfigResponseTests.m in Sources */ = {isa = PBXBuildFile; fileRef = D92C82C51F578DF000D5EAFF /* FIRGetProjectConfigResponseTests.m */; };
		D9B0D4211F578F7300A567C2 /* FIRGetProjectConfigResponseTests.m in Sources */ = {isa = PBXBuildFile; fileRef = D92C82C51F578DF000D5EAFF /* FIRGetProjectConfigResponseTests.m */; };
>>>>>>> 0ce42970
		DE0E5BBB1EA7D92E00FAA825 /* FIRVerifyClientRequestTest.m in Sources */ = {isa = PBXBuildFile; fileRef = DE0E5BB91EA7D92E00FAA825 /* FIRVerifyClientRequestTest.m */; };
		DE0E5BBC1EA7D92E00FAA825 /* FIRVerifyClientResponseTests.m in Sources */ = {isa = PBXBuildFile; fileRef = DE0E5BBA1EA7D92E00FAA825 /* FIRVerifyClientResponseTests.m */; };
		DE0E5BBD1EA7D93100FAA825 /* FIRAuthAppCredentialTests.m in Sources */ = {isa = PBXBuildFile; fileRef = DE0E5BB51EA7D91C00FAA825 /* FIRAuthAppCredentialTests.m */; };
		DE0E5BBE1EA7D93500FAA825 /* FIRAuthAppDelegateProxyTests.m in Sources */ = {isa = PBXBuildFile; fileRef = DE0E5BB61EA7D91C00FAA825 /* FIRAuthAppDelegateProxyTests.m */; };
		DE750DBD1EB3DD5B00A75E47 /* FIRAuthAPNSTokenTests.m in Sources */ = {isa = PBXBuildFile; fileRef = DE750DB61EB3DD4000A75E47 /* FIRAuthAPNSTokenTests.m */; };
		DE750DBE1EB3DD6800A75E47 /* FIRAuthAPNSTokenManagerTests.m in Sources */ = {isa = PBXBuildFile; fileRef = DE750DB51EB3DD4000A75E47 /* FIRAuthAPNSTokenManagerTests.m */; };
		DE750DBF1EB3DD6C00A75E47 /* FIRAuthAppCredentialManagerTests.m in Sources */ = {isa = PBXBuildFile; fileRef = DE750DB71EB3DD4000A75E47 /* FIRAuthAppCredentialManagerTests.m */; };
		DE750DC01EB3DD6F00A75E47 /* FIRAuthNotificationManagerTests.m in Sources */ = {isa = PBXBuildFile; fileRef = DE750DB81EB3DD4000A75E47 /* FIRAuthNotificationManagerTests.m */; };
		DE7B8DB61E8EF203009EB6DF /* InfoPlist.strings in Resources */ = {isa = PBXBuildFile; fileRef = DE7B8D691E8EF202009EB6DF /* InfoPlist.strings */; };
		DE7B8DBE1E8EF203009EB6DF /* FDevice.m in Sources */ = {isa = PBXBuildFile; fileRef = DE7B8D791E8EF202009EB6DF /* FDevice.m */; };
		DE7B8DBF1E8EF203009EB6DF /* FEventTester.m in Sources */ = {isa = PBXBuildFile; fileRef = DE7B8D7B1E8EF202009EB6DF /* FEventTester.m */; };
		DE7B8DC01E8EF203009EB6DF /* FIRTestAuthTokenProvider.m in Sources */ = {isa = PBXBuildFile; fileRef = DE7B8D7D1E8EF202009EB6DF /* FIRTestAuthTokenProvider.m */; };
		DE7B8DC11E8EF203009EB6DF /* FMockStorageEngine.m in Sources */ = {isa = PBXBuildFile; fileRef = DE7B8D7F1E8EF202009EB6DF /* FMockStorageEngine.m */; };
		DE7B8DC21E8EF203009EB6DF /* FTestAuthTokenGenerator.m in Sources */ = {isa = PBXBuildFile; fileRef = DE7B8D811E8EF202009EB6DF /* FTestAuthTokenGenerator.m */; };
		DE7B8DC31E8EF203009EB6DF /* FTestCachePolicy.m in Sources */ = {isa = PBXBuildFile; fileRef = DE7B8D831E8EF202009EB6DF /* FTestCachePolicy.m */; };
		DE7B8DC41E8EF203009EB6DF /* FTestClock.m in Sources */ = {isa = PBXBuildFile; fileRef = DE7B8D851E8EF202009EB6DF /* FTestClock.m */; };
		DE7B8DC51E8EF203009EB6DF /* FTestExpectations.m in Sources */ = {isa = PBXBuildFile; fileRef = DE7B8D871E8EF202009EB6DF /* FTestExpectations.m */; };
		DE7B8DC61E8EF203009EB6DF /* FTestHelpers.m in Sources */ = {isa = PBXBuildFile; fileRef = DE7B8D891E8EF202009EB6DF /* FTestHelpers.m */; };
		DE7B8DC71E8EF203009EB6DF /* FTupleEventTypeString.m in Sources */ = {isa = PBXBuildFile; fileRef = DE7B8D8B1E8EF203009EB6DF /* FTupleEventTypeString.m */; };
		DE7B8DC81E8EF203009EB6DF /* SenTest+FWaiter.m in Sources */ = {isa = PBXBuildFile; fileRef = DE7B8D8D1E8EF203009EB6DF /* SenTest+FWaiter.m */; };
		DE7B8DC91E8EF203009EB6DF /* syncPointSpec.json in Resources */ = {isa = PBXBuildFile; fileRef = DE7B8D8E1E8EF203009EB6DF /* syncPointSpec.json */; };
		DE7B8DCA1E8EF23A009EB6DF /* FIRAppDelegate.m in Sources */ = {isa = PBXBuildFile; fileRef = DE7B8D321E8EF202009EB6DF /* FIRAppDelegate.m */; };
		DE7B8DCB1E8EF23A009EB6DF /* FIRViewController.m in Sources */ = {isa = PBXBuildFile; fileRef = DE7B8D341E8EF202009EB6DF /* FIRViewController.m */; };
		DE7B8DCC1E8EF23A009EB6DF /* main.m in Sources */ = {isa = PBXBuildFile; fileRef = DE7B8D371E8EF202009EB6DF /* main.m */; };
		DE7B8DD01E8EF246009EB6DF /* LaunchScreen.storyboard in Resources */ = {isa = PBXBuildFile; fileRef = DE7B8D2C1E8EF202009EB6DF /* LaunchScreen.storyboard */; };
		DE7B8DD11E8EF24F009EB6DF /* Main.storyboard in Resources */ = {isa = PBXBuildFile; fileRef = DE7B8D2E1E8EF202009EB6DF /* Main.storyboard */; };
		DE9315261E86C6FF0083EDBF /* LaunchScreen.storyboard in Resources */ = {isa = PBXBuildFile; fileRef = DE9314ED1E86C6FF0083EDBF /* LaunchScreen.storyboard */; };
		DE9315271E86C6FF0083EDBF /* Main.storyboard in Resources */ = {isa = PBXBuildFile; fileRef = DE9314EF1E86C6FF0083EDBF /* Main.storyboard */; };
		DE9315291E86C6FF0083EDBF /* FIRAppDelegate.m in Sources */ = {isa = PBXBuildFile; fileRef = DE9314F31E86C6FF0083EDBF /* FIRAppDelegate.m */; };
		DE93152A1E86C6FF0083EDBF /* FIRViewController.m in Sources */ = {isa = PBXBuildFile; fileRef = DE9314F51E86C6FF0083EDBF /* FIRViewController.m */; };
		DE93152B1E86C6FF0083EDBF /* GoogleService-Info.plist in Resources */ = {isa = PBXBuildFile; fileRef = DE9314F61E86C6FF0083EDBF /* GoogleService-Info.plist */; };
		DE93152D1E86C6FF0083EDBF /* main.m in Sources */ = {isa = PBXBuildFile; fileRef = DE9314F81E86C6FF0083EDBF /* main.m */; };
		DE9315571E86C71C0083EDBF /* FIRAdditionalUserInfoTests.m in Sources */ = {isa = PBXBuildFile; fileRef = DE9314FA1E86C6FF0083EDBF /* FIRAdditionalUserInfoTests.m */; };
		DE9315581E86C71C0083EDBF /* FIRApp+FIRAuthUnitTests.m in Sources */ = {isa = PBXBuildFile; fileRef = DE9314FC1E86C6FF0083EDBF /* FIRApp+FIRAuthUnitTests.m */; };
		DE9315591E86C71C0083EDBF /* FIRAuthBackendCreateAuthURITests.m in Sources */ = {isa = PBXBuildFile; fileRef = DE9314FD1E86C6FF0083EDBF /* FIRAuthBackendCreateAuthURITests.m */; };
		DE93155A1E86C71C0083EDBF /* FIRAuthBackendRPCImplementationTests.m in Sources */ = {isa = PBXBuildFile; fileRef = DE9314FE1E86C6FF0083EDBF /* FIRAuthBackendRPCImplementationTests.m */; };
		DE93155B1E86C71C0083EDBF /* FIRAuthDispatcherTests.m in Sources */ = {isa = PBXBuildFile; fileRef = DE9314FF1E86C6FF0083EDBF /* FIRAuthDispatcherTests.m */; };
		DE93155C1E86C71C0083EDBF /* FIRAuthGlobalWorkQueueTests.m in Sources */ = {isa = PBXBuildFile; fileRef = DE9315001E86C6FF0083EDBF /* FIRAuthGlobalWorkQueueTests.m */; };
		DE93155D1E86C71C0083EDBF /* FIRAuthKeychainTests.m in Sources */ = {isa = PBXBuildFile; fileRef = DE9315011E86C6FF0083EDBF /* FIRAuthKeychainTests.m */; };
		DE93155E1E86C71C0083EDBF /* FIRAuthSerialTaskQueueTests.m in Sources */ = {isa = PBXBuildFile; fileRef = DE9315021E86C6FF0083EDBF /* FIRAuthSerialTaskQueueTests.m */; };
		DE93155F1E86C71C0083EDBF /* FIRAuthTests.m in Sources */ = {isa = PBXBuildFile; fileRef = DE9315031E86C6FF0083EDBF /* FIRAuthTests.m */; };
		DE9315601E86C71C0083EDBF /* FIRAuthUserDefaultsStorageTests.m in Sources */ = {isa = PBXBuildFile; fileRef = DE9315041E86C6FF0083EDBF /* FIRAuthUserDefaultsStorageTests.m */; };
		DE9315611E86C71C0083EDBF /* FIRCreateAuthURIRequestTests.m in Sources */ = {isa = PBXBuildFile; fileRef = DE9315051E86C6FF0083EDBF /* FIRCreateAuthURIRequestTests.m */; };
		DE9315621E86C71C0083EDBF /* FIRCreateAuthURIResponseTests.m in Sources */ = {isa = PBXBuildFile; fileRef = DE9315061E86C6FF0083EDBF /* FIRCreateAuthURIResponseTests.m */; };
		DE9315631E86C71C0083EDBF /* FIRDeleteAccountRequestTests.m in Sources */ = {isa = PBXBuildFile; fileRef = DE9315071E86C6FF0083EDBF /* FIRDeleteAccountRequestTests.m */; };
		DE9315641E86C71C0083EDBF /* FIRDeleteAccountResponseTests.m in Sources */ = {isa = PBXBuildFile; fileRef = DE9315081E86C6FF0083EDBF /* FIRDeleteAccountResponseTests.m */; };
		DE9315651E86C71C0083EDBF /* FIRFakeBackendRPCIssuer.m in Sources */ = {isa = PBXBuildFile; fileRef = DE93150A1E86C6FF0083EDBF /* FIRFakeBackendRPCIssuer.m */; };
		DE9315661E86C71C0083EDBF /* FIRGetAccountInfoRequestTests.m in Sources */ = {isa = PBXBuildFile; fileRef = DE93150B1E86C6FF0083EDBF /* FIRGetAccountInfoRequestTests.m */; };
		DE9315671E86C71C0083EDBF /* FIRGetAccountInfoResponseTests.m in Sources */ = {isa = PBXBuildFile; fileRef = DE93150C1E86C6FF0083EDBF /* FIRGetAccountInfoResponseTests.m */; };
		DE9315681E86C71C0083EDBF /* FIRGetOOBConfirmationCodeRequestTests.m in Sources */ = {isa = PBXBuildFile; fileRef = DE93150D1E86C6FF0083EDBF /* FIRGetOOBConfirmationCodeRequestTests.m */; };
		DE9315691E86C71C0083EDBF /* FIRGetOOBConfirmationCodeResponseTests.m in Sources */ = {isa = PBXBuildFile; fileRef = DE93150E1E86C6FF0083EDBF /* FIRGetOOBConfirmationCodeResponseTests.m */; };
		DE93156A1E86C71C0083EDBF /* FIRGitHubAuthProviderTests.m in Sources */ = {isa = PBXBuildFile; fileRef = DE93150F1E86C6FF0083EDBF /* FIRGitHubAuthProviderTests.m */; };
		DE93156C1E86C71C0083EDBF /* FIRResetPasswordRequestTests.m in Sources */ = {isa = PBXBuildFile; fileRef = DE9315111E86C6FF0083EDBF /* FIRResetPasswordRequestTests.m */; };
		DE93156D1E86C71C0083EDBF /* FIRResetPasswordResponseTests.m in Sources */ = {isa = PBXBuildFile; fileRef = DE9315121E86C6FF0083EDBF /* FIRResetPasswordResponseTests.m */; };
		DE93156E1E86C71C0083EDBF /* FIRSendVerificationCodeRequestTests.m in Sources */ = {isa = PBXBuildFile; fileRef = DE9315131E86C6FF0083EDBF /* FIRSendVerificationCodeRequestTests.m */; };
		DE93156F1E86C71C0083EDBF /* FIRSendVerificationCodeResponseTests.m in Sources */ = {isa = PBXBuildFile; fileRef = DE9315141E86C6FF0083EDBF /* FIRSendVerificationCodeResponseTests.m */; };
		DE9315701E86C71C0083EDBF /* FIRSetAccountInfoRequestTests.m in Sources */ = {isa = PBXBuildFile; fileRef = DE9315151E86C6FF0083EDBF /* FIRSetAccountInfoRequestTests.m */; };
		DE9315711E86C71C0083EDBF /* FIRSetAccountInfoResponseTests.m in Sources */ = {isa = PBXBuildFile; fileRef = DE9315161E86C6FF0083EDBF /* FIRSetAccountInfoResponseTests.m */; };
		DE9315721E86C71C0083EDBF /* FIRSignUpNewUserRequestTests.m in Sources */ = {isa = PBXBuildFile; fileRef = DE9315171E86C6FF0083EDBF /* FIRSignUpNewUserRequestTests.m */; };
		DE9315731E86C71C0083EDBF /* FIRSignUpNewUserResponseTests.m in Sources */ = {isa = PBXBuildFile; fileRef = DE9315181E86C6FF0083EDBF /* FIRSignUpNewUserResponseTests.m */; };
		DE9315741E86C71C0083EDBF /* FIRTwitterAuthProviderTests.m in Sources */ = {isa = PBXBuildFile; fileRef = DE9315191E86C6FF0083EDBF /* FIRTwitterAuthProviderTests.m */; };
		DE9315751E86C71C0083EDBF /* FIRUserTests.m in Sources */ = {isa = PBXBuildFile; fileRef = DE93151A1E86C6FF0083EDBF /* FIRUserTests.m */; };
		DE9315761E86C71C0083EDBF /* FIRVerifyAssertionRequestTests.m in Sources */ = {isa = PBXBuildFile; fileRef = DE93151B1E86C6FF0083EDBF /* FIRVerifyAssertionRequestTests.m */; };
		DE9315771E86C71C0083EDBF /* FIRVerifyAssertionResponseTests.m in Sources */ = {isa = PBXBuildFile; fileRef = DE93151C1E86C6FF0083EDBF /* FIRVerifyAssertionResponseTests.m */; };
		DE9315781E86C71C0083EDBF /* FIRVerifyCustomTokenRequestTests.m in Sources */ = {isa = PBXBuildFile; fileRef = DE93151D1E86C6FF0083EDBF /* FIRVerifyCustomTokenRequestTests.m */; };
		DE9315791E86C71C0083EDBF /* FIRVerifyCustomTokenResponseTests.m in Sources */ = {isa = PBXBuildFile; fileRef = DE93151E1E86C6FF0083EDBF /* FIRVerifyCustomTokenResponseTests.m */; };
		DE93157A1E86C71C0083EDBF /* FIRVerifyPasswordRequestTest.m in Sources */ = {isa = PBXBuildFile; fileRef = DE93151F1E86C6FF0083EDBF /* FIRVerifyPasswordRequestTest.m */; };
		DE93157B1E86C71C0083EDBF /* FIRVerifyPasswordResponseTests.m in Sources */ = {isa = PBXBuildFile; fileRef = DE9315201E86C6FF0083EDBF /* FIRVerifyPasswordResponseTests.m */; };
		DE93157C1E86C71C0083EDBF /* FIRVerifyPhoneNumberRequestTests.m in Sources */ = {isa = PBXBuildFile; fileRef = DE9315211E86C6FF0083EDBF /* FIRVerifyPhoneNumberRequestTests.m */; };
		DE93157D1E86C71C0083EDBF /* FIRVerifyPhoneNumberResponseTests.m in Sources */ = {isa = PBXBuildFile; fileRef = DE9315221E86C6FF0083EDBF /* FIRVerifyPhoneNumberResponseTests.m */; };
		DE93157E1E86C71C0083EDBF /* OCMStubRecorder+FIRAuthUnitTests.m in Sources */ = {isa = PBXBuildFile; fileRef = DE9315241E86C6FF0083EDBF /* OCMStubRecorder+FIRAuthUnitTests.m */; };
		DE9315F41E8738E60083EDBF /* FIRMessagingClientTest.m in Sources */ = {isa = PBXBuildFile; fileRef = DE9315C31E8738B70083EDBF /* FIRMessagingClientTest.m */; };
		DE9315F51E8738E60083EDBF /* FIRMessagingCodedInputStreamTest.m in Sources */ = {isa = PBXBuildFile; fileRef = DE9315C41E8738B70083EDBF /* FIRMessagingCodedInputStreamTest.m */; };
		DE9315F61E8738E60083EDBF /* FIRMessagingConnectionTest.m in Sources */ = {isa = PBXBuildFile; fileRef = DE9315C51E8738B70083EDBF /* FIRMessagingConnectionTest.m */; };
		DE9315F71E8738E60083EDBF /* FIRMessagingContextManagerServiceTest.m in Sources */ = {isa = PBXBuildFile; fileRef = DE9315C61E8738B70083EDBF /* FIRMessagingContextManagerServiceTest.m */; };
		DE9315F81E8738E60083EDBF /* FIRMessagingDataMessageManagerTest.m in Sources */ = {isa = PBXBuildFile; fileRef = DE9315C71E8738B70083EDBF /* FIRMessagingDataMessageManagerTest.m */; };
		DE9315F91E8738E60083EDBF /* FIRMessagingFakeConnection.m in Sources */ = {isa = PBXBuildFile; fileRef = DE9315C91E8738B70083EDBF /* FIRMessagingFakeConnection.m */; };
		DE9315FA1E8738E60083EDBF /* FIRMessagingFakeSocket.m in Sources */ = {isa = PBXBuildFile; fileRef = DE9315CB1E8738B70083EDBF /* FIRMessagingFakeSocket.m */; };
		DE9315FB1E8738E60083EDBF /* FIRMessagingLinkHandlingTest.m in Sources */ = {isa = PBXBuildFile; fileRef = DE9315CC1E8738B70083EDBF /* FIRMessagingLinkHandlingTest.m */; };
		DE9315FC1E8738E60083EDBF /* FIRMessagingPendingTopicsListTest.m in Sources */ = {isa = PBXBuildFile; fileRef = DE9315CD1E8738B70083EDBF /* FIRMessagingPendingTopicsListTest.m */; };
		DE9315FD1E8738E60083EDBF /* FIRMessagingPubSubTest.m in Sources */ = {isa = PBXBuildFile; fileRef = DE9315CE1E8738B70083EDBF /* FIRMessagingPubSubTest.m */; };
		DE9315FE1E8738E60083EDBF /* FIRMessagingRegistrarTest.m in Sources */ = {isa = PBXBuildFile; fileRef = DE9315CF1E8738B70083EDBF /* FIRMessagingRegistrarTest.m */; };
		DE9315FF1E8738E60083EDBF /* FIRMessagingRemoteNotificationsProxyTest.m in Sources */ = {isa = PBXBuildFile; fileRef = DE9315D01E8738B70083EDBF /* FIRMessagingRemoteNotificationsProxyTest.m */; };
		DE9316001E8738E60083EDBF /* FIRMessagingRmqManagerTest.m in Sources */ = {isa = PBXBuildFile; fileRef = DE9315D11E8738B70083EDBF /* FIRMessagingRmqManagerTest.m */; };
		DE9316011E8738E60083EDBF /* FIRMessagingSecureSocketTest.m in Sources */ = {isa = PBXBuildFile; fileRef = DE9315D21E8738B70083EDBF /* FIRMessagingSecureSocketTest.m */; };
		DE9316021E8738E60083EDBF /* FIRMessagingServiceTest.m in Sources */ = {isa = PBXBuildFile; fileRef = DE9315D31E8738B70083EDBF /* FIRMessagingServiceTest.m */; };
		DE9316031E8738E60083EDBF /* FIRMessagingSyncMessageManagerTest.m in Sources */ = {isa = PBXBuildFile; fileRef = DE9315D41E8738B70083EDBF /* FIRMessagingSyncMessageManagerTest.m */; };
		DE9316041E8738E60083EDBF /* FIRMessagingTest.m in Sources */ = {isa = PBXBuildFile; fileRef = DE9315D51E8738B70083EDBF /* FIRMessagingTest.m */; };
		DE9316051E8738E60083EDBF /* FIRMessagingTestNotificationUtilities.m in Sources */ = {isa = PBXBuildFile; fileRef = DE9315D71E8738B70083EDBF /* FIRMessagingTestNotificationUtilities.m */; };
		DEB139F41E73506A00AC236D /* CoreGraphics.framework in Frameworks */ = {isa = PBXBuildFile; fileRef = 6003F58F195388D20070C39A /* CoreGraphics.framework */; };
		DEB139F51E73506A00AC236D /* UIKit.framework in Frameworks */ = {isa = PBXBuildFile; fileRef = 6003F591195388D20070C39A /* UIKit.framework */; };
		DEB139F61E73506A00AC236D /* Foundation.framework in Frameworks */ = {isa = PBXBuildFile; fileRef = 6003F58D195388D20070C39A /* Foundation.framework */; };
		DEB13A271E73518B00AC236D /* FIRStorageDeleteTests.m in Sources */ = {isa = PBXBuildFile; fileRef = DEB139C11E734D9D00AC236D /* FIRStorageDeleteTests.m */; };
		DEB13A281E73518B00AC236D /* FIRStorageGetMetadataTests.m in Sources */ = {isa = PBXBuildFile; fileRef = DEB139C21E734D9D00AC236D /* FIRStorageGetMetadataTests.m */; };
		DEB13A291E73518B00AC236D /* FIRStorageMetadataTests.m in Sources */ = {isa = PBXBuildFile; fileRef = DEB139C31E734D9D00AC236D /* FIRStorageMetadataTests.m */; };
		DEB13A2A1E73518B00AC236D /* FIRStoragePathTests.m in Sources */ = {isa = PBXBuildFile; fileRef = DEB139C41E734D9D00AC236D /* FIRStoragePathTests.m */; };
		DEB13A2B1E73518B00AC236D /* FIRStorageReferenceTests.m in Sources */ = {isa = PBXBuildFile; fileRef = DEB139C51E734D9D00AC236D /* FIRStorageReferenceTests.m */; };
		DEB13A2C1E73518B00AC236D /* FIRStorageTestHelpers.m in Sources */ = {isa = PBXBuildFile; fileRef = DEB139C71E734D9D00AC236D /* FIRStorageTestHelpers.m */; };
		DEB13A2D1E73518B00AC236D /* FIRStorageTests.m in Sources */ = {isa = PBXBuildFile; fileRef = DEB139C81E734D9D00AC236D /* FIRStorageTests.m */; };
		DEB13A2E1E73518B00AC236D /* FIRStorageTokenAuthorizerTests.m in Sources */ = {isa = PBXBuildFile; fileRef = DEB139C91E734D9D00AC236D /* FIRStorageTokenAuthorizerTests.m */; };
		DEB13A2F1E73518B00AC236D /* FIRStorageUpdateMetadataTests.m in Sources */ = {isa = PBXBuildFile; fileRef = DEB139CA1E734D9D00AC236D /* FIRStorageUpdateMetadataTests.m */; };
		DEB13A301E73518B00AC236D /* FIRStorageUtilsTests.m in Sources */ = {isa = PBXBuildFile; fileRef = DEB139CB1E734D9D00AC236D /* FIRStorageUtilsTests.m */; };
		DEB61EC51E7C5DBB00C04B96 /* LaunchScreen.storyboard in Resources */ = {isa = PBXBuildFile; fileRef = DEB61EB91E7C5DBB00C04B96 /* LaunchScreen.storyboard */; };
		DEB61EC61E7C5DBB00C04B96 /* Main.storyboard in Resources */ = {isa = PBXBuildFile; fileRef = DEB61EBB1E7C5DBB00C04B96 /* Main.storyboard */; };
		DEB61EC71E7C5DBB00C04B96 /* FIRAppDelegate.m in Sources */ = {isa = PBXBuildFile; fileRef = DEB61EBE1E7C5DBB00C04B96 /* FIRAppDelegate.m */; };
		DEB61EC81E7C5DBB00C04B96 /* FIRViewController.m in Sources */ = {isa = PBXBuildFile; fileRef = DEB61EC01E7C5DBB00C04B96 /* FIRViewController.m */; };
		DEB61EC91E7C5DBB00C04B96 /* GoogleService-Info.plist in Resources */ = {isa = PBXBuildFile; fileRef = DEB61EC11E7C5DBB00C04B96 /* GoogleService-Info.plist */; };
		DEB61ECB1E7C5DBB00C04B96 /* main.m in Sources */ = {isa = PBXBuildFile; fileRef = DEB61EC31E7C5DBB00C04B96 /* main.m */; };
		DECE039B1E9ED01600164CA4 /* FIRPhoneAuthProviderTests.m in Sources */ = {isa = PBXBuildFile; fileRef = DECE03991E9ECFF500164CA4 /* FIRPhoneAuthProviderTests.m */; };
		DEE14D7E1E844677006FA992 /* LaunchScreen.storyboard in Resources */ = {isa = PBXBuildFile; fileRef = DEE14D681E844677006FA992 /* LaunchScreen.storyboard */; };
		DEE14D7F1E844677006FA992 /* Main.storyboard in Resources */ = {isa = PBXBuildFile; fileRef = DEE14D6A1E844677006FA992 /* Main.storyboard */; };
		DEE14D811E844677006FA992 /* FIRAppDelegate.m in Sources */ = {isa = PBXBuildFile; fileRef = DEE14D6E1E844677006FA992 /* FIRAppDelegate.m */; };
		DEE14D821E844677006FA992 /* FIRViewController.m in Sources */ = {isa = PBXBuildFile; fileRef = DEE14D701E844677006FA992 /* FIRViewController.m */; };
		DEE14D831E844677006FA992 /* GoogleService-Info.plist in Resources */ = {isa = PBXBuildFile; fileRef = DEE14D711E844677006FA992 /* GoogleService-Info.plist */; };
		DEE14D851E844677006FA992 /* main.m in Sources */ = {isa = PBXBuildFile; fileRef = DEE14D731E844677006FA992 /* main.m */; };
		DEE14D8E1E84468D006FA992 /* FIRAppAssociationRegistrationUnitTests.m in Sources */ = {isa = PBXBuildFile; fileRef = DEE14D751E844677006FA992 /* FIRAppAssociationRegistrationUnitTests.m */; };
		DEE14D8F1E84468D006FA992 /* FIRAppTest.m in Sources */ = {isa = PBXBuildFile; fileRef = DEE14D761E844677006FA992 /* FIRAppTest.m */; };
		DEE14D901E84468D006FA992 /* FIRBundleUtilTest.m in Sources */ = {isa = PBXBuildFile; fileRef = DEE14D771E844677006FA992 /* FIRBundleUtilTest.m */; };
		DEE14D911E84468D006FA992 /* FIRConfigurationTest.m in Sources */ = {isa = PBXBuildFile; fileRef = DEE14D781E844677006FA992 /* FIRConfigurationTest.m */; };
		DEE14D921E84468D006FA992 /* FIRLoggerTest.m in Sources */ = {isa = PBXBuildFile; fileRef = DEE14D791E844677006FA992 /* FIRLoggerTest.m */; };
		DEE14D931E84468D006FA992 /* FIROptionsTest.m in Sources */ = {isa = PBXBuildFile; fileRef = DEE14D7A1E844677006FA992 /* FIROptionsTest.m */; };
		DEE14D941E84468D006FA992 /* FIRTestCase.m in Sources */ = {isa = PBXBuildFile; fileRef = DEE14D7C1E844677006FA992 /* FIRTestCase.m */; };
		E5F7E698748196AAF14BF3CE /* Pods_Auth_Example_iOS.framework in Frameworks */ = {isa = PBXBuildFile; fileRef = 6330B895CBF7B59292CBB6A2 /* Pods_Auth_Example_iOS.framework */; };
/* End PBXBuildFile section */

/* Begin PBXContainerItemProxy section */
		06121EC61EC399D40008D70E /* PBXContainerItemProxy */ = {
			isa = PBXContainerItemProxy;
			containerPortal = 6003F582195388D10070C39A /* Project object */;
			proxyType = 1;
			remoteGlobalIDString = DEB139E01E73506A00AC236D;
			remoteInfo = Storage_Example_iOS;
		};
		0624F3E61EC0ECFA00E5940D /* PBXContainerItemProxy */ = {
			isa = PBXContainerItemProxy;
			containerPortal = 6003F582195388D10070C39A /* Project object */;
			proxyType = 1;
			remoteGlobalIDString = DE7B8D041E8EF077009EB6DF;
			remoteInfo = Database_Example;
		};
		AFD563111EB140E100EA2233 /* PBXContainerItemProxy */ = {
			isa = PBXContainerItemProxy;
			containerPortal = 6003F582195388D10070C39A /* Project object */;
			proxyType = 1;
			remoteGlobalIDString = AFD562E41EB13C6D00EA2233;
			remoteInfo = Messaging_Example_iOS;
		};
		D01853C81EDAD45C003A645C /* PBXContainerItemProxy */ = {
			isa = PBXContainerItemProxy;
			containerPortal = 6003F582195388D10070C39A /* Project object */;
			proxyType = 1;
			remoteGlobalIDString = D01853671EDAD084003A645C;
			remoteInfo = Auth_Example_macOS;
		};
		D01853CA1EDAD636003A645C /* PBXContainerItemProxy */ = {
			isa = PBXContainerItemProxy;
			containerPortal = 6003F582195388D10070C39A /* Project object */;
			proxyType = 1;
			remoteGlobalIDString = D01853881EDAD364003A645C;
			remoteInfo = Auth_Tests_macOS;
		};
		D054E9C81EDA095300BE996B /* PBXContainerItemProxy */ = {
			isa = PBXContainerItemProxy;
			containerPortal = 6003F582195388D10070C39A /* Project object */;
			proxyType = 1;
			remoteGlobalIDString = D0FE8A311ED9C86F003F6722;
			remoteInfo = Database_Tests_macOS;
		};
		D054E9CC1EDA097200BE996B /* PBXContainerItemProxy */ = {
			isa = PBXContainerItemProxy;
			containerPortal = 6003F582195388D10070C39A /* Project object */;
			proxyType = 1;
			remoteGlobalIDString = D0EDB2DE1EDA06CB00B6C31B;
			remoteInfo = Storage_Tests_macOS;
		};
		D064E6C11ED9B369001956DF /* PBXContainerItemProxy */ = {
			isa = PBXContainerItemProxy;
			containerPortal = 6003F582195388D10070C39A /* Project object */;
			proxyType = 1;
			remoteGlobalIDString = D064E6951ED9B1BF001956DF;
			remoteInfo = Core_Example_macOS;
		};
		D0EDB3091EDA07A300B6C31B /* PBXContainerItemProxy */ = {
			isa = PBXContainerItemProxy;
			containerPortal = 6003F582195388D10070C39A /* Project object */;
			proxyType = 1;
			remoteGlobalIDString = D0EDB2BC1EDA04F800B6C31B;
			remoteInfo = Storage_Example_macOS;
		};
		D0EDB30B1EDA07A600B6C31B /* PBXContainerItemProxy */ = {
			isa = PBXContainerItemProxy;
			containerPortal = 6003F582195388D10070C39A /* Project object */;
			proxyType = 1;
			remoteGlobalIDString = D0EDB2BC1EDA04F800B6C31B;
			remoteInfo = Storage_Example_macOS;
		};
		D0FE8A121ED9C349003F6722 /* PBXContainerItemProxy */ = {
			isa = PBXContainerItemProxy;
			containerPortal = 6003F582195388D10070C39A /* Project object */;
			proxyType = 1;
			remoteGlobalIDString = D064E6AA1ED9B31C001956DF;
			remoteInfo = Core_Tests_macOS;
		};
		D0FE8A8E1ED9C885003F6722 /* PBXContainerItemProxy */ = {
			isa = PBXContainerItemProxy;
			containerPortal = 6003F582195388D10070C39A /* Project object */;
			proxyType = 1;
			remoteGlobalIDString = D0FE8A1E1ED9C804003F6722;
			remoteInfo = Database_Example_macOS;
		};
		D0FE8A901ED9C9CD003F6722 /* PBXContainerItemProxy */ = {
			isa = PBXContainerItemProxy;
			containerPortal = 6003F582195388D10070C39A /* Project object */;
			proxyType = 1;
			remoteGlobalIDString = D0FE8A1E1ED9C804003F6722;
			remoteInfo = Database_Example_macOS;
		};
		DE3373971E73776F00881891 /* PBXContainerItemProxy */ = {
			isa = PBXContainerItemProxy;
			containerPortal = 6003F582195388D10070C39A /* Project object */;
			proxyType = 1;
			remoteGlobalIDString = DEB13A0A1E73507E00AC236D;
			remoteInfo = Storage_Tests_iOS;
		};
		DE6F01B91E957157004AEE01 /* PBXContainerItemProxy */ = {
			isa = PBXContainerItemProxy;
			containerPortal = 6003F582195388D10070C39A /* Project object */;
			proxyType = 1;
			remoteGlobalIDString = DE9315A61E8738460083EDBF;
			remoteInfo = Messaging_Tests_iOS;
		};
		DE7B8D1E1E8EF078009EB6DF /* PBXContainerItemProxy */ = {
			isa = PBXContainerItemProxy;
			containerPortal = 6003F582195388D10070C39A /* Project object */;
			proxyType = 1;
			remoteGlobalIDString = DE7B8D041E8EF077009EB6DF;
			remoteInfo = Database_Example;
		};
		DE9314DF1E86C6BE0083EDBF /* PBXContainerItemProxy */ = {
			isa = PBXContainerItemProxy;
			containerPortal = 6003F582195388D10070C39A /* Project object */;
			proxyType = 1;
			remoteGlobalIDString = DE9314C51E86C6BD0083EDBF;
			remoteInfo = Auth_Example_iOS;
		};
		DE9315861E86E9990083EDBF /* PBXContainerItemProxy */ = {
			isa = PBXContainerItemProxy;
			containerPortal = 6003F582195388D10070C39A /* Project object */;
			proxyType = 1;
			remoteGlobalIDString = DE9314DD1E86C6BE0083EDBF;
			remoteInfo = Auth_Tests_iOS;
		};
		DEB13A251E73512500AC236D /* PBXContainerItemProxy */ = {
			isa = PBXContainerItemProxy;
			containerPortal = 6003F582195388D10070C39A /* Project object */;
			proxyType = 1;
			remoteGlobalIDString = DEB139E01E73506A00AC236D;
			remoteInfo = Storage_Example_iOS;
		};
		DEB518591E9008CB0089C938 /* PBXContainerItemProxy */ = {
			isa = PBXContainerItemProxy;
			containerPortal = 6003F582195388D10070C39A /* Project object */;
			proxyType = 1;
			remoteGlobalIDString = DE7B8D1C1E8EF078009EB6DF;
			remoteInfo = Database_Tests;
		};
		DEE14D5A1E84464D006FA992 /* PBXContainerItemProxy */ = {
			isa = PBXContainerItemProxy;
			containerPortal = 6003F582195388D10070C39A /* Project object */;
			proxyType = 1;
			remoteGlobalIDString = DEE14D401E84464D006FA992;
			remoteInfo = Core_Example;
		};
		DEE14E0A1E844FDC006FA992 /* PBXContainerItemProxy */ = {
			isa = PBXContainerItemProxy;
			containerPortal = 6003F582195388D10070C39A /* Project object */;
			proxyType = 1;
			remoteGlobalIDString = DEE14D581E84464D006FA992;
			remoteInfo = Core_Tests;
		};
/* End PBXContainerItemProxy section */

/* Begin PBXCopyFilesBuildPhase section */
		D090052F1EDB32B700154410 /* CopyFiles */ = {
			isa = PBXCopyFilesBuildPhase;
			buildActionMask = 2147483647;
			dstPath = "";
			dstSubfolderSpec = 16;
			files = (
			);
			runOnlyForDeploymentPostprocessing = 0;
		};
		D09005321EDB32EA00154410 /* CopyFiles */ = {
			isa = PBXCopyFilesBuildPhase;
			buildActionMask = 2147483647;
			dstPath = "";
			dstSubfolderSpec = 16;
			files = (
			);
			runOnlyForDeploymentPostprocessing = 0;
		};
		D09005341EDB330800154410 /* CopyFiles */ = {
			isa = PBXCopyFilesBuildPhase;
			buildActionMask = 2147483647;
			dstPath = "";
			dstSubfolderSpec = 16;
			files = (
			);
			runOnlyForDeploymentPostprocessing = 0;
		};
		D09005361EDB331700154410 /* CopyFiles */ = {
			isa = PBXCopyFilesBuildPhase;
			buildActionMask = 2147483647;
			dstPath = "";
			dstSubfolderSpec = 16;
			files = (
			);
			runOnlyForDeploymentPostprocessing = 0;
		};
		D09005381EDB333700154410 /* CopyFiles */ = {
			isa = PBXCopyFilesBuildPhase;
			buildActionMask = 2147483647;
			dstPath = "";
			dstSubfolderSpec = 16;
			files = (
			);
			runOnlyForDeploymentPostprocessing = 0;
		};
		D090053A1EDB334000154410 /* CopyFiles */ = {
			isa = PBXCopyFilesBuildPhase;
			buildActionMask = 2147483647;
			dstPath = "";
			dstSubfolderSpec = 16;
			files = (
			);
			runOnlyForDeploymentPostprocessing = 0;
		};
		D090053C1EDB334800154410 /* CopyFiles */ = {
			isa = PBXCopyFilesBuildPhase;
			buildActionMask = 2147483647;
			dstPath = "";
			dstSubfolderSpec = 16;
			files = (
			);
			runOnlyForDeploymentPostprocessing = 0;
		};
/* End PBXCopyFilesBuildPhase section */

/* Begin PBXFileReference section */
		0274EF76F3021E671FF588E8 /* Pods-Auth_Example_iOS.debug.xcconfig */ = {isa = PBXFileReference; includeInIndex = 1; lastKnownFileType = text.xcconfig; name = "Pods-Auth_Example_iOS.debug.xcconfig"; path = "Pods/Target Support Files/Pods-Auth_Example_iOS/Pods-Auth_Example_iOS.debug.xcconfig"; sourceTree = "<group>"; };
		06121EBC1EC399C50008D70E /* Storage_IntegrationTests_iOS.xctest */ = {isa = PBXFileReference; explicitFileType = wrapper.cfbundle; includeInIndex = 0; path = Storage_IntegrationTests_iOS.xctest; sourceTree = BUILT_PRODUCTS_DIR; };
		06121ECA1EC39A0B0008D70E /* FIRStorageIntegrationTests.m */ = {isa = PBXFileReference; fileEncoding = 4; lastKnownFileType = sourcecode.c.objc; path = FIRStorageIntegrationTests.m; sourceTree = "<group>"; };
		0624F3E11EC0ECFA00E5940D /* Database_IntegrationTests_iOS.xctest */ = {isa = PBXFileReference; explicitFileType = wrapper.cfbundle; includeInIndex = 0; path = Database_IntegrationTests_iOS.xctest; sourceTree = BUILT_PRODUCTS_DIR; };
		063CB4471EBA7AE200038A59 /* FArraySortedDictionaryTest.m */ = {isa = PBXFileReference; fileEncoding = 4; lastKnownFileType = sourcecode.c.objc; name = FArraySortedDictionaryTest.m; path = Database/Tests/Unit/FArraySortedDictionaryTest.m; sourceTree = SOURCE_ROOT; };
		063CB4481EBA7AE200038A59 /* FCompoundHashTest.m */ = {isa = PBXFileReference; fileEncoding = 4; lastKnownFileType = sourcecode.c.objc; name = FCompoundHashTest.m; path = Database/Tests/Unit/FCompoundHashTest.m; sourceTree = SOURCE_ROOT; };
		063CB4491EBA7AE200038A59 /* FIRMutableDataTests.h */ = {isa = PBXFileReference; fileEncoding = 4; lastKnownFileType = sourcecode.c.h; name = FIRMutableDataTests.h; path = Database/Tests/Unit/FIRMutableDataTests.h; sourceTree = SOURCE_ROOT; };
		063CB44A1EBA7AE200038A59 /* FIRMutableDataTests.m */ = {isa = PBXFileReference; fileEncoding = 4; lastKnownFileType = sourcecode.c.objc; name = FIRMutableDataTests.m; path = Database/Tests/Unit/FIRMutableDataTests.m; sourceTree = SOURCE_ROOT; };
		063CB44B1EBA7AE200038A59 /* FLevelDBStorageEngineTests.m */ = {isa = PBXFileReference; fileEncoding = 4; lastKnownFileType = sourcecode.c.objc; name = FLevelDBStorageEngineTests.m; path = Database/Tests/Unit/FLevelDBStorageEngineTests.m; sourceTree = SOURCE_ROOT; };
		063CB44C1EBA7AE200038A59 /* FNodeTests.m */ = {isa = PBXFileReference; fileEncoding = 4; lastKnownFileType = sourcecode.c.objc; name = FNodeTests.m; path = Database/Tests/Unit/FNodeTests.m; sourceTree = SOURCE_ROOT; };
		063CB44D1EBA7AE200038A59 /* FPathTests.h */ = {isa = PBXFileReference; fileEncoding = 4; lastKnownFileType = sourcecode.c.h; name = FPathTests.h; path = Database/Tests/Unit/FPathTests.h; sourceTree = SOURCE_ROOT; };
		063CB44E1EBA7AE200038A59 /* FPathTests.m */ = {isa = PBXFileReference; fileEncoding = 4; lastKnownFileType = sourcecode.c.objc; name = FPathTests.m; path = Database/Tests/Unit/FPathTests.m; sourceTree = SOURCE_ROOT; };
		063CB44F1EBA7AE200038A59 /* FPersistenceManagerTest.m */ = {isa = PBXFileReference; fileEncoding = 4; lastKnownFileType = sourcecode.c.objc; name = FPersistenceManagerTest.m; path = Database/Tests/Unit/FPersistenceManagerTest.m; sourceTree = SOURCE_ROOT; };
		063CB4501EBA7AE200038A59 /* FPruneForestTest.m */ = {isa = PBXFileReference; fileEncoding = 4; lastKnownFileType = sourcecode.c.objc; name = FPruneForestTest.m; path = Database/Tests/Unit/FPruneForestTest.m; sourceTree = SOURCE_ROOT; };
		063CB4511EBA7AE200038A59 /* FPruningTest.m */ = {isa = PBXFileReference; fileEncoding = 4; lastKnownFileType = sourcecode.c.objc; name = FPruningTest.m; path = Database/Tests/Unit/FPruningTest.m; sourceTree = SOURCE_ROOT; };
		063CB4521EBA7AE200038A59 /* FQueryParamsTest.m */ = {isa = PBXFileReference; fileEncoding = 4; lastKnownFileType = sourcecode.c.objc; name = FQueryParamsTest.m; path = Database/Tests/Unit/FQueryParamsTest.m; sourceTree = SOURCE_ROOT; };
		063CB4531EBA7AE200038A59 /* FRangeMergeTest.m */ = {isa = PBXFileReference; fileEncoding = 4; lastKnownFileType = sourcecode.c.objc; name = FRangeMergeTest.m; path = Database/Tests/Unit/FRangeMergeTest.m; sourceTree = SOURCE_ROOT; };
		063CB4541EBA7AE200038A59 /* FRepoInfoTest.m */ = {isa = PBXFileReference; fileEncoding = 4; lastKnownFileType = sourcecode.c.objc; name = FRepoInfoTest.m; path = Database/Tests/Unit/FRepoInfoTest.m; sourceTree = SOURCE_ROOT; };
		063CB4551EBA7AE200038A59 /* FSparseSnapshotTests.h */ = {isa = PBXFileReference; fileEncoding = 4; lastKnownFileType = sourcecode.c.h; name = FSparseSnapshotTests.h; path = Database/Tests/Unit/FSparseSnapshotTests.h; sourceTree = SOURCE_ROOT; };
		063CB4561EBA7AE200038A59 /* FSparseSnapshotTests.m */ = {isa = PBXFileReference; fileEncoding = 4; lastKnownFileType = sourcecode.c.objc; name = FSparseSnapshotTests.m; path = Database/Tests/Unit/FSparseSnapshotTests.m; sourceTree = SOURCE_ROOT; };
		063CB4571EBA7AE200038A59 /* FSyncPointTests.h */ = {isa = PBXFileReference; fileEncoding = 4; lastKnownFileType = sourcecode.c.h; name = FSyncPointTests.h; path = Database/Tests/Unit/FSyncPointTests.h; sourceTree = SOURCE_ROOT; };
		063CB4581EBA7AE200038A59 /* FSyncPointTests.m */ = {isa = PBXFileReference; fileEncoding = 4; lastKnownFileType = sourcecode.c.objc; name = FSyncPointTests.m; path = Database/Tests/Unit/FSyncPointTests.m; sourceTree = SOURCE_ROOT; };
		063CB4591EBA7AE200038A59 /* FTestBase.h */ = {isa = PBXFileReference; fileEncoding = 4; lastKnownFileType = sourcecode.c.h; name = FTestBase.h; path = Database/Tests/Helpers/FTestBase.h; sourceTree = SOURCE_ROOT; };
		063CB45A1EBA7AE200038A59 /* FTestBase.m */ = {isa = PBXFileReference; fileEncoding = 4; lastKnownFileType = sourcecode.c.objc; name = FTestBase.m; path = Database/Tests/Helpers/FTestBase.m; sourceTree = SOURCE_ROOT; };
		063CB45B1EBA7AE200038A59 /* FTrackedQueryManagerTest.m */ = {isa = PBXFileReference; fileEncoding = 4; lastKnownFileType = sourcecode.c.objc; name = FTrackedQueryManagerTest.m; path = Database/Tests/Unit/FTrackedQueryManagerTest.m; sourceTree = SOURCE_ROOT; };
		063CB45C1EBA7AE200038A59 /* FUtilitiesTest.m */ = {isa = PBXFileReference; fileEncoding = 4; lastKnownFileType = sourcecode.c.objc; name = FUtilitiesTest.m; path = Database/Tests/Unit/FUtilitiesTest.m; sourceTree = SOURCE_ROOT; };
		063CB46E1EBA7AEF00038A59 /* FCompoundWriteTest.m */ = {isa = PBXFileReference; fileEncoding = 4; lastKnownFileType = sourcecode.c.objc; path = FCompoundWriteTest.m; sourceTree = "<group>"; };
		063CB46F1EBA7AEF00038A59 /* FConnectionTest.m */ = {isa = PBXFileReference; fileEncoding = 4; lastKnownFileType = sourcecode.c.objc; name = FConnectionTest.m; path = Integration/FConnectionTest.m; sourceTree = "<group>"; };
		063CB4701EBA7AEF00038A59 /* FData.h */ = {isa = PBXFileReference; fileEncoding = 4; lastKnownFileType = sourcecode.c.h; name = FData.h; path = Integration/FData.h; sourceTree = "<group>"; };
		063CB4711EBA7AEF00038A59 /* FData.m */ = {isa = PBXFileReference; fileEncoding = 4; lastKnownFileType = sourcecode.c.objc; name = FData.m; path = Integration/FData.m; sourceTree = "<group>"; };
		063CB4721EBA7AEF00038A59 /* FDotInfo.h */ = {isa = PBXFileReference; fileEncoding = 4; lastKnownFileType = sourcecode.c.h; name = FDotInfo.h; path = Integration/FDotInfo.h; sourceTree = "<group>"; };
		063CB4731EBA7AEF00038A59 /* FDotInfo.m */ = {isa = PBXFileReference; fileEncoding = 4; lastKnownFileType = sourcecode.c.objc; name = FDotInfo.m; path = Integration/FDotInfo.m; sourceTree = "<group>"; };
		063CB4741EBA7AEF00038A59 /* FEventTests.h */ = {isa = PBXFileReference; fileEncoding = 4; lastKnownFileType = sourcecode.c.h; name = FEventTests.h; path = Integration/FEventTests.h; sourceTree = "<group>"; };
		063CB4751EBA7AEF00038A59 /* FEventTests.m */ = {isa = PBXFileReference; fileEncoding = 4; lastKnownFileType = sourcecode.c.objc; name = FEventTests.m; path = Integration/FEventTests.m; sourceTree = "<group>"; };
		063CB4761EBA7AEF00038A59 /* FIRAuthTests.m */ = {isa = PBXFileReference; fileEncoding = 4; lastKnownFileType = sourcecode.c.objc; name = FIRAuthTests.m; path = Integration/FIRAuthTests.m; sourceTree = "<group>"; };
		063CB4771EBA7AEF00038A59 /* FIRDatabaseQueryTests.h */ = {isa = PBXFileReference; fileEncoding = 4; lastKnownFileType = sourcecode.c.h; name = FIRDatabaseQueryTests.h; path = Integration/FIRDatabaseQueryTests.h; sourceTree = "<group>"; };
		063CB4781EBA7AEF00038A59 /* FIRDatabaseQueryTests.m */ = {isa = PBXFileReference; fileEncoding = 4; lastKnownFileType = sourcecode.c.objc; name = FIRDatabaseQueryTests.m; path = Integration/FIRDatabaseQueryTests.m; sourceTree = "<group>"; };
		063CB4791EBA7AEF00038A59 /* FIRDatabaseTests.m */ = {isa = PBXFileReference; fileEncoding = 4; lastKnownFileType = sourcecode.c.objc; name = FIRDatabaseTests.m; path = Integration/FIRDatabaseTests.m; sourceTree = "<group>"; };
		063CB47A1EBA7AEF00038A59 /* FIRDataSnapshotTests.h */ = {isa = PBXFileReference; fileEncoding = 4; lastKnownFileType = sourcecode.c.h; path = FIRDataSnapshotTests.h; sourceTree = "<group>"; };
		063CB47B1EBA7AEF00038A59 /* FIRDataSnapshotTests.m */ = {isa = PBXFileReference; fileEncoding = 4; lastKnownFileType = sourcecode.c.objc; path = FIRDataSnapshotTests.m; sourceTree = "<group>"; };
		063CB47C1EBA7AEF00038A59 /* FirebaseTests-Info.plist */ = {isa = PBXFileReference; fileEncoding = 4; lastKnownFileType = text.plist.xml; path = "FirebaseTests-Info.plist"; sourceTree = "<group>"; };
		063CB47D1EBA7AEF00038A59 /* FIRFakeApp.h */ = {isa = PBXFileReference; fileEncoding = 4; lastKnownFileType = sourcecode.c.h; path = FIRFakeApp.h; sourceTree = "<group>"; };
		063CB47E1EBA7AEF00038A59 /* FIRFakeApp.m */ = {isa = PBXFileReference; fileEncoding = 4; lastKnownFileType = sourcecode.c.objc; path = FIRFakeApp.m; sourceTree = "<group>"; };
		063CB47F1EBA7AEF00038A59 /* FKeepSyncedTest.m */ = {isa = PBXFileReference; fileEncoding = 4; lastKnownFileType = sourcecode.c.objc; name = FKeepSyncedTest.m; path = Integration/FKeepSyncedTest.m; sourceTree = "<group>"; };
		063CB4801EBA7AEF00038A59 /* FOrder.h */ = {isa = PBXFileReference; fileEncoding = 4; lastKnownFileType = sourcecode.c.h; name = FOrder.h; path = Integration/FOrder.h; sourceTree = "<group>"; };
		063CB4811EBA7AEF00038A59 /* FOrder.m */ = {isa = PBXFileReference; fileEncoding = 4; lastKnownFileType = sourcecode.c.objc; name = FOrder.m; path = Integration/FOrder.m; sourceTree = "<group>"; };
		063CB4821EBA7AEF00038A59 /* FOrderByTests.h */ = {isa = PBXFileReference; fileEncoding = 4; lastKnownFileType = sourcecode.c.h; name = FOrderByTests.h; path = Integration/FOrderByTests.h; sourceTree = "<group>"; };
		063CB4831EBA7AEF00038A59 /* FOrderByTests.m */ = {isa = PBXFileReference; fileEncoding = 4; lastKnownFileType = sourcecode.c.objc; name = FOrderByTests.m; path = Integration/FOrderByTests.m; sourceTree = "<group>"; };
		063CB4841EBA7AEF00038A59 /* FPersist.h */ = {isa = PBXFileReference; fileEncoding = 4; lastKnownFileType = sourcecode.c.h; name = FPersist.h; path = Integration/FPersist.h; sourceTree = "<group>"; };
		063CB4851EBA7AEF00038A59 /* FPersist.m */ = {isa = PBXFileReference; fileEncoding = 4; lastKnownFileType = sourcecode.c.objc; name = FPersist.m; path = Integration/FPersist.m; sourceTree = "<group>"; };
		063CB4861EBA7AEF00038A59 /* FRealtime.h */ = {isa = PBXFileReference; fileEncoding = 4; lastKnownFileType = sourcecode.c.h; name = FRealtime.h; path = Integration/FRealtime.h; sourceTree = "<group>"; };
		063CB4871EBA7AEF00038A59 /* FRealtime.m */ = {isa = PBXFileReference; fileEncoding = 4; lastKnownFileType = sourcecode.c.objc; name = FRealtime.m; path = Integration/FRealtime.m; sourceTree = "<group>"; };
		063CB48D1EBA7AEF00038A59 /* FTestContants.h */ = {isa = PBXFileReference; fileEncoding = 4; lastKnownFileType = sourcecode.c.h; path = FTestContants.h; sourceTree = "<group>"; };
		063CB48E1EBA7AEF00038A59 /* FTransactionTest.h */ = {isa = PBXFileReference; fileEncoding = 4; lastKnownFileType = sourcecode.c.h; name = FTransactionTest.h; path = Integration/FTransactionTest.h; sourceTree = "<group>"; };
		063CB48F1EBA7AEF00038A59 /* FTransactionTest.m */ = {isa = PBXFileReference; fileEncoding = 4; lastKnownFileType = sourcecode.c.objc; name = FTransactionTest.m; path = Integration/FTransactionTest.m; sourceTree = "<group>"; };
		063CB4901EBA7AEF00038A59 /* FTreeSortedDictionaryTests.m */ = {isa = PBXFileReference; fileEncoding = 4; lastKnownFileType = sourcecode.c.objc; path = FTreeSortedDictionaryTests.m; sourceTree = "<group>"; };
		0672F2F11EBBA7D900818E87 /* GoogleService-Info.plist */ = {isa = PBXFileReference; fileEncoding = 4; lastKnownFileType = text.plist.xml; path = "GoogleService-Info.plist"; sourceTree = "<group>"; };
		069428801EC3B35A00F7BC69 /* 1mb.dat */ = {isa = PBXFileReference; lastKnownFileType = file; path = 1mb.dat; sourceTree = "<group>"; };
		0697B1201EC13D8A00542174 /* Base64.h */ = {isa = PBXFileReference; fileEncoding = 4; lastKnownFileType = sourcecode.c.h; path = Base64.h; sourceTree = "<group>"; };
		0697B1211EC13D8A00542174 /* Base64.m */ = {isa = PBXFileReference; fileEncoding = 4; lastKnownFileType = sourcecode.c.objc; path = Base64.m; sourceTree = "<group>"; };
		0736E71E297D138B57343D0B /* Pods-Core_Tests_iOS.release.xcconfig */ = {isa = PBXFileReference; includeInIndex = 1; lastKnownFileType = text.xcconfig; name = "Pods-Core_Tests_iOS.release.xcconfig"; path = "Pods/Target Support Files/Pods-Core_Tests_iOS/Pods-Core_Tests_iOS.release.xcconfig"; sourceTree = "<group>"; };
		30E494DA340E02C77453A62A /* Pods-Auth_Example_iOS.release.xcconfig */ = {isa = PBXFileReference; includeInIndex = 1; lastKnownFileType = text.xcconfig; name = "Pods-Auth_Example_iOS.release.xcconfig"; path = "Pods/Target Support Files/Pods-Auth_Example_iOS/Pods-Auth_Example_iOS.release.xcconfig"; sourceTree = "<group>"; };
		3413D976A68A307FDFFF9EA5 /* Pods-Core_Example_iOS.debug.xcconfig */ = {isa = PBXFileReference; includeInIndex = 1; lastKnownFileType = text.xcconfig; name = "Pods-Core_Example_iOS.debug.xcconfig"; path = "Pods/Target Support Files/Pods-Core_Example_iOS/Pods-Core_Example_iOS.debug.xcconfig"; sourceTree = "<group>"; };
		592CBE068A1F21A84A85E9AE /* Pods_Storage_Example_iOS.framework */ = {isa = PBXFileReference; explicitFileType = wrapper.framework; includeInIndex = 0; path = Pods_Storage_Example_iOS.framework; sourceTree = BUILT_PRODUCTS_DIR; };
		6003F58D195388D20070C39A /* Foundation.framework */ = {isa = PBXFileReference; lastKnownFileType = wrapper.framework; name = Foundation.framework; path = System/Library/Frameworks/Foundation.framework; sourceTree = SDKROOT; };
		6003F58F195388D20070C39A /* CoreGraphics.framework */ = {isa = PBXFileReference; lastKnownFileType = wrapper.framework; name = CoreGraphics.framework; path = System/Library/Frameworks/CoreGraphics.framework; sourceTree = SDKROOT; };
		6003F591195388D20070C39A /* UIKit.framework */ = {isa = PBXFileReference; lastKnownFileType = wrapper.framework; name = UIKit.framework; path = System/Library/Frameworks/UIKit.framework; sourceTree = SDKROOT; };
		6330B895CBF7B59292CBB6A2 /* Pods_Auth_Example_iOS.framework */ = {isa = PBXFileReference; explicitFileType = wrapper.framework; includeInIndex = 0; path = Pods_Auth_Example_iOS.framework; sourceTree = BUILT_PRODUCTS_DIR; };
		677F5F6301F2280719ED3CC6 /* Pods-Storage_IntegrationTests_iOS.debug.xcconfig */ = {isa = PBXFileReference; includeInIndex = 1; lastKnownFileType = text.xcconfig; name = "Pods-Storage_IntegrationTests_iOS.debug.xcconfig"; path = "Pods/Target Support Files/Pods-Storage_IntegrationTests_iOS/Pods-Storage_IntegrationTests_iOS.debug.xcconfig"; sourceTree = "<group>"; };
		6780EC13C98FD6204B7AE748 /* Pods_Auth_Tests_iOS.framework */ = {isa = PBXFileReference; explicitFileType = wrapper.framework; includeInIndex = 0; path = Pods_Auth_Tests_iOS.framework; sourceTree = BUILT_PRODUCTS_DIR; };
		69E6CCAF12C5C9905E9F92E3 /* Pods-Auth_Tests_iOS.release.xcconfig */ = {isa = PBXFileReference; includeInIndex = 1; lastKnownFileType = text.xcconfig; name = "Pods-Auth_Tests_iOS.release.xcconfig"; path = "Pods/Target Support Files/Pods-Auth_Tests_iOS/Pods-Auth_Tests_iOS.release.xcconfig"; sourceTree = "<group>"; };
		750B80A7753793B4EA51B7D9 /* Pods_Storage_Tests_iOS.framework */ = {isa = PBXFileReference; explicitFileType = wrapper.framework; includeInIndex = 0; path = Pods_Storage_Tests_iOS.framework; sourceTree = BUILT_PRODUCTS_DIR; };
		78289BFF72DDC118D248BDF1 /* Pods-Storage_Tests_iOS.release.xcconfig */ = {isa = PBXFileReference; includeInIndex = 1; lastKnownFileType = text.xcconfig; name = "Pods-Storage_Tests_iOS.release.xcconfig"; path = "Pods/Target Support Files/Pods-Storage_Tests_iOS/Pods-Storage_Tests_iOS.release.xcconfig"; sourceTree = "<group>"; };
		79AB5D6F2D30CF95AC80B437 /* Pods-Core_Example_iOS.release.xcconfig */ = {isa = PBXFileReference; includeInIndex = 1; lastKnownFileType = text.xcconfig; name = "Pods-Core_Example_iOS.release.xcconfig"; path = "Pods/Target Support Files/Pods-Core_Example_iOS/Pods-Core_Example_iOS.release.xcconfig"; sourceTree = "<group>"; };
		80C920764934BC01C10FF7A6 /* Pods-Auth_Tests_iOS.debug.xcconfig */ = {isa = PBXFileReference; includeInIndex = 1; lastKnownFileType = text.xcconfig; name = "Pods-Auth_Tests_iOS.debug.xcconfig"; path = "Pods/Target Support Files/Pods-Auth_Tests_iOS/Pods-Auth_Tests_iOS.debug.xcconfig"; sourceTree = "<group>"; };
		91102C2A6D5CA57659AE1500 /* Pods-Storage_Example_iOS.release.xcconfig */ = {isa = PBXFileReference; includeInIndex = 1; lastKnownFileType = text.xcconfig; name = "Pods-Storage_Example_iOS.release.xcconfig"; path = "Pods/Target Support Files/Pods-Storage_Example_iOS/Pods-Storage_Example_iOS.release.xcconfig"; sourceTree = "<group>"; };
		AFAF36F41EC28C25004BDEE5 /* Shared.xcassets */ = {isa = PBXFileReference; lastKnownFileType = folder.assetcatalog; name = Shared.xcassets; path = Shared/Shared.xcassets; sourceTree = "<group>"; };
		AFC8BA9C1EBD230E00B8EEAE /* NotificationsController.swift */ = {isa = PBXFileReference; fileEncoding = 4; lastKnownFileType = sourcecode.swift; path = NotificationsController.swift; sourceTree = "<group>"; };
		AFC8BA9E1EBD51A700B8EEAE /* Environment.swift */ = {isa = PBXFileReference; fileEncoding = 4; lastKnownFileType = sourcecode.swift; path = Environment.swift; sourceTree = "<group>"; };
		AFC8BAA11EC257D700B8EEAE /* Messaging_Example-Bridging-Header.h */ = {isa = PBXFileReference; lastKnownFileType = sourcecode.c.h; path = "Messaging_Example-Bridging-Header.h"; sourceTree = "<group>"; };
		AFC8BAA21EC257D800B8EEAE /* FIRSampleAppUtilities.h */ = {isa = PBXFileReference; fileEncoding = 4; lastKnownFileType = sourcecode.c.h; name = FIRSampleAppUtilities.h; path = Shared/FIRSampleAppUtilities.h; sourceTree = "<group>"; };
		AFC8BAA31EC257D800B8EEAE /* FIRSampleAppUtilities.m */ = {isa = PBXFileReference; fileEncoding = 4; lastKnownFileType = sourcecode.c.objc; name = FIRSampleAppUtilities.m; path = Shared/FIRSampleAppUtilities.m; sourceTree = "<group>"; };
		AFD562E51EB13C6D00EA2233 /* Messaging_Example_iOS.app */ = {isa = PBXFileReference; explicitFileType = wrapper.application; includeInIndex = 0; path = Messaging_Example_iOS.app; sourceTree = BUILT_PRODUCTS_DIR; };
		AFD562FF1EB13DF200EA2233 /* AppDelegate.swift */ = {isa = PBXFileReference; fileEncoding = 4; lastKnownFileType = sourcecode.swift; path = AppDelegate.swift; sourceTree = "<group>"; };
		AFD563001EB13DF200EA2233 /* Messaging-Info.plist */ = {isa = PBXFileReference; fileEncoding = 4; lastKnownFileType = text.plist.xml; path = "Messaging-Info.plist"; sourceTree = "<group>"; };
		AFD563011EB13DF200EA2233 /* MessagingViewController.swift */ = {isa = PBXFileReference; fileEncoding = 4; lastKnownFileType = sourcecode.swift; path = MessagingViewController.swift; sourceTree = "<group>"; };
		AFD563131EB1466100EA2233 /* GoogleService-Info.plist */ = {isa = PBXFileReference; lastKnownFileType = text.plist.xml; name = "GoogleService-Info.plist"; path = "App/GoogleService-Info.plist"; sourceTree = "<group>"; };
		AFD563141EB29B8C00EA2233 /* Messaging_Example.entitlements */ = {isa = PBXFileReference; lastKnownFileType = text.plist.entitlements; path = Messaging_Example.entitlements; sourceTree = "<group>"; };
		AFD563161EBBEF7B00EA2233 /* Data+MessagingExtensions.swift */ = {isa = PBXFileReference; fileEncoding = 4; lastKnownFileType = sourcecode.swift; path = "Data+MessagingExtensions.swift"; sourceTree = "<group>"; };
		C61CE04E9C1C825CAA3AD945 /* Pods_Storage_IntegrationTests_iOS.framework */ = {isa = PBXFileReference; explicitFileType = wrapper.framework; includeInIndex = 0; path = Pods_Storage_IntegrationTests_iOS.framework; sourceTree = BUILT_PRODUCTS_DIR; };
		C7F1D2AC227596EA386F4AD8 /* Pods-Storage_IntegrationTests_iOS.release.xcconfig */ = {isa = PBXFileReference; includeInIndex = 1; lastKnownFileType = text.xcconfig; name = "Pods-Storage_IntegrationTests_iOS.release.xcconfig"; path = "Pods/Target Support Files/Pods-Storage_IntegrationTests_iOS/Pods-Storage_IntegrationTests_iOS.release.xcconfig"; sourceTree = "<group>"; };
		D018534A1EDACED4003A645C /* Base */ = {isa = PBXFileReference; lastKnownFileType = file.storyboard; name = Base; path = Base.lproj/LaunchScreen.storyboard; sourceTree = "<group>"; };
		D018534C1EDACED4003A645C /* Base */ = {isa = PBXFileReference; lastKnownFileType = file.storyboard; name = Base; path = Base.lproj/Main.storyboard; sourceTree = "<group>"; };
		D01853791EDAD084003A645C /* Auth_Example_macOS.app */ = {isa = PBXFileReference; explicitFileType = wrapper.application; includeInIndex = 0; path = Auth_Example_macOS.app; sourceTree = BUILT_PRODUCTS_DIR; };
		D018537C1EDAD0E6003A645C /* Base */ = {isa = PBXFileReference; lastKnownFileType = file.storyboard; name = Base; path = Base.lproj/Main.storyboard; sourceTree = "<group>"; };
		D018537D1EDAD0E6003A645C /* FIRAppDelegate.h */ = {isa = PBXFileReference; lastKnownFileType = sourcecode.c.h; path = FIRAppDelegate.h; sourceTree = "<group>"; };
		D018537E1EDAD0E6003A645C /* FIRAppDelegate.m */ = {isa = PBXFileReference; lastKnownFileType = sourcecode.c.objc; path = FIRAppDelegate.m; sourceTree = "<group>"; };
		D018537F1EDAD0E6003A645C /* FIRViewController.h */ = {isa = PBXFileReference; lastKnownFileType = sourcecode.c.h; path = FIRViewController.h; sourceTree = "<group>"; };
		D01853801EDAD0E6003A645C /* FIRViewController.m */ = {isa = PBXFileReference; lastKnownFileType = sourcecode.c.objc; path = FIRViewController.m; sourceTree = "<group>"; };
		D01853811EDAD0E6003A645C /* main.m */ = {isa = PBXFileReference; lastKnownFileType = sourcecode.c.objc; path = main.m; sourceTree = "<group>"; };
		D01853821EDAD0E6003A645C /* Auth-Info.plist */ = {isa = PBXFileReference; lastKnownFileType = text.plist.xml; path = "Auth-Info.plist"; sourceTree = "<group>"; };
		D01853C61EDAD364003A645C /* Auth_Tests_macOS.xctest */ = {isa = PBXFileReference; explicitFileType = wrapper.cfbundle; includeInIndex = 0; path = Auth_Tests_macOS.xctest; sourceTree = BUILT_PRODUCTS_DIR; };
		D064E6961ED9B1BF001956DF /* Core_Example_macOS.app */ = {isa = PBXFileReference; explicitFileType = wrapper.application; includeInIndex = 0; path = Core_Example_macOS.app; sourceTree = BUILT_PRODUCTS_DIR; };
		D064E6981ED9B1BF001956DF /* FIRAppDelegate.h */ = {isa = PBXFileReference; lastKnownFileType = sourcecode.c.h; path = FIRAppDelegate.h; sourceTree = "<group>"; };
		D064E6991ED9B1BF001956DF /* FIRAppDelegate.m */ = {isa = PBXFileReference; lastKnownFileType = sourcecode.c.objc; path = FIRAppDelegate.m; sourceTree = "<group>"; };
		D064E69C1ED9B1BF001956DF /* main.m */ = {isa = PBXFileReference; lastKnownFileType = sourcecode.c.objc; path = main.m; sourceTree = "<group>"; };
		D064E69E1ED9B1BF001956DF /* FIRViewController.h */ = {isa = PBXFileReference; lastKnownFileType = sourcecode.c.h; path = FIRViewController.h; sourceTree = "<group>"; };
		D064E69F1ED9B1BF001956DF /* FIRViewController.m */ = {isa = PBXFileReference; lastKnownFileType = sourcecode.c.objc; path = FIRViewController.m; sourceTree = "<group>"; };
		D064E6A41ED9B1BF001956DF /* Base */ = {isa = PBXFileReference; lastKnownFileType = file.storyboard; name = Base; path = Base.lproj/Main.storyboard; sourceTree = "<group>"; };
		D064E6A61ED9B1BF001956DF /* Core-Info.plist */ = {isa = PBXFileReference; lastKnownFileType = text.plist.xml; path = "Core-Info.plist"; sourceTree = "<group>"; };
		D064E6BF1ED9B31C001956DF /* Core_Tests_macOS.xctest */ = {isa = PBXFileReference; explicitFileType = wrapper.cfbundle; includeInIndex = 0; path = Core_Tests_macOS.xctest; sourceTree = BUILT_PRODUCTS_DIR; };
		D0EDB2CD1EDA04F800B6C31B /* Storage_Example_macOS.app */ = {isa = PBXFileReference; explicitFileType = wrapper.application; includeInIndex = 0; path = Storage_Example_macOS.app; sourceTree = BUILT_PRODUCTS_DIR; };
		D0EDB2D01EDA056A00B6C31B /* Base */ = {isa = PBXFileReference; lastKnownFileType = file.storyboard; name = Base; path = Base.lproj/Main.storyboard; sourceTree = "<group>"; };
		D0EDB2D11EDA056A00B6C31B /* FIRAppDelegate.h */ = {isa = PBXFileReference; lastKnownFileType = sourcecode.c.h; path = FIRAppDelegate.h; sourceTree = "<group>"; };
		D0EDB2D21EDA056A00B6C31B /* FIRAppDelegate.m */ = {isa = PBXFileReference; lastKnownFileType = sourcecode.c.objc; path = FIRAppDelegate.m; sourceTree = "<group>"; };
		D0EDB2D31EDA056A00B6C31B /* FIRViewController.h */ = {isa = PBXFileReference; lastKnownFileType = sourcecode.c.h; path = FIRViewController.h; sourceTree = "<group>"; };
		D0EDB2D41EDA056A00B6C31B /* FIRViewController.m */ = {isa = PBXFileReference; lastKnownFileType = sourcecode.c.objc; path = FIRViewController.m; sourceTree = "<group>"; };
		D0EDB2D51EDA056A00B6C31B /* main.m */ = {isa = PBXFileReference; lastKnownFileType = sourcecode.c.objc; path = main.m; sourceTree = "<group>"; };
		D0EDB2D61EDA056A00B6C31B /* Storage-Info.plist */ = {isa = PBXFileReference; lastKnownFileType = text.plist.xml; path = "Storage-Info.plist"; sourceTree = "<group>"; };
		D0EDB2F61EDA06CB00B6C31B /* Storage_Tests_macOS.xctest */ = {isa = PBXFileReference; explicitFileType = wrapper.cfbundle; includeInIndex = 0; path = Storage_Tests_macOS.xctest; sourceTree = BUILT_PRODUCTS_DIR; };
		D0EDB3071EDA06D500B6C31B /* Storage_IntegrationTests_macOS.xctest */ = {isa = PBXFileReference; explicitFileType = wrapper.cfbundle; includeInIndex = 0; path = Storage_IntegrationTests_macOS.xctest; sourceTree = BUILT_PRODUCTS_DIR; };
		D0FE8A171ED9C6D2003F6722 /* Base */ = {isa = PBXFileReference; lastKnownFileType = file.storyboard; name = Base; path = macOS/Base.lproj/Main.storyboard; sourceTree = "<group>"; };
		D0FE8A181ED9C6D2003F6722 /* Database-Info.plist */ = {isa = PBXFileReference; lastKnownFileType = text.plist.xml; name = "Database-Info.plist"; path = "macOS/Database-Info.plist"; sourceTree = "<group>"; };
		D0FE8A191ED9C6D2003F6722 /* FIRAppDelegate.h */ = {isa = PBXFileReference; lastKnownFileType = sourcecode.c.h; name = FIRAppDelegate.h; path = macOS/FIRAppDelegate.h; sourceTree = "<group>"; };
		D0FE8A1A1ED9C6D2003F6722 /* FIRAppDelegate.m */ = {isa = PBXFileReference; lastKnownFileType = sourcecode.c.objc; name = FIRAppDelegate.m; path = macOS/FIRAppDelegate.m; sourceTree = "<group>"; };
		D0FE8A1B1ED9C6D2003F6722 /* FIRViewController.h */ = {isa = PBXFileReference; lastKnownFileType = sourcecode.c.h; name = FIRViewController.h; path = macOS/FIRViewController.h; sourceTree = "<group>"; };
		D0FE8A1C1ED9C6D2003F6722 /* FIRViewController.m */ = {isa = PBXFileReference; lastKnownFileType = sourcecode.c.objc; name = FIRViewController.m; path = macOS/FIRViewController.m; sourceTree = "<group>"; };
		D0FE8A1D1ED9C6D2003F6722 /* main.m */ = {isa = PBXFileReference; lastKnownFileType = sourcecode.c.objc; name = main.m; path = macOS/main.m; sourceTree = "<group>"; };
		D0FE8A2F1ED9C804003F6722 /* Database_Example_macOS.app */ = {isa = PBXFileReference; explicitFileType = wrapper.application; includeInIndex = 0; path = Database_Example_macOS.app; sourceTree = BUILT_PRODUCTS_DIR; };
		D0FE8A621ED9C870003F6722 /* Database_Tests_macOS.xctest */ = {isa = PBXFileReference; explicitFileType = wrapper.cfbundle; includeInIndex = 0; path = Database_Tests_macOS.xctest; sourceTree = BUILT_PRODUCTS_DIR; };
		D0FE8A8C1ED9C87B003F6722 /* Database_IntegrationTests_macOS.xctest */ = {isa = PBXFileReference; explicitFileType = wrapper.cfbundle; includeInIndex = 0; path = Database_IntegrationTests_macOS.xctest; sourceTree = BUILT_PRODUCTS_DIR; };
<<<<<<< HEAD
		DAA8EA8A9AEB94062A271FD1 /* Pods-Storage_Example_iOS.debug.xcconfig */ = {isa = PBXFileReference; includeInIndex = 1; lastKnownFileType = text.xcconfig; name = "Pods-Storage_Example_iOS.debug.xcconfig"; path = "Pods/Target Support Files/Pods-Storage_Example_iOS/Pods-Storage_Example_iOS.debug.xcconfig"; sourceTree = "<group>"; };
=======
		D4E15AD159B5F9FD595AD761 /* Pods-Auth_Example_macOS.debug.xcconfig */ = {isa = PBXFileReference; includeInIndex = 1; lastKnownFileType = text.xcconfig; name = "Pods-Auth_Example_macOS.debug.xcconfig"; path = "Pods/Target Support Files/Pods-Auth_Example_macOS/Pods-Auth_Example_macOS.debug.xcconfig"; sourceTree = "<group>"; };
		D8324AEFAEEF81EEDE114E33 /* Pods-Auth_Tests_iOS.debug.xcconfig */ = {isa = PBXFileReference; includeInIndex = 1; lastKnownFileType = text.xcconfig; name = "Pods-Auth_Tests_iOS.debug.xcconfig"; path = "Pods/Target Support Files/Pods-Auth_Tests_iOS/Pods-Auth_Tests_iOS.debug.xcconfig"; sourceTree = "<group>"; };
		D92C82C51F578DF000D5EAFF /* FIRGetProjectConfigResponseTests.m */ = {isa = PBXFileReference; fileEncoding = 4; lastKnownFileType = sourcecode.c.objc; path = FIRGetProjectConfigResponseTests.m; sourceTree = "<group>"; };
		D92C82C61F578DF000D5EAFF /* FIRGetProjectConfigRequestTests.m */ = {isa = PBXFileReference; fileEncoding = 4; lastKnownFileType = sourcecode.c.objc; path = FIRGetProjectConfigRequestTests.m; sourceTree = "<group>"; };
		DAEC0C3CA3C043F584C0D281 /* Pods-Database_IntegrationTests_iOS.debug.xcconfig */ = {isa = PBXFileReference; includeInIndex = 1; lastKnownFileType = text.xcconfig; name = "Pods-Database_IntegrationTests_iOS.debug.xcconfig"; path = "Pods/Target Support Files/Pods-Database_IntegrationTests_iOS/Pods-Database_IntegrationTests_iOS.debug.xcconfig"; sourceTree = "<group>"; };
>>>>>>> 0ce42970
		DE0E5BB51EA7D91C00FAA825 /* FIRAuthAppCredentialTests.m */ = {isa = PBXFileReference; fileEncoding = 4; lastKnownFileType = sourcecode.c.objc; path = FIRAuthAppCredentialTests.m; sourceTree = "<group>"; };
		DE0E5BB61EA7D91C00FAA825 /* FIRAuthAppDelegateProxyTests.m */ = {isa = PBXFileReference; fileEncoding = 4; lastKnownFileType = sourcecode.c.objc; path = FIRAuthAppDelegateProxyTests.m; sourceTree = "<group>"; };
		DE0E5BB91EA7D92E00FAA825 /* FIRVerifyClientRequestTest.m */ = {isa = PBXFileReference; fileEncoding = 4; lastKnownFileType = sourcecode.c.objc; path = FIRVerifyClientRequestTest.m; sourceTree = "<group>"; };
		DE0E5BBA1EA7D92E00FAA825 /* FIRVerifyClientResponseTests.m */ = {isa = PBXFileReference; fileEncoding = 4; lastKnownFileType = sourcecode.c.objc; path = FIRVerifyClientResponseTests.m; sourceTree = "<group>"; };
		DE45C6641E7DA8CB009E6ACD /* XCTest.framework */ = {isa = PBXFileReference; lastKnownFileType = wrapper.framework; name = XCTest.framework; path = Platforms/iPhoneOS.platform/Developer/Library/Frameworks/XCTest.framework; sourceTree = DEVELOPER_DIR; };
		DE750DB51EB3DD4000A75E47 /* FIRAuthAPNSTokenManagerTests.m */ = {isa = PBXFileReference; fileEncoding = 4; lastKnownFileType = sourcecode.c.objc; path = FIRAuthAPNSTokenManagerTests.m; sourceTree = "<group>"; };
		DE750DB61EB3DD4000A75E47 /* FIRAuthAPNSTokenTests.m */ = {isa = PBXFileReference; fileEncoding = 4; lastKnownFileType = sourcecode.c.objc; path = FIRAuthAPNSTokenTests.m; sourceTree = "<group>"; };
		DE750DB71EB3DD4000A75E47 /* FIRAuthAppCredentialManagerTests.m */ = {isa = PBXFileReference; fileEncoding = 4; lastKnownFileType = sourcecode.c.objc; path = FIRAuthAppCredentialManagerTests.m; sourceTree = "<group>"; };
		DE750DB81EB3DD4000A75E47 /* FIRAuthNotificationManagerTests.m */ = {isa = PBXFileReference; fileEncoding = 4; lastKnownFileType = sourcecode.c.objc; path = FIRAuthNotificationManagerTests.m; sourceTree = "<group>"; };
		DE7B8D051E8EF077009EB6DF /* Database_Example_iOS.app */ = {isa = PBXFileReference; explicitFileType = wrapper.application; includeInIndex = 0; path = Database_Example_iOS.app; sourceTree = BUILT_PRODUCTS_DIR; };
		DE7B8D1D1E8EF078009EB6DF /* Database_Tests_iOS.xctest */ = {isa = PBXFileReference; explicitFileType = wrapper.cfbundle; includeInIndex = 0; path = Database_Tests_iOS.xctest; sourceTree = BUILT_PRODUCTS_DIR; };
		DE7B8D2D1E8EF202009EB6DF /* Base */ = {isa = PBXFileReference; lastKnownFileType = file.storyboard; name = Base; path = Base.lproj/LaunchScreen.storyboard; sourceTree = "<group>"; };
		DE7B8D2F1E8EF202009EB6DF /* Base */ = {isa = PBXFileReference; lastKnownFileType = file.storyboard; name = Base; path = Base.lproj/Main.storyboard; sourceTree = "<group>"; };
		DE7B8D311E8EF202009EB6DF /* FIRAppDelegate.h */ = {isa = PBXFileReference; fileEncoding = 4; lastKnownFileType = sourcecode.c.h; path = FIRAppDelegate.h; sourceTree = "<group>"; };
		DE7B8D321E8EF202009EB6DF /* FIRAppDelegate.m */ = {isa = PBXFileReference; fileEncoding = 4; lastKnownFileType = sourcecode.c.objc; path = FIRAppDelegate.m; sourceTree = "<group>"; };
		DE7B8D331E8EF202009EB6DF /* FIRViewController.h */ = {isa = PBXFileReference; fileEncoding = 4; lastKnownFileType = sourcecode.c.h; path = FIRViewController.h; sourceTree = "<group>"; };
		DE7B8D341E8EF202009EB6DF /* FIRViewController.m */ = {isa = PBXFileReference; fileEncoding = 4; lastKnownFileType = sourcecode.c.objc; path = FIRViewController.m; sourceTree = "<group>"; };
		DE7B8D371E8EF202009EB6DF /* main.m */ = {isa = PBXFileReference; fileEncoding = 4; lastKnownFileType = sourcecode.c.objc; path = main.m; sourceTree = "<group>"; };
		DE7B8D6A1E8EF202009EB6DF /* en */ = {isa = PBXFileReference; lastKnownFileType = text.plist.strings; name = en; path = en.lproj/InfoPlist.strings; sourceTree = "<group>"; };
		DE7B8D781E8EF202009EB6DF /* FDevice.h */ = {isa = PBXFileReference; fileEncoding = 4; lastKnownFileType = sourcecode.c.h; path = FDevice.h; sourceTree = "<group>"; };
		DE7B8D791E8EF202009EB6DF /* FDevice.m */ = {isa = PBXFileReference; fileEncoding = 4; lastKnownFileType = sourcecode.c.objc; path = FDevice.m; sourceTree = "<group>"; };
		DE7B8D7A1E8EF202009EB6DF /* FEventTester.h */ = {isa = PBXFileReference; fileEncoding = 4; lastKnownFileType = sourcecode.c.h; path = FEventTester.h; sourceTree = "<group>"; };
		DE7B8D7B1E8EF202009EB6DF /* FEventTester.m */ = {isa = PBXFileReference; fileEncoding = 4; lastKnownFileType = sourcecode.c.objc; path = FEventTester.m; sourceTree = "<group>"; };
		DE7B8D7C1E8EF202009EB6DF /* FIRTestAuthTokenProvider.h */ = {isa = PBXFileReference; fileEncoding = 4; lastKnownFileType = sourcecode.c.h; path = FIRTestAuthTokenProvider.h; sourceTree = "<group>"; };
		DE7B8D7D1E8EF202009EB6DF /* FIRTestAuthTokenProvider.m */ = {isa = PBXFileReference; fileEncoding = 4; lastKnownFileType = sourcecode.c.objc; path = FIRTestAuthTokenProvider.m; sourceTree = "<group>"; };
		DE7B8D7E1E8EF202009EB6DF /* FMockStorageEngine.h */ = {isa = PBXFileReference; fileEncoding = 4; lastKnownFileType = sourcecode.c.h; path = FMockStorageEngine.h; sourceTree = "<group>"; };
		DE7B8D7F1E8EF202009EB6DF /* FMockStorageEngine.m */ = {isa = PBXFileReference; fileEncoding = 4; lastKnownFileType = sourcecode.c.objc; path = FMockStorageEngine.m; sourceTree = "<group>"; };
		DE7B8D801E8EF202009EB6DF /* FTestAuthTokenGenerator.h */ = {isa = PBXFileReference; fileEncoding = 4; lastKnownFileType = sourcecode.c.h; path = FTestAuthTokenGenerator.h; sourceTree = "<group>"; };
		DE7B8D811E8EF202009EB6DF /* FTestAuthTokenGenerator.m */ = {isa = PBXFileReference; fileEncoding = 4; lastKnownFileType = sourcecode.c.objc; path = FTestAuthTokenGenerator.m; sourceTree = "<group>"; };
		DE7B8D821E8EF202009EB6DF /* FTestCachePolicy.h */ = {isa = PBXFileReference; fileEncoding = 4; lastKnownFileType = sourcecode.c.h; path = FTestCachePolicy.h; sourceTree = "<group>"; };
		DE7B8D831E8EF202009EB6DF /* FTestCachePolicy.m */ = {isa = PBXFileReference; fileEncoding = 4; lastKnownFileType = sourcecode.c.objc; path = FTestCachePolicy.m; sourceTree = "<group>"; };
		DE7B8D841E8EF202009EB6DF /* FTestClock.h */ = {isa = PBXFileReference; fileEncoding = 4; lastKnownFileType = sourcecode.c.h; path = FTestClock.h; sourceTree = "<group>"; };
		DE7B8D851E8EF202009EB6DF /* FTestClock.m */ = {isa = PBXFileReference; fileEncoding = 4; lastKnownFileType = sourcecode.c.objc; path = FTestClock.m; sourceTree = "<group>"; };
		DE7B8D861E8EF202009EB6DF /* FTestExpectations.h */ = {isa = PBXFileReference; fileEncoding = 4; lastKnownFileType = sourcecode.c.h; path = FTestExpectations.h; sourceTree = "<group>"; };
		DE7B8D871E8EF202009EB6DF /* FTestExpectations.m */ = {isa = PBXFileReference; fileEncoding = 4; lastKnownFileType = sourcecode.c.objc; path = FTestExpectations.m; sourceTree = "<group>"; };
		DE7B8D881E8EF202009EB6DF /* FTestHelpers.h */ = {isa = PBXFileReference; fileEncoding = 4; lastKnownFileType = sourcecode.c.h; path = FTestHelpers.h; sourceTree = "<group>"; };
		DE7B8D891E8EF202009EB6DF /* FTestHelpers.m */ = {isa = PBXFileReference; fileEncoding = 4; lastKnownFileType = sourcecode.c.objc; path = FTestHelpers.m; sourceTree = "<group>"; };
		DE7B8D8A1E8EF203009EB6DF /* FTupleEventTypeString.h */ = {isa = PBXFileReference; fileEncoding = 4; lastKnownFileType = sourcecode.c.h; path = FTupleEventTypeString.h; sourceTree = "<group>"; };
		DE7B8D8B1E8EF203009EB6DF /* FTupleEventTypeString.m */ = {isa = PBXFileReference; fileEncoding = 4; lastKnownFileType = sourcecode.c.objc; path = FTupleEventTypeString.m; sourceTree = "<group>"; };
		DE7B8D8C1E8EF203009EB6DF /* SenTest+FWaiter.h */ = {isa = PBXFileReference; fileEncoding = 4; lastKnownFileType = sourcecode.c.h; path = "SenTest+FWaiter.h"; sourceTree = "<group>"; };
		DE7B8D8D1E8EF203009EB6DF /* SenTest+FWaiter.m */ = {isa = PBXFileReference; fileEncoding = 4; lastKnownFileType = sourcecode.c.objc; path = "SenTest+FWaiter.m"; sourceTree = "<group>"; };
		DE7B8D8E1E8EF203009EB6DF /* syncPointSpec.json */ = {isa = PBXFileReference; fileEncoding = 4; lastKnownFileType = text.json; path = syncPointSpec.json; sourceTree = "<group>"; };
		DE7B8DD21E8F1CA7009EB6DF /* Database-Info.plist */ = {isa = PBXFileReference; fileEncoding = 4; lastKnownFileType = text.plist.xml; path = "Database-Info.plist"; sourceTree = "<group>"; };
		DE9314C61E86C6BD0083EDBF /* Auth_Example_iOS.app */ = {isa = PBXFileReference; explicitFileType = wrapper.application; includeInIndex = 0; path = Auth_Example_iOS.app; sourceTree = BUILT_PRODUCTS_DIR; };
		DE9314DE1E86C6BE0083EDBF /* Auth_Tests_iOS.xctest */ = {isa = PBXFileReference; explicitFileType = wrapper.cfbundle; includeInIndex = 0; path = Auth_Tests_iOS.xctest; sourceTree = BUILT_PRODUCTS_DIR; };
		DE9314EE1E86C6FF0083EDBF /* Base */ = {isa = PBXFileReference; lastKnownFileType = file.storyboard; name = Base; path = Base.lproj/LaunchScreen.storyboard; sourceTree = "<group>"; };
		DE9314F01E86C6FF0083EDBF /* Base */ = {isa = PBXFileReference; lastKnownFileType = file.storyboard; name = Base; path = Base.lproj/Main.storyboard; sourceTree = "<group>"; };
		DE9314F21E86C6FF0083EDBF /* FIRAppDelegate.h */ = {isa = PBXFileReference; fileEncoding = 4; lastKnownFileType = sourcecode.c.h; path = FIRAppDelegate.h; sourceTree = "<group>"; };
		DE9314F31E86C6FF0083EDBF /* FIRAppDelegate.m */ = {isa = PBXFileReference; fileEncoding = 4; lastKnownFileType = sourcecode.c.objc; path = FIRAppDelegate.m; sourceTree = "<group>"; };
		DE9314F41E86C6FF0083EDBF /* FIRViewController.h */ = {isa = PBXFileReference; fileEncoding = 4; lastKnownFileType = sourcecode.c.h; path = FIRViewController.h; sourceTree = "<group>"; };
		DE9314F51E86C6FF0083EDBF /* FIRViewController.m */ = {isa = PBXFileReference; fileEncoding = 4; lastKnownFileType = sourcecode.c.objc; path = FIRViewController.m; sourceTree = "<group>"; };
		DE9314F61E86C6FF0083EDBF /* GoogleService-Info.plist */ = {isa = PBXFileReference; fileEncoding = 4; lastKnownFileType = text.plist.xml; path = "GoogleService-Info.plist"; sourceTree = "<group>"; };
		DE9314F81E86C6FF0083EDBF /* main.m */ = {isa = PBXFileReference; fileEncoding = 4; lastKnownFileType = sourcecode.c.objc; path = main.m; sourceTree = "<group>"; };
		DE9314FA1E86C6FF0083EDBF /* FIRAdditionalUserInfoTests.m */ = {isa = PBXFileReference; fileEncoding = 4; lastKnownFileType = sourcecode.c.objc; path = FIRAdditionalUserInfoTests.m; sourceTree = "<group>"; };
		DE9314FB1E86C6FF0083EDBF /* FIRApp+FIRAuthUnitTests.h */ = {isa = PBXFileReference; fileEncoding = 4; lastKnownFileType = sourcecode.c.h; path = "FIRApp+FIRAuthUnitTests.h"; sourceTree = "<group>"; };
		DE9314FC1E86C6FF0083EDBF /* FIRApp+FIRAuthUnitTests.m */ = {isa = PBXFileReference; fileEncoding = 4; lastKnownFileType = sourcecode.c.objc; path = "FIRApp+FIRAuthUnitTests.m"; sourceTree = "<group>"; };
		DE9314FD1E86C6FF0083EDBF /* FIRAuthBackendCreateAuthURITests.m */ = {isa = PBXFileReference; fileEncoding = 4; lastKnownFileType = sourcecode.c.objc; path = FIRAuthBackendCreateAuthURITests.m; sourceTree = "<group>"; };
		DE9314FE1E86C6FF0083EDBF /* FIRAuthBackendRPCImplementationTests.m */ = {isa = PBXFileReference; fileEncoding = 4; lastKnownFileType = sourcecode.c.objc; path = FIRAuthBackendRPCImplementationTests.m; sourceTree = "<group>"; };
		DE9314FF1E86C6FF0083EDBF /* FIRAuthDispatcherTests.m */ = {isa = PBXFileReference; fileEncoding = 4; lastKnownFileType = sourcecode.c.objc; path = FIRAuthDispatcherTests.m; sourceTree = "<group>"; };
		DE9315001E86C6FF0083EDBF /* FIRAuthGlobalWorkQueueTests.m */ = {isa = PBXFileReference; fileEncoding = 4; lastKnownFileType = sourcecode.c.objc; path = FIRAuthGlobalWorkQueueTests.m; sourceTree = "<group>"; };
		DE9315011E86C6FF0083EDBF /* FIRAuthKeychainTests.m */ = {isa = PBXFileReference; fileEncoding = 4; lastKnownFileType = sourcecode.c.objc; path = FIRAuthKeychainTests.m; sourceTree = "<group>"; };
		DE9315021E86C6FF0083EDBF /* FIRAuthSerialTaskQueueTests.m */ = {isa = PBXFileReference; fileEncoding = 4; lastKnownFileType = sourcecode.c.objc; path = FIRAuthSerialTaskQueueTests.m; sourceTree = "<group>"; };
		DE9315031E86C6FF0083EDBF /* FIRAuthTests.m */ = {isa = PBXFileReference; fileEncoding = 4; lastKnownFileType = sourcecode.c.objc; path = FIRAuthTests.m; sourceTree = "<group>"; };
		DE9315041E86C6FF0083EDBF /* FIRAuthUserDefaultsStorageTests.m */ = {isa = PBXFileReference; fileEncoding = 4; lastKnownFileType = sourcecode.c.objc; path = FIRAuthUserDefaultsStorageTests.m; sourceTree = "<group>"; };
		DE9315051E86C6FF0083EDBF /* FIRCreateAuthURIRequestTests.m */ = {isa = PBXFileReference; fileEncoding = 4; lastKnownFileType = sourcecode.c.objc; path = FIRCreateAuthURIRequestTests.m; sourceTree = "<group>"; };
		DE9315061E86C6FF0083EDBF /* FIRCreateAuthURIResponseTests.m */ = {isa = PBXFileReference; fileEncoding = 4; lastKnownFileType = sourcecode.c.objc; path = FIRCreateAuthURIResponseTests.m; sourceTree = "<group>"; };
		DE9315071E86C6FF0083EDBF /* FIRDeleteAccountRequestTests.m */ = {isa = PBXFileReference; fileEncoding = 4; lastKnownFileType = sourcecode.c.objc; path = FIRDeleteAccountRequestTests.m; sourceTree = "<group>"; };
		DE9315081E86C6FF0083EDBF /* FIRDeleteAccountResponseTests.m */ = {isa = PBXFileReference; fileEncoding = 4; lastKnownFileType = sourcecode.c.objc; path = FIRDeleteAccountResponseTests.m; sourceTree = "<group>"; };
		DE9315091E86C6FF0083EDBF /* FIRFakeBackendRPCIssuer.h */ = {isa = PBXFileReference; fileEncoding = 4; lastKnownFileType = sourcecode.c.h; path = FIRFakeBackendRPCIssuer.h; sourceTree = "<group>"; };
		DE93150A1E86C6FF0083EDBF /* FIRFakeBackendRPCIssuer.m */ = {isa = PBXFileReference; fileEncoding = 4; lastKnownFileType = sourcecode.c.objc; path = FIRFakeBackendRPCIssuer.m; sourceTree = "<group>"; };
		DE93150B1E86C6FF0083EDBF /* FIRGetAccountInfoRequestTests.m */ = {isa = PBXFileReference; fileEncoding = 4; lastKnownFileType = sourcecode.c.objc; path = FIRGetAccountInfoRequestTests.m; sourceTree = "<group>"; };
		DE93150C1E86C6FF0083EDBF /* FIRGetAccountInfoResponseTests.m */ = {isa = PBXFileReference; fileEncoding = 4; lastKnownFileType = sourcecode.c.objc; path = FIRGetAccountInfoResponseTests.m; sourceTree = "<group>"; };
		DE93150D1E86C6FF0083EDBF /* FIRGetOOBConfirmationCodeRequestTests.m */ = {isa = PBXFileReference; fileEncoding = 4; lastKnownFileType = sourcecode.c.objc; path = FIRGetOOBConfirmationCodeRequestTests.m; sourceTree = "<group>"; };
		DE93150E1E86C6FF0083EDBF /* FIRGetOOBConfirmationCodeResponseTests.m */ = {isa = PBXFileReference; fileEncoding = 4; lastKnownFileType = sourcecode.c.objc; path = FIRGetOOBConfirmationCodeResponseTests.m; sourceTree = "<group>"; };
		DE93150F1E86C6FF0083EDBF /* FIRGitHubAuthProviderTests.m */ = {isa = PBXFileReference; fileEncoding = 4; lastKnownFileType = sourcecode.c.objc; path = FIRGitHubAuthProviderTests.m; sourceTree = "<group>"; };
		DE9315111E86C6FF0083EDBF /* FIRResetPasswordRequestTests.m */ = {isa = PBXFileReference; fileEncoding = 4; lastKnownFileType = sourcecode.c.objc; path = FIRResetPasswordRequestTests.m; sourceTree = "<group>"; };
		DE9315121E86C6FF0083EDBF /* FIRResetPasswordResponseTests.m */ = {isa = PBXFileReference; fileEncoding = 4; lastKnownFileType = sourcecode.c.objc; path = FIRResetPasswordResponseTests.m; sourceTree = "<group>"; };
		DE9315131E86C6FF0083EDBF /* FIRSendVerificationCodeRequestTests.m */ = {isa = PBXFileReference; fileEncoding = 4; lastKnownFileType = sourcecode.c.objc; path = FIRSendVerificationCodeRequestTests.m; sourceTree = "<group>"; };
		DE9315141E86C6FF0083EDBF /* FIRSendVerificationCodeResponseTests.m */ = {isa = PBXFileReference; fileEncoding = 4; lastKnownFileType = sourcecode.c.objc; path = FIRSendVerificationCodeResponseTests.m; sourceTree = "<group>"; };
		DE9315151E86C6FF0083EDBF /* FIRSetAccountInfoRequestTests.m */ = {isa = PBXFileReference; fileEncoding = 4; lastKnownFileType = sourcecode.c.objc; path = FIRSetAccountInfoRequestTests.m; sourceTree = "<group>"; };
		DE9315161E86C6FF0083EDBF /* FIRSetAccountInfoResponseTests.m */ = {isa = PBXFileReference; fileEncoding = 4; lastKnownFileType = sourcecode.c.objc; path = FIRSetAccountInfoResponseTests.m; sourceTree = "<group>"; };
		DE9315171E86C6FF0083EDBF /* FIRSignUpNewUserRequestTests.m */ = {isa = PBXFileReference; fileEncoding = 4; lastKnownFileType = sourcecode.c.objc; path = FIRSignUpNewUserRequestTests.m; sourceTree = "<group>"; };
		DE9315181E86C6FF0083EDBF /* FIRSignUpNewUserResponseTests.m */ = {isa = PBXFileReference; fileEncoding = 4; lastKnownFileType = sourcecode.c.objc; path = FIRSignUpNewUserResponseTests.m; sourceTree = "<group>"; };
		DE9315191E86C6FF0083EDBF /* FIRTwitterAuthProviderTests.m */ = {isa = PBXFileReference; fileEncoding = 4; lastKnownFileType = sourcecode.c.objc; path = FIRTwitterAuthProviderTests.m; sourceTree = "<group>"; };
		DE93151A1E86C6FF0083EDBF /* FIRUserTests.m */ = {isa = PBXFileReference; fileEncoding = 4; lastKnownFileType = sourcecode.c.objc; path = FIRUserTests.m; sourceTree = "<group>"; };
		DE93151B1E86C6FF0083EDBF /* FIRVerifyAssertionRequestTests.m */ = {isa = PBXFileReference; fileEncoding = 4; lastKnownFileType = sourcecode.c.objc; path = FIRVerifyAssertionRequestTests.m; sourceTree = "<group>"; };
		DE93151C1E86C6FF0083EDBF /* FIRVerifyAssertionResponseTests.m */ = {isa = PBXFileReference; fileEncoding = 4; lastKnownFileType = sourcecode.c.objc; path = FIRVerifyAssertionResponseTests.m; sourceTree = "<group>"; };
		DE93151D1E86C6FF0083EDBF /* FIRVerifyCustomTokenRequestTests.m */ = {isa = PBXFileReference; fileEncoding = 4; lastKnownFileType = sourcecode.c.objc; path = FIRVerifyCustomTokenRequestTests.m; sourceTree = "<group>"; };
		DE93151E1E86C6FF0083EDBF /* FIRVerifyCustomTokenResponseTests.m */ = {isa = PBXFileReference; fileEncoding = 4; lastKnownFileType = sourcecode.c.objc; path = FIRVerifyCustomTokenResponseTests.m; sourceTree = "<group>"; };
		DE93151F1E86C6FF0083EDBF /* FIRVerifyPasswordRequestTest.m */ = {isa = PBXFileReference; fileEncoding = 4; lastKnownFileType = sourcecode.c.objc; path = FIRVerifyPasswordRequestTest.m; sourceTree = "<group>"; };
		DE9315201E86C6FF0083EDBF /* FIRVerifyPasswordResponseTests.m */ = {isa = PBXFileReference; fileEncoding = 4; lastKnownFileType = sourcecode.c.objc; path = FIRVerifyPasswordResponseTests.m; sourceTree = "<group>"; };
		DE9315211E86C6FF0083EDBF /* FIRVerifyPhoneNumberRequestTests.m */ = {isa = PBXFileReference; fileEncoding = 4; lastKnownFileType = sourcecode.c.objc; path = FIRVerifyPhoneNumberRequestTests.m; sourceTree = "<group>"; };
		DE9315221E86C6FF0083EDBF /* FIRVerifyPhoneNumberResponseTests.m */ = {isa = PBXFileReference; fileEncoding = 4; lastKnownFileType = sourcecode.c.objc; path = FIRVerifyPhoneNumberResponseTests.m; sourceTree = "<group>"; };
		DE9315231E86C6FF0083EDBF /* OCMStubRecorder+FIRAuthUnitTests.h */ = {isa = PBXFileReference; fileEncoding = 4; lastKnownFileType = sourcecode.c.h; path = "OCMStubRecorder+FIRAuthUnitTests.h"; sourceTree = "<group>"; };
		DE9315241E86C6FF0083EDBF /* OCMStubRecorder+FIRAuthUnitTests.m */ = {isa = PBXFileReference; fileEncoding = 4; lastKnownFileType = sourcecode.c.objc; path = "OCMStubRecorder+FIRAuthUnitTests.m"; sourceTree = "<group>"; };
		DE9315251E86C6FF0083EDBF /* Tests-Info.plist */ = {isa = PBXFileReference; fileEncoding = 4; lastKnownFileType = text.plist.xml; path = "Tests-Info.plist"; sourceTree = "<group>"; };
		DE9315801E86C7F70083EDBF /* Auth-Info.plist */ = {isa = PBXFileReference; fileEncoding = 4; lastKnownFileType = text.plist.xml; path = "Auth-Info.plist"; sourceTree = "<group>"; };
		DE9315A71E8738460083EDBF /* Messaging_Tests_iOS.xctest */ = {isa = PBXFileReference; explicitFileType = wrapper.cfbundle; includeInIndex = 0; path = Messaging_Tests_iOS.xctest; sourceTree = BUILT_PRODUCTS_DIR; };
		DE9315C31E8738B70083EDBF /* FIRMessagingClientTest.m */ = {isa = PBXFileReference; fileEncoding = 4; lastKnownFileType = sourcecode.c.objc; path = FIRMessagingClientTest.m; sourceTree = "<group>"; };
		DE9315C41E8738B70083EDBF /* FIRMessagingCodedInputStreamTest.m */ = {isa = PBXFileReference; fileEncoding = 4; lastKnownFileType = sourcecode.c.objc; path = FIRMessagingCodedInputStreamTest.m; sourceTree = "<group>"; };
		DE9315C51E8738B70083EDBF /* FIRMessagingConnectionTest.m */ = {isa = PBXFileReference; fileEncoding = 4; lastKnownFileType = sourcecode.c.objc; path = FIRMessagingConnectionTest.m; sourceTree = "<group>"; };
		DE9315C61E8738B70083EDBF /* FIRMessagingContextManagerServiceTest.m */ = {isa = PBXFileReference; fileEncoding = 4; lastKnownFileType = sourcecode.c.objc; path = FIRMessagingContextManagerServiceTest.m; sourceTree = "<group>"; };
		DE9315C71E8738B70083EDBF /* FIRMessagingDataMessageManagerTest.m */ = {isa = PBXFileReference; fileEncoding = 4; lastKnownFileType = sourcecode.c.objc; path = FIRMessagingDataMessageManagerTest.m; sourceTree = "<group>"; };
		DE9315C81E8738B70083EDBF /* FIRMessagingFakeConnection.h */ = {isa = PBXFileReference; fileEncoding = 4; lastKnownFileType = sourcecode.c.h; path = FIRMessagingFakeConnection.h; sourceTree = "<group>"; };
		DE9315C91E8738B70083EDBF /* FIRMessagingFakeConnection.m */ = {isa = PBXFileReference; fileEncoding = 4; lastKnownFileType = sourcecode.c.objc; path = FIRMessagingFakeConnection.m; sourceTree = "<group>"; };
		DE9315CA1E8738B70083EDBF /* FIRMessagingFakeSocket.h */ = {isa = PBXFileReference; fileEncoding = 4; lastKnownFileType = sourcecode.c.h; path = FIRMessagingFakeSocket.h; sourceTree = "<group>"; };
		DE9315CB1E8738B70083EDBF /* FIRMessagingFakeSocket.m */ = {isa = PBXFileReference; fileEncoding = 4; lastKnownFileType = sourcecode.c.objc; path = FIRMessagingFakeSocket.m; sourceTree = "<group>"; };
		DE9315CC1E8738B70083EDBF /* FIRMessagingLinkHandlingTest.m */ = {isa = PBXFileReference; fileEncoding = 4; lastKnownFileType = sourcecode.c.objc; path = FIRMessagingLinkHandlingTest.m; sourceTree = "<group>"; };
		DE9315CD1E8738B70083EDBF /* FIRMessagingPendingTopicsListTest.m */ = {isa = PBXFileReference; fileEncoding = 4; lastKnownFileType = sourcecode.c.objc; path = FIRMessagingPendingTopicsListTest.m; sourceTree = "<group>"; };
		DE9315CE1E8738B70083EDBF /* FIRMessagingPubSubTest.m */ = {isa = PBXFileReference; fileEncoding = 4; lastKnownFileType = sourcecode.c.objc; path = FIRMessagingPubSubTest.m; sourceTree = "<group>"; };
		DE9315CF1E8738B70083EDBF /* FIRMessagingRegistrarTest.m */ = {isa = PBXFileReference; fileEncoding = 4; lastKnownFileType = sourcecode.c.objc; path = FIRMessagingRegistrarTest.m; sourceTree = "<group>"; };
		DE9315D01E8738B70083EDBF /* FIRMessagingRemoteNotificationsProxyTest.m */ = {isa = PBXFileReference; fileEncoding = 4; lastKnownFileType = sourcecode.c.objc; path = FIRMessagingRemoteNotificationsProxyTest.m; sourceTree = "<group>"; };
		DE9315D11E8738B70083EDBF /* FIRMessagingRmqManagerTest.m */ = {isa = PBXFileReference; fileEncoding = 4; lastKnownFileType = sourcecode.c.objc; path = FIRMessagingRmqManagerTest.m; sourceTree = "<group>"; };
		DE9315D21E8738B70083EDBF /* FIRMessagingSecureSocketTest.m */ = {isa = PBXFileReference; fileEncoding = 4; lastKnownFileType = sourcecode.c.objc; path = FIRMessagingSecureSocketTest.m; sourceTree = "<group>"; };
		DE9315D31E8738B70083EDBF /* FIRMessagingServiceTest.m */ = {isa = PBXFileReference; fileEncoding = 4; lastKnownFileType = sourcecode.c.objc; path = FIRMessagingServiceTest.m; sourceTree = "<group>"; };
		DE9315D41E8738B70083EDBF /* FIRMessagingSyncMessageManagerTest.m */ = {isa = PBXFileReference; fileEncoding = 4; lastKnownFileType = sourcecode.c.objc; path = FIRMessagingSyncMessageManagerTest.m; sourceTree = "<group>"; };
		DE9315D51E8738B70083EDBF /* FIRMessagingTest.m */ = {isa = PBXFileReference; fileEncoding = 4; lastKnownFileType = sourcecode.c.objc; path = FIRMessagingTest.m; sourceTree = "<group>"; };
		DE9315D61E8738B70083EDBF /* FIRMessagingTestNotificationUtilities.h */ = {isa = PBXFileReference; fileEncoding = 4; lastKnownFileType = sourcecode.c.h; path = FIRMessagingTestNotificationUtilities.h; sourceTree = "<group>"; };
		DE9315D71E8738B70083EDBF /* FIRMessagingTestNotificationUtilities.m */ = {isa = PBXFileReference; fileEncoding = 4; lastKnownFileType = sourcecode.c.objc; path = FIRMessagingTestNotificationUtilities.m; sourceTree = "<group>"; };
		DE9315D81E8738B70083EDBF /* Info.plist */ = {isa = PBXFileReference; fileEncoding = 4; lastKnownFileType = text.plist.xml; path = Info.plist; sourceTree = "<group>"; };
		DEB139C11E734D9D00AC236D /* FIRStorageDeleteTests.m */ = {isa = PBXFileReference; fileEncoding = 4; lastKnownFileType = sourcecode.c.objc; path = FIRStorageDeleteTests.m; sourceTree = "<group>"; };
		DEB139C21E734D9D00AC236D /* FIRStorageGetMetadataTests.m */ = {isa = PBXFileReference; fileEncoding = 4; lastKnownFileType = sourcecode.c.objc; path = FIRStorageGetMetadataTests.m; sourceTree = "<group>"; };
		DEB139C31E734D9D00AC236D /* FIRStorageMetadataTests.m */ = {isa = PBXFileReference; fileEncoding = 4; lastKnownFileType = sourcecode.c.objc; path = FIRStorageMetadataTests.m; sourceTree = "<group>"; };
		DEB139C41E734D9D00AC236D /* FIRStoragePathTests.m */ = {isa = PBXFileReference; fileEncoding = 4; lastKnownFileType = sourcecode.c.objc; path = FIRStoragePathTests.m; sourceTree = "<group>"; };
		DEB139C51E734D9D00AC236D /* FIRStorageReferenceTests.m */ = {isa = PBXFileReference; fileEncoding = 4; lastKnownFileType = sourcecode.c.objc; path = FIRStorageReferenceTests.m; sourceTree = "<group>"; };
		DEB139C61E734D9D00AC236D /* FIRStorageTestHelpers.h */ = {isa = PBXFileReference; fileEncoding = 4; lastKnownFileType = sourcecode.c.h; path = FIRStorageTestHelpers.h; sourceTree = "<group>"; };
		DEB139C71E734D9D00AC236D /* FIRStorageTestHelpers.m */ = {isa = PBXFileReference; fileEncoding = 4; lastKnownFileType = sourcecode.c.objc; path = FIRStorageTestHelpers.m; sourceTree = "<group>"; };
		DEB139C81E734D9D00AC236D /* FIRStorageTests.m */ = {isa = PBXFileReference; fileEncoding = 4; lastKnownFileType = sourcecode.c.objc; path = FIRStorageTests.m; sourceTree = "<group>"; };
		DEB139C91E734D9D00AC236D /* FIRStorageTokenAuthorizerTests.m */ = {isa = PBXFileReference; fileEncoding = 4; lastKnownFileType = sourcecode.c.objc; path = FIRStorageTokenAuthorizerTests.m; sourceTree = "<group>"; };
		DEB139CA1E734D9D00AC236D /* FIRStorageUpdateMetadataTests.m */ = {isa = PBXFileReference; fileEncoding = 4; lastKnownFileType = sourcecode.c.objc; path = FIRStorageUpdateMetadataTests.m; sourceTree = "<group>"; };
		DEB139CB1E734D9D00AC236D /* FIRStorageUtilsTests.m */ = {isa = PBXFileReference; fileEncoding = 4; lastKnownFileType = sourcecode.c.objc; path = FIRStorageUtilsTests.m; sourceTree = "<group>"; };
		DEB139CC1E734D9D00AC236D /* Tests-Info.plist */ = {isa = PBXFileReference; fileEncoding = 4; lastKnownFileType = text.plist.xml; path = "Tests-Info.plist"; sourceTree = "<group>"; };
		DEB13A081E73506A00AC236D /* Storage_Example_iOS.app */ = {isa = PBXFileReference; explicitFileType = wrapper.application; includeInIndex = 0; path = Storage_Example_iOS.app; sourceTree = BUILT_PRODUCTS_DIR; };
		DEB13A231E73507E00AC236D /* Storage_Tests_iOS.xctest */ = {isa = PBXFileReference; explicitFileType = wrapper.cfbundle; includeInIndex = 0; path = Storage_Tests_iOS.xctest; sourceTree = BUILT_PRODUCTS_DIR; };
		DEB61E781E7C542600C04B96 /* libsqlite3.tbd */ = {isa = PBXFileReference; lastKnownFileType = "sourcecode.text-based-dylib-definition"; name = libsqlite3.tbd; path = usr/lib/libsqlite3.tbd; sourceTree = SDKROOT; };
		DEB61EBA1E7C5DBB00C04B96 /* Base */ = {isa = PBXFileReference; lastKnownFileType = file.storyboard; name = Base; path = Base.lproj/LaunchScreen.storyboard; sourceTree = "<group>"; };
		DEB61EBC1E7C5DBB00C04B96 /* Base */ = {isa = PBXFileReference; lastKnownFileType = file.storyboard; name = Base; path = Base.lproj/Main.storyboard; sourceTree = "<group>"; };
		DEB61EBD1E7C5DBB00C04B96 /* FIRAppDelegate.h */ = {isa = PBXFileReference; fileEncoding = 4; lastKnownFileType = sourcecode.c.h; path = FIRAppDelegate.h; sourceTree = "<group>"; };
		DEB61EBE1E7C5DBB00C04B96 /* FIRAppDelegate.m */ = {isa = PBXFileReference; fileEncoding = 4; lastKnownFileType = sourcecode.c.objc; path = FIRAppDelegate.m; sourceTree = "<group>"; };
		DEB61EBF1E7C5DBB00C04B96 /* FIRViewController.h */ = {isa = PBXFileReference; fileEncoding = 4; lastKnownFileType = sourcecode.c.h; path = FIRViewController.h; sourceTree = "<group>"; };
		DEB61EC01E7C5DBB00C04B96 /* FIRViewController.m */ = {isa = PBXFileReference; fileEncoding = 4; lastKnownFileType = sourcecode.c.objc; path = FIRViewController.m; sourceTree = "<group>"; };
		DEB61EC11E7C5DBB00C04B96 /* GoogleService-Info.plist */ = {isa = PBXFileReference; fileEncoding = 4; lastKnownFileType = text.plist.xml; path = "GoogleService-Info.plist"; sourceTree = "<group>"; };
		DEB61EC31E7C5DBB00C04B96 /* main.m */ = {isa = PBXFileReference; fileEncoding = 4; lastKnownFileType = sourcecode.c.objc; path = main.m; sourceTree = "<group>"; };
		DEB61EC41E7C5DBB00C04B96 /* Storage-Info.plist */ = {isa = PBXFileReference; fileEncoding = 4; lastKnownFileType = text.plist.xml; path = "Storage-Info.plist"; sourceTree = "<group>"; };
		DECE03991E9ECFF500164CA4 /* FIRPhoneAuthProviderTests.m */ = {isa = PBXFileReference; fileEncoding = 4; lastKnownFileType = sourcecode.c.objc; path = FIRPhoneAuthProviderTests.m; sourceTree = "<group>"; };
		DEE14D411E84464D006FA992 /* Core_Example_iOS.app */ = {isa = PBXFileReference; explicitFileType = wrapper.application; includeInIndex = 0; path = Core_Example_iOS.app; sourceTree = BUILT_PRODUCTS_DIR; };
		DEE14D591E84464D006FA992 /* Core_Tests_iOS.xctest */ = {isa = PBXFileReference; explicitFileType = wrapper.cfbundle; includeInIndex = 0; path = Core_Tests_iOS.xctest; sourceTree = BUILT_PRODUCTS_DIR; };
		DEE14D691E844677006FA992 /* Base */ = {isa = PBXFileReference; lastKnownFileType = file.storyboard; name = Base; path = Base.lproj/LaunchScreen.storyboard; sourceTree = "<group>"; };
		DEE14D6B1E844677006FA992 /* Base */ = {isa = PBXFileReference; lastKnownFileType = file.storyboard; name = Base; path = Base.lproj/Main.storyboard; sourceTree = "<group>"; };
		DEE14D6C1E844677006FA992 /* Core-Info.plist */ = {isa = PBXFileReference; fileEncoding = 4; lastKnownFileType = text.plist.xml; path = "Core-Info.plist"; sourceTree = "<group>"; };
		DEE14D6D1E844677006FA992 /* FIRAppDelegate.h */ = {isa = PBXFileReference; fileEncoding = 4; lastKnownFileType = sourcecode.c.h; path = FIRAppDelegate.h; sourceTree = "<group>"; };
		DEE14D6E1E844677006FA992 /* FIRAppDelegate.m */ = {isa = PBXFileReference; fileEncoding = 4; lastKnownFileType = sourcecode.c.objc; path = FIRAppDelegate.m; sourceTree = "<group>"; };
		DEE14D6F1E844677006FA992 /* FIRViewController.h */ = {isa = PBXFileReference; fileEncoding = 4; lastKnownFileType = sourcecode.c.h; path = FIRViewController.h; sourceTree = "<group>"; };
		DEE14D701E844677006FA992 /* FIRViewController.m */ = {isa = PBXFileReference; fileEncoding = 4; lastKnownFileType = sourcecode.c.objc; path = FIRViewController.m; sourceTree = "<group>"; };
		DEE14D711E844677006FA992 /* GoogleService-Info.plist */ = {isa = PBXFileReference; fileEncoding = 4; lastKnownFileType = text.plist.xml; path = "GoogleService-Info.plist"; sourceTree = "<group>"; };
		DEE14D731E844677006FA992 /* main.m */ = {isa = PBXFileReference; fileEncoding = 4; lastKnownFileType = sourcecode.c.objc; path = main.m; sourceTree = "<group>"; };
		DEE14D751E844677006FA992 /* FIRAppAssociationRegistrationUnitTests.m */ = {isa = PBXFileReference; fileEncoding = 4; lastKnownFileType = sourcecode.c.objc; path = FIRAppAssociationRegistrationUnitTests.m; sourceTree = "<group>"; };
		DEE14D761E844677006FA992 /* FIRAppTest.m */ = {isa = PBXFileReference; fileEncoding = 4; lastKnownFileType = sourcecode.c.objc; path = FIRAppTest.m; sourceTree = "<group>"; };
		DEE14D771E844677006FA992 /* FIRBundleUtilTest.m */ = {isa = PBXFileReference; fileEncoding = 4; lastKnownFileType = sourcecode.c.objc; path = FIRBundleUtilTest.m; sourceTree = "<group>"; };
		DEE14D781E844677006FA992 /* FIRConfigurationTest.m */ = {isa = PBXFileReference; fileEncoding = 4; lastKnownFileType = sourcecode.c.objc; path = FIRConfigurationTest.m; sourceTree = "<group>"; };
		DEE14D791E844677006FA992 /* FIRLoggerTest.m */ = {isa = PBXFileReference; fileEncoding = 4; lastKnownFileType = sourcecode.c.objc; path = FIRLoggerTest.m; sourceTree = "<group>"; };
		DEE14D7A1E844677006FA992 /* FIROptionsTest.m */ = {isa = PBXFileReference; fileEncoding = 4; lastKnownFileType = sourcecode.c.objc; path = FIROptionsTest.m; sourceTree = "<group>"; };
		DEE14D7B1E844677006FA992 /* FIRTestCase.h */ = {isa = PBXFileReference; fileEncoding = 4; lastKnownFileType = sourcecode.c.h; path = FIRTestCase.h; sourceTree = "<group>"; };
		DEE14D7C1E844677006FA992 /* FIRTestCase.m */ = {isa = PBXFileReference; fileEncoding = 4; lastKnownFileType = sourcecode.c.objc; path = FIRTestCase.m; sourceTree = "<group>"; };
		DEE14D7D1E844677006FA992 /* Tests-Info.plist */ = {isa = PBXFileReference; fileEncoding = 4; lastKnownFileType = text.plist.xml; path = "Tests-Info.plist"; sourceTree = "<group>"; };
		E71884F1BF6674B2ABA575DF /* Pods_Core_Tests_iOS.framework */ = {isa = PBXFileReference; explicitFileType = wrapper.framework; includeInIndex = 0; path = Pods_Core_Tests_iOS.framework; sourceTree = BUILT_PRODUCTS_DIR; };
		F9685CB96C9B46336C693423 /* Pods-Storage_Tests_iOS.debug.xcconfig */ = {isa = PBXFileReference; includeInIndex = 1; lastKnownFileType = text.xcconfig; name = "Pods-Storage_Tests_iOS.debug.xcconfig"; path = "Pods/Target Support Files/Pods-Storage_Tests_iOS/Pods-Storage_Tests_iOS.debug.xcconfig"; sourceTree = "<group>"; };
		FCB669E1833E315C9761BFD1 /* Pods_Core_Example_iOS.framework */ = {isa = PBXFileReference; explicitFileType = wrapper.framework; includeInIndex = 0; path = Pods_Core_Example_iOS.framework; sourceTree = BUILT_PRODUCTS_DIR; };
		FE98BEC55C727002857820B7 /* Pods-Core_Tests_iOS.debug.xcconfig */ = {isa = PBXFileReference; includeInIndex = 1; lastKnownFileType = text.xcconfig; name = "Pods-Core_Tests_iOS.debug.xcconfig"; path = "Pods/Target Support Files/Pods-Core_Tests_iOS/Pods-Core_Tests_iOS.debug.xcconfig"; sourceTree = "<group>"; };
/* End PBXFileReference section */

/* Begin PBXFrameworksBuildPhase section */
		06121EB91EC399C50008D70E /* Frameworks */ = {
			isa = PBXFrameworksBuildPhase;
			buildActionMask = 2147483647;
			files = (
				38947EB47ADBBA2EDF4F85E1 /* Pods_Storage_IntegrationTests_iOS.framework in Frameworks */,
			);
			runOnlyForDeploymentPostprocessing = 0;
		};
		0624F3DE1EC0ECFA00E5940D /* Frameworks */ = {
			isa = PBXFrameworksBuildPhase;
			buildActionMask = 2147483647;
			files = (
			);
			runOnlyForDeploymentPostprocessing = 0;
		};
		AFD562E21EB13C6D00EA2233 /* Frameworks */ = {
			isa = PBXFrameworksBuildPhase;
			buildActionMask = 2147483647;
			files = (
			);
			runOnlyForDeploymentPostprocessing = 0;
		};
		D018536D1EDAD084003A645C /* Frameworks */ = {
			isa = PBXFrameworksBuildPhase;
			buildActionMask = 2147483647;
			files = (
			);
			runOnlyForDeploymentPostprocessing = 0;
		};
		D01853BD1EDAD364003A645C /* Frameworks */ = {
			isa = PBXFrameworksBuildPhase;
			buildActionMask = 2147483647;
			files = (
			);
			runOnlyForDeploymentPostprocessing = 0;
		};
		D064E6931ED9B1BF001956DF /* Frameworks */ = {
			isa = PBXFrameworksBuildPhase;
			buildActionMask = 2147483647;
			files = (
			);
			runOnlyForDeploymentPostprocessing = 0;
		};
		D064E6B61ED9B31C001956DF /* Frameworks */ = {
			isa = PBXFrameworksBuildPhase;
			buildActionMask = 2147483647;
			files = (
			);
			runOnlyForDeploymentPostprocessing = 0;
		};
		D0EDB2C21EDA04F800B6C31B /* Frameworks */ = {
			isa = PBXFrameworksBuildPhase;
			buildActionMask = 2147483647;
			files = (
			);
			runOnlyForDeploymentPostprocessing = 0;
		};
		D0EDB2ED1EDA06CB00B6C31B /* Frameworks */ = {
			isa = PBXFrameworksBuildPhase;
			buildActionMask = 2147483647;
			files = (
			);
			runOnlyForDeploymentPostprocessing = 0;
		};
		D0EDB2FE1EDA06D500B6C31B /* Frameworks */ = {
			isa = PBXFrameworksBuildPhase;
			buildActionMask = 2147483647;
			files = (
			);
			runOnlyForDeploymentPostprocessing = 0;
		};
		D0FE8A241ED9C804003F6722 /* Frameworks */ = {
			isa = PBXFrameworksBuildPhase;
			buildActionMask = 2147483647;
			files = (
			);
			runOnlyForDeploymentPostprocessing = 0;
		};
		D0FE8A561ED9C86F003F6722 /* Frameworks */ = {
			isa = PBXFrameworksBuildPhase;
			buildActionMask = 2147483647;
			files = (
			);
			runOnlyForDeploymentPostprocessing = 0;
		};
		D0FE8A831ED9C87B003F6722 /* Frameworks */ = {
			isa = PBXFrameworksBuildPhase;
			buildActionMask = 2147483647;
			files = (
			);
			runOnlyForDeploymentPostprocessing = 0;
		};
		DE7B8D021E8EF077009EB6DF /* Frameworks */ = {
			isa = PBXFrameworksBuildPhase;
			buildActionMask = 2147483647;
			files = (
			);
			runOnlyForDeploymentPostprocessing = 0;
		};
		DE7B8D1A1E8EF078009EB6DF /* Frameworks */ = {
			isa = PBXFrameworksBuildPhase;
			buildActionMask = 2147483647;
			files = (
			);
			runOnlyForDeploymentPostprocessing = 0;
		};
		DE9314C31E86C6BD0083EDBF /* Frameworks */ = {
			isa = PBXFrameworksBuildPhase;
			buildActionMask = 2147483647;
			files = (
				E5F7E698748196AAF14BF3CE /* Pods_Auth_Example_iOS.framework in Frameworks */,
			);
			runOnlyForDeploymentPostprocessing = 0;
		};
		DE9314DB1E86C6BE0083EDBF /* Frameworks */ = {
			isa = PBXFrameworksBuildPhase;
			buildActionMask = 2147483647;
			files = (
				A09C8C79A82A6989CAD95C44 /* Pods_Auth_Tests_iOS.framework in Frameworks */,
			);
			runOnlyForDeploymentPostprocessing = 0;
		};
		DE9315A41E8738460083EDBF /* Frameworks */ = {
			isa = PBXFrameworksBuildPhase;
			buildActionMask = 2147483647;
			files = (
			);
			runOnlyForDeploymentPostprocessing = 0;
		};
		DEB139F31E73506A00AC236D /* Frameworks */ = {
			isa = PBXFrameworksBuildPhase;
			buildActionMask = 2147483647;
			files = (
				DEB139F41E73506A00AC236D /* CoreGraphics.framework in Frameworks */,
				DEB139F51E73506A00AC236D /* UIKit.framework in Frameworks */,
				DEB139F61E73506A00AC236D /* Foundation.framework in Frameworks */,
				A6134BE62B27F6521EF0AB71 /* Pods_Storage_Example_iOS.framework in Frameworks */,
			);
			runOnlyForDeploymentPostprocessing = 0;
		};
		DEB13A161E73507E00AC236D /* Frameworks */ = {
			isa = PBXFrameworksBuildPhase;
			buildActionMask = 2147483647;
			files = (
				C6EFD1EA007938169F77F6AE /* Pods_Storage_Tests_iOS.framework in Frameworks */,
			);
			runOnlyForDeploymentPostprocessing = 0;
		};
		DEE14D3E1E84464D006FA992 /* Frameworks */ = {
			isa = PBXFrameworksBuildPhase;
			buildActionMask = 2147483647;
			files = (
				3BAE74ED35346EDF668E79E7 /* Pods_Core_Example_iOS.framework in Frameworks */,
			);
			runOnlyForDeploymentPostprocessing = 0;
		};
		DEE14D561E84464D006FA992 /* Frameworks */ = {
			isa = PBXFrameworksBuildPhase;
			buildActionMask = 2147483647;
			files = (
				5A8ECA50599C5C7492EE0BDF /* Pods_Core_Tests_iOS.framework in Frameworks */,
			);
			runOnlyForDeploymentPostprocessing = 0;
		};
/* End PBXFrameworksBuildPhase section */

/* Begin PBXGroup section */
		06121EC81EC399E50008D70E /* Unit */ = {
			isa = PBXGroup;
			children = (
				DEB139C61E734D9D00AC236D /* FIRStorageTestHelpers.h */,
				DEB139C11E734D9D00AC236D /* FIRStorageDeleteTests.m */,
				DEB139C21E734D9D00AC236D /* FIRStorageGetMetadataTests.m */,
				DEB139C31E734D9D00AC236D /* FIRStorageMetadataTests.m */,
				DEB139C41E734D9D00AC236D /* FIRStoragePathTests.m */,
				DEB139C51E734D9D00AC236D /* FIRStorageReferenceTests.m */,
				DEB139C71E734D9D00AC236D /* FIRStorageTestHelpers.m */,
				DEB139C81E734D9D00AC236D /* FIRStorageTests.m */,
				DEB139C91E734D9D00AC236D /* FIRStorageTokenAuthorizerTests.m */,
				DEB139CA1E734D9D00AC236D /* FIRStorageUpdateMetadataTests.m */,
				DEB139CB1E734D9D00AC236D /* FIRStorageUtilsTests.m */,
			);
			path = Unit;
			sourceTree = "<group>";
		};
		06121EC91EC39A020008D70E /* Integration */ = {
			isa = PBXGroup;
			children = (
				06121ECA1EC39A0B0008D70E /* FIRStorageIntegrationTests.m */,
			);
			path = Integration;
			sourceTree = "<group>";
		};
		063CB43C1EBA752300038A59 /* Integration */ = {
			isa = PBXGroup;
			children = (
				063CB46F1EBA7AEF00038A59 /* FConnectionTest.m */,
				063CB4701EBA7AEF00038A59 /* FData.h */,
				063CB4711EBA7AEF00038A59 /* FData.m */,
				063CB4721EBA7AEF00038A59 /* FDotInfo.h */,
				063CB4731EBA7AEF00038A59 /* FDotInfo.m */,
				063CB4741EBA7AEF00038A59 /* FEventTests.h */,
				063CB4751EBA7AEF00038A59 /* FEventTests.m */,
				063CB4761EBA7AEF00038A59 /* FIRAuthTests.m */,
				063CB4771EBA7AEF00038A59 /* FIRDatabaseQueryTests.h */,
				063CB4781EBA7AEF00038A59 /* FIRDatabaseQueryTests.m */,
				063CB4791EBA7AEF00038A59 /* FIRDatabaseTests.m */,
				063CB47F1EBA7AEF00038A59 /* FKeepSyncedTest.m */,
				063CB4801EBA7AEF00038A59 /* FOrder.h */,
				063CB4811EBA7AEF00038A59 /* FOrder.m */,
				063CB4821EBA7AEF00038A59 /* FOrderByTests.h */,
				063CB4831EBA7AEF00038A59 /* FOrderByTests.m */,
				063CB4841EBA7AEF00038A59 /* FPersist.h */,
				063CB4851EBA7AEF00038A59 /* FPersist.m */,
				063CB4861EBA7AEF00038A59 /* FRealtime.h */,
				063CB4871EBA7AEF00038A59 /* FRealtime.m */,
				063CB48E1EBA7AEF00038A59 /* FTransactionTest.h */,
				063CB48F1EBA7AEF00038A59 /* FTransactionTest.m */,
			);
			name = Integration;
			sourceTree = "<group>";
		};
		0697B11F1EC13D7800542174 /* third_party */ = {
			isa = PBXGroup;
			children = (
				0697B1201EC13D8A00542174 /* Base64.h */,
				0697B1211EC13D8A00542174 /* Base64.m */,
			);
			path = third_party;
			sourceTree = "<group>";
		};
		6003F581195388D10070C39A = {
			isa = PBXGroup;
			children = (
				DE9314EB1E86C6FF0083EDBF /* Auth */,
				DEE14D661E844677006FA992 /* Core */,
				DE7B8D2A1E8EF202009EB6DF /* Database */,
				DE9315B41E8738B70083EDBF /* Messaging */,
				AFC8BAA01EC24B1600B8EEAE /* Shared */,
				DEB139B31E734D9D00AC236D /* Storage */,
				6003F58C195388D20070C39A /* Frameworks */,
				6003F58B195388D20070C39A /* Products */,
				7737FC9188FBFE93754F0D24 /* Pods */,
			);
			sourceTree = "<group>";
		};
		6003F58B195388D20070C39A /* Products */ = {
			isa = PBXGroup;
			children = (
				DEB13A081E73506A00AC236D /* Storage_Example_iOS.app */,
				DEB13A231E73507E00AC236D /* Storage_Tests_iOS.xctest */,
				DEE14D411E84464D006FA992 /* Core_Example_iOS.app */,
				DEE14D591E84464D006FA992 /* Core_Tests_iOS.xctest */,
				DE9314C61E86C6BD0083EDBF /* Auth_Example_iOS.app */,
				DE9314DE1E86C6BE0083EDBF /* Auth_Tests_iOS.xctest */,
				DE9315A71E8738460083EDBF /* Messaging_Tests_iOS.xctest */,
				DE7B8D051E8EF077009EB6DF /* Database_Example_iOS.app */,
				DE7B8D1D1E8EF078009EB6DF /* Database_Tests_iOS.xctest */,
				AFD562E51EB13C6D00EA2233 /* Messaging_Example_iOS.app */,
				0624F3E11EC0ECFA00E5940D /* Database_IntegrationTests_iOS.xctest */,
				06121EBC1EC399C50008D70E /* Storage_IntegrationTests_iOS.xctest */,
				D064E6961ED9B1BF001956DF /* Core_Example_macOS.app */,
				D064E6BF1ED9B31C001956DF /* Core_Tests_macOS.xctest */,
				D0FE8A2F1ED9C804003F6722 /* Database_Example_macOS.app */,
				D0FE8A621ED9C870003F6722 /* Database_Tests_macOS.xctest */,
				D0FE8A8C1ED9C87B003F6722 /* Database_IntegrationTests_macOS.xctest */,
				D0EDB2CD1EDA04F800B6C31B /* Storage_Example_macOS.app */,
				D0EDB2F61EDA06CB00B6C31B /* Storage_Tests_macOS.xctest */,
				D0EDB3071EDA06D500B6C31B /* Storage_IntegrationTests_macOS.xctest */,
				D01853791EDAD084003A645C /* Auth_Example_macOS.app */,
				D01853C61EDAD364003A645C /* Auth_Tests_macOS.xctest */,
			);
			name = Products;
			sourceTree = "<group>";
		};
		6003F58C195388D20070C39A /* Frameworks */ = {
			isa = PBXGroup;
			children = (
				DE45C6641E7DA8CB009E6ACD /* XCTest.framework */,
				DEB61E781E7C542600C04B96 /* libsqlite3.tbd */,
				6003F58D195388D20070C39A /* Foundation.framework */,
				6003F58F195388D20070C39A /* CoreGraphics.framework */,
				6003F591195388D20070C39A /* UIKit.framework */,
				6330B895CBF7B59292CBB6A2 /* Pods_Auth_Example_iOS.framework */,
				6780EC13C98FD6204B7AE748 /* Pods_Auth_Tests_iOS.framework */,
				FCB669E1833E315C9761BFD1 /* Pods_Core_Example_iOS.framework */,
				E71884F1BF6674B2ABA575DF /* Pods_Core_Tests_iOS.framework */,
				592CBE068A1F21A84A85E9AE /* Pods_Storage_Example_iOS.framework */,
				C61CE04E9C1C825CAA3AD945 /* Pods_Storage_IntegrationTests_iOS.framework */,
				750B80A7753793B4EA51B7D9 /* Pods_Storage_Tests_iOS.framework */,
			);
			name = Frameworks;
			sourceTree = "<group>";
		};
		7737FC9188FBFE93754F0D24 /* Pods */ = {
			isa = PBXGroup;
			children = (
				0274EF76F3021E671FF588E8 /* Pods-Auth_Example_iOS.debug.xcconfig */,
				30E494DA340E02C77453A62A /* Pods-Auth_Example_iOS.release.xcconfig */,
				80C920764934BC01C10FF7A6 /* Pods-Auth_Tests_iOS.debug.xcconfig */,
				69E6CCAF12C5C9905E9F92E3 /* Pods-Auth_Tests_iOS.release.xcconfig */,
				3413D976A68A307FDFFF9EA5 /* Pods-Core_Example_iOS.debug.xcconfig */,
				79AB5D6F2D30CF95AC80B437 /* Pods-Core_Example_iOS.release.xcconfig */,
				FE98BEC55C727002857820B7 /* Pods-Core_Tests_iOS.debug.xcconfig */,
				0736E71E297D138B57343D0B /* Pods-Core_Tests_iOS.release.xcconfig */,
				DAA8EA8A9AEB94062A271FD1 /* Pods-Storage_Example_iOS.debug.xcconfig */,
				91102C2A6D5CA57659AE1500 /* Pods-Storage_Example_iOS.release.xcconfig */,
				677F5F6301F2280719ED3CC6 /* Pods-Storage_IntegrationTests_iOS.debug.xcconfig */,
				C7F1D2AC227596EA386F4AD8 /* Pods-Storage_IntegrationTests_iOS.release.xcconfig */,
				F9685CB96C9B46336C693423 /* Pods-Storage_Tests_iOS.debug.xcconfig */,
				78289BFF72DDC118D248BDF1 /* Pods-Storage_Tests_iOS.release.xcconfig */,
			);
			name = Pods;
			sourceTree = "<group>";
		};
		AFC8BAA01EC24B1600B8EEAE /* Shared */ = {
			isa = PBXGroup;
			children = (
				AFC8BAA21EC257D800B8EEAE /* FIRSampleAppUtilities.h */,
				AFC8BAA31EC257D800B8EEAE /* FIRSampleAppUtilities.m */,
				AFAF36F41EC28C25004BDEE5 /* Shared.xcassets */,
			);
			name = Shared;
			sourceTree = "<group>";
		};
		AFD562F71EB13CC700EA2233 /* App */ = {
			isa = PBXGroup;
			children = (
				AFD563131EB1466100EA2233 /* GoogleService-Info.plist */,
				D01853481EDACE1A003A645C /* iOS */,
			);
			name = App;
			sourceTree = "<group>";
		};
		D01853461EDACC10003A645C /* iOS */ = {
			isa = PBXGroup;
			children = (
				DE9315801E86C7F70083EDBF /* Auth-Info.plist */,
				DE9314ED1E86C6FF0083EDBF /* LaunchScreen.storyboard */,
				DE9314EF1E86C6FF0083EDBF /* Main.storyboard */,
				DE9314F21E86C6FF0083EDBF /* FIRAppDelegate.h */,
				DE9314F31E86C6FF0083EDBF /* FIRAppDelegate.m */,
				DE9314F41E86C6FF0083EDBF /* FIRViewController.h */,
				DE9314F51E86C6FF0083EDBF /* FIRViewController.m */,
				DE9314F81E86C6FF0083EDBF /* main.m */,
			);
			path = iOS;
			sourceTree = "<group>";
		};
		D01853471EDACC10003A645C /* macOS */ = {
			isa = PBXGroup;
			children = (
				D018537B1EDAD0E6003A645C /* Main.storyboard */,
				D018537D1EDAD0E6003A645C /* FIRAppDelegate.h */,
				D018537E1EDAD0E6003A645C /* FIRAppDelegate.m */,
				D018537F1EDAD0E6003A645C /* FIRViewController.h */,
				D01853801EDAD0E6003A645C /* FIRViewController.m */,
				D01853811EDAD0E6003A645C /* main.m */,
				D01853821EDAD0E6003A645C /* Auth-Info.plist */,
			);
			path = macOS;
			sourceTree = "<group>";
		};
		D01853481EDACE1A003A645C /* iOS */ = {
			isa = PBXGroup;
			children = (
				AFD563001EB13DF200EA2233 /* Messaging-Info.plist */,
				AFD563141EB29B8C00EA2233 /* Messaging_Example.entitlements */,
				AFD562FF1EB13DF200EA2233 /* AppDelegate.swift */,
				AFD563161EBBEF7B00EA2233 /* Data+MessagingExtensions.swift */,
				AFC8BA9E1EBD51A700B8EEAE /* Environment.swift */,
				AFD563011EB13DF200EA2233 /* MessagingViewController.swift */,
				AFC8BA9C1EBD230E00B8EEAE /* NotificationsController.swift */,
				D01853491EDACED4003A645C /* LaunchScreen.storyboard */,
				D018534B1EDACED4003A645C /* Main.storyboard */,
			);
			name = iOS;
			path = App/iOS;
			sourceTree = "<group>";
		};
		D0D857F61ED9ADA8002342D2 /* iOS */ = {
			isa = PBXGroup;
			children = (
				DEE14D681E844677006FA992 /* LaunchScreen.storyboard */,
				DEE14D6A1E844677006FA992 /* Main.storyboard */,
				DEE14D6C1E844677006FA992 /* Core-Info.plist */,
				DEE14D6D1E844677006FA992 /* FIRAppDelegate.h */,
				DEE14D6E1E844677006FA992 /* FIRAppDelegate.m */,
				DEE14D6F1E844677006FA992 /* FIRViewController.h */,
				DEE14D701E844677006FA992 /* FIRViewController.m */,
				DEE14D731E844677006FA992 /* main.m */,
			);
			path = iOS;
			sourceTree = "<group>";
		};
		D0D857F71ED9ADAE002342D2 /* macOS */ = {
			isa = PBXGroup;
			children = (
				D064E6981ED9B1BF001956DF /* FIRAppDelegate.h */,
				D064E6991ED9B1BF001956DF /* FIRAppDelegate.m */,
				D064E69E1ED9B1BF001956DF /* FIRViewController.h */,
				D064E69F1ED9B1BF001956DF /* FIRViewController.m */,
				D064E6A31ED9B1BF001956DF /* Main.storyboard */,
				D064E6A61ED9B1BF001956DF /* Core-Info.plist */,
				D064E69C1ED9B1BF001956DF /* main.m */,
			);
			path = macOS;
			sourceTree = "<group>";
		};
		D0EDB2BA1EDA041900B6C31B /* iOS */ = {
			isa = PBXGroup;
			children = (
				DEB61EB91E7C5DBB00C04B96 /* LaunchScreen.storyboard */,
				DEB61EBB1E7C5DBB00C04B96 /* Main.storyboard */,
				DEB61EBD1E7C5DBB00C04B96 /* FIRAppDelegate.h */,
				DEB61EBE1E7C5DBB00C04B96 /* FIRAppDelegate.m */,
				DEB61EBF1E7C5DBB00C04B96 /* FIRViewController.h */,
				DEB61EC01E7C5DBB00C04B96 /* FIRViewController.m */,
				DEB61EC31E7C5DBB00C04B96 /* main.m */,
				DEB61EC41E7C5DBB00C04B96 /* Storage-Info.plist */,
			);
			path = iOS;
			sourceTree = "<group>";
		};
		D0EDB2BB1EDA041D00B6C31B /* macOS */ = {
			isa = PBXGroup;
			children = (
				D0EDB2CF1EDA056A00B6C31B /* Main.storyboard */,
				D0EDB2D11EDA056A00B6C31B /* FIRAppDelegate.h */,
				D0EDB2D21EDA056A00B6C31B /* FIRAppDelegate.m */,
				D0EDB2D31EDA056A00B6C31B /* FIRViewController.h */,
				D0EDB2D41EDA056A00B6C31B /* FIRViewController.m */,
				D0EDB2D51EDA056A00B6C31B /* main.m */,
				D0EDB2D61EDA056A00B6C31B /* Storage-Info.plist */,
			);
			path = macOS;
			sourceTree = "<group>";
		};
		D0FE8A141ED9C5B2003F6722 /* iOS */ = {
			isa = PBXGroup;
			children = (
				DE7B8DD21E8F1CA7009EB6DF /* Database-Info.plist */,
				DE7B8D311E8EF202009EB6DF /* FIRAppDelegate.h */,
				DE7B8D331E8EF202009EB6DF /* FIRViewController.h */,
				DE7B8D321E8EF202009EB6DF /* FIRAppDelegate.m */,
				DE7B8D341E8EF202009EB6DF /* FIRViewController.m */,
				DE7B8D371E8EF202009EB6DF /* main.m */,
				DE7B8D2C1E8EF202009EB6DF /* LaunchScreen.storyboard */,
				DE7B8D2E1E8EF202009EB6DF /* Main.storyboard */,
			);
			path = iOS;
			sourceTree = "<group>";
		};
		D0FE8A151ED9C5B8003F6722 /* macOS */ = {
			isa = PBXGroup;
			children = (
				D0FE8A161ED9C6D2003F6722 /* Main.storyboard */,
				D0FE8A181ED9C6D2003F6722 /* Database-Info.plist */,
				D0FE8A191ED9C6D2003F6722 /* FIRAppDelegate.h */,
				D0FE8A1A1ED9C6D2003F6722 /* FIRAppDelegate.m */,
				D0FE8A1B1ED9C6D2003F6722 /* FIRViewController.h */,
				D0FE8A1C1ED9C6D2003F6722 /* FIRViewController.m */,
				D0FE8A1D1ED9C6D2003F6722 /* main.m */,
			);
			name = macOS;
			sourceTree = "<group>";
		};
		DE7B8D2A1E8EF202009EB6DF /* Database */ = {
			isa = PBXGroup;
			children = (
				DE7B8D2B1E8EF202009EB6DF /* App */,
				DE7B8D381E8EF202009EB6DF /* Tests */,
			);
			path = Database;
			sourceTree = "<group>";
		};
		DE7B8D2B1E8EF202009EB6DF /* App */ = {
			isa = PBXGroup;
			children = (
				0672F2F11EBBA7D900818E87 /* GoogleService-Info.plist */,
				D0FE8A141ED9C5B2003F6722 /* iOS */,
				D0FE8A151ED9C5B8003F6722 /* macOS */,
			);
			path = App;
			sourceTree = "<group>";
		};
		DE7B8D381E8EF202009EB6DF /* Tests */ = {
			isa = PBXGroup;
			children = (
				063CB47C1EBA7AEF00038A59 /* FirebaseTests-Info.plist */,
				DE7B8D751E8EF202009EB6DF /* Helpers */,
				DE7B8D691E8EF202009EB6DF /* InfoPlist.strings */,
				063CB43C1EBA752300038A59 /* Integration */,
				DE7B8D8E1E8EF203009EB6DF /* syncPointSpec.json */,
				0697B11F1EC13D7800542174 /* third_party */,
				DE7B8D391E8EF202009EB6DF /* Unit */,
			);
			path = Tests;
			sourceTree = "<group>";
		};
		DE7B8D391E8EF202009EB6DF /* Unit */ = {
			isa = PBXGroup;
			children = (
				063CB4471EBA7AE200038A59 /* FArraySortedDictionaryTest.m */,
				063CB4481EBA7AE200038A59 /* FCompoundHashTest.m */,
				063CB46E1EBA7AEF00038A59 /* FCompoundWriteTest.m */,
				063CB47A1EBA7AEF00038A59 /* FIRDataSnapshotTests.h */,
				063CB47B1EBA7AEF00038A59 /* FIRDataSnapshotTests.m */,
				063CB4491EBA7AE200038A59 /* FIRMutableDataTests.h */,
				063CB44A1EBA7AE200038A59 /* FIRMutableDataTests.m */,
				063CB44B1EBA7AE200038A59 /* FLevelDBStorageEngineTests.m */,
				063CB44C1EBA7AE200038A59 /* FNodeTests.m */,
				063CB44D1EBA7AE200038A59 /* FPathTests.h */,
				063CB44E1EBA7AE200038A59 /* FPathTests.m */,
				063CB44F1EBA7AE200038A59 /* FPersistenceManagerTest.m */,
				063CB4501EBA7AE200038A59 /* FPruneForestTest.m */,
				063CB4511EBA7AE200038A59 /* FPruningTest.m */,
				063CB4521EBA7AE200038A59 /* FQueryParamsTest.m */,
				063CB4531EBA7AE200038A59 /* FRangeMergeTest.m */,
				063CB4541EBA7AE200038A59 /* FRepoInfoTest.m */,
				063CB4551EBA7AE200038A59 /* FSparseSnapshotTests.h */,
				063CB4561EBA7AE200038A59 /* FSparseSnapshotTests.m */,
				063CB4571EBA7AE200038A59 /* FSyncPointTests.h */,
				063CB4581EBA7AE200038A59 /* FSyncPointTests.m */,
				063CB45B1EBA7AE200038A59 /* FTrackedQueryManagerTest.m */,
				063CB4901EBA7AEF00038A59 /* FTreeSortedDictionaryTests.m */,
				063CB45C1EBA7AE200038A59 /* FUtilitiesTest.m */,
			);
			path = Unit;
			sourceTree = "<group>";
		};
		DE7B8D751E8EF202009EB6DF /* Helpers */ = {
			isa = PBXGroup;
			children = (
				DE7B8D781E8EF202009EB6DF /* FDevice.h */,
				DE7B8D791E8EF202009EB6DF /* FDevice.m */,
				DE7B8D7A1E8EF202009EB6DF /* FEventTester.h */,
				DE7B8D7B1E8EF202009EB6DF /* FEventTester.m */,
				063CB47D1EBA7AEF00038A59 /* FIRFakeApp.h */,
				063CB47E1EBA7AEF00038A59 /* FIRFakeApp.m */,
				DE7B8D7C1E8EF202009EB6DF /* FIRTestAuthTokenProvider.h */,
				DE7B8D7D1E8EF202009EB6DF /* FIRTestAuthTokenProvider.m */,
				DE7B8D7E1E8EF202009EB6DF /* FMockStorageEngine.h */,
				DE7B8D7F1E8EF202009EB6DF /* FMockStorageEngine.m */,
				DE7B8D801E8EF202009EB6DF /* FTestAuthTokenGenerator.h */,
				DE7B8D811E8EF202009EB6DF /* FTestAuthTokenGenerator.m */,
				063CB4591EBA7AE200038A59 /* FTestBase.h */,
				063CB45A1EBA7AE200038A59 /* FTestBase.m */,
				DE7B8D821E8EF202009EB6DF /* FTestCachePolicy.h */,
				DE7B8D831E8EF202009EB6DF /* FTestCachePolicy.m */,
				DE7B8D841E8EF202009EB6DF /* FTestClock.h */,
				DE7B8D851E8EF202009EB6DF /* FTestClock.m */,
				063CB48D1EBA7AEF00038A59 /* FTestContants.h */,
				DE7B8D861E8EF202009EB6DF /* FTestExpectations.h */,
				DE7B8D871E8EF202009EB6DF /* FTestExpectations.m */,
				DE7B8D881E8EF202009EB6DF /* FTestHelpers.h */,
				DE7B8D891E8EF202009EB6DF /* FTestHelpers.m */,
				DE7B8D8A1E8EF203009EB6DF /* FTupleEventTypeString.h */,
				DE7B8D8B1E8EF203009EB6DF /* FTupleEventTypeString.m */,
				DE7B8D8C1E8EF203009EB6DF /* SenTest+FWaiter.h */,
				DE7B8D8D1E8EF203009EB6DF /* SenTest+FWaiter.m */,
			);
			path = Helpers;
			sourceTree = "<group>";
		};
		DE9314EB1E86C6FF0083EDBF /* Auth */ = {
			isa = PBXGroup;
			children = (
				DE9314EC1E86C6FF0083EDBF /* App */,
				DE9314F91E86C6FF0083EDBF /* Tests */,
			);
			path = Auth;
			sourceTree = "<group>";
		};
		DE9314EC1E86C6FF0083EDBF /* App */ = {
			isa = PBXGroup;
			children = (
				DE9314F61E86C6FF0083EDBF /* GoogleService-Info.plist */,
				D01853461EDACC10003A645C /* iOS */,
				D01853471EDACC10003A645C /* macOS */,
			);
			path = App;
			sourceTree = "<group>";
		};
		DE9314F91E86C6FF0083EDBF /* Tests */ = {
			isa = PBXGroup;
			children = (
				DE750DB51EB3DD4000A75E47 /* FIRAuthAPNSTokenManagerTests.m */,
				DE750DB61EB3DD4000A75E47 /* FIRAuthAPNSTokenTests.m */,
				DE750DB71EB3DD4000A75E47 /* FIRAuthAppCredentialManagerTests.m */,
				DE750DB81EB3DD4000A75E47 /* FIRAuthNotificationManagerTests.m */,
				DE0E5BB91EA7D92E00FAA825 /* FIRVerifyClientRequestTest.m */,
				DE0E5BBA1EA7D92E00FAA825 /* FIRVerifyClientResponseTests.m */,
				DE0E5BB51EA7D91C00FAA825 /* FIRAuthAppCredentialTests.m */,
				DE0E5BB61EA7D91C00FAA825 /* FIRAuthAppDelegateProxyTests.m */,
				DECE03991E9ECFF500164CA4 /* FIRPhoneAuthProviderTests.m */,
				DE9314FB1E86C6FF0083EDBF /* FIRApp+FIRAuthUnitTests.h */,
				DE9315091E86C6FF0083EDBF /* FIRFakeBackendRPCIssuer.h */,
				DE9315231E86C6FF0083EDBF /* OCMStubRecorder+FIRAuthUnitTests.h */,
				DE9314FA1E86C6FF0083EDBF /* FIRAdditionalUserInfoTests.m */,
				DE9314FC1E86C6FF0083EDBF /* FIRApp+FIRAuthUnitTests.m */,
				DE9314FD1E86C6FF0083EDBF /* FIRAuthBackendCreateAuthURITests.m */,
				DE9314FE1E86C6FF0083EDBF /* FIRAuthBackendRPCImplementationTests.m */,
				DE9314FF1E86C6FF0083EDBF /* FIRAuthDispatcherTests.m */,
				DE9315001E86C6FF0083EDBF /* FIRAuthGlobalWorkQueueTests.m */,
				DE9315011E86C6FF0083EDBF /* FIRAuthKeychainTests.m */,
				DE9315021E86C6FF0083EDBF /* FIRAuthSerialTaskQueueTests.m */,
				DE9315031E86C6FF0083EDBF /* FIRAuthTests.m */,
				DE9315041E86C6FF0083EDBF /* FIRAuthUserDefaultsStorageTests.m */,
				DE9315051E86C6FF0083EDBF /* FIRCreateAuthURIRequestTests.m */,
				DE9315061E86C6FF0083EDBF /* FIRCreateAuthURIResponseTests.m */,
				DE9315071E86C6FF0083EDBF /* FIRDeleteAccountRequestTests.m */,
				DE9315081E86C6FF0083EDBF /* FIRDeleteAccountResponseTests.m */,
				DE93150A1E86C6FF0083EDBF /* FIRFakeBackendRPCIssuer.m */,
				DE93150B1E86C6FF0083EDBF /* FIRGetAccountInfoRequestTests.m */,
				DE93150C1E86C6FF0083EDBF /* FIRGetAccountInfoResponseTests.m */,
				DE93150D1E86C6FF0083EDBF /* FIRGetOOBConfirmationCodeRequestTests.m */,
				DE93150E1E86C6FF0083EDBF /* FIRGetOOBConfirmationCodeResponseTests.m */,
				D92C82C61F578DF000D5EAFF /* FIRGetProjectConfigRequestTests.m */,
				D92C82C51F578DF000D5EAFF /* FIRGetProjectConfigResponseTests.m */,
				DE93150F1E86C6FF0083EDBF /* FIRGitHubAuthProviderTests.m */,
				DE9315111E86C6FF0083EDBF /* FIRResetPasswordRequestTests.m */,
				DE9315121E86C6FF0083EDBF /* FIRResetPasswordResponseTests.m */,
				DE9315131E86C6FF0083EDBF /* FIRSendVerificationCodeRequestTests.m */,
				DE9315141E86C6FF0083EDBF /* FIRSendVerificationCodeResponseTests.m */,
				DE9315151E86C6FF0083EDBF /* FIRSetAccountInfoRequestTests.m */,
				DE9315161E86C6FF0083EDBF /* FIRSetAccountInfoResponseTests.m */,
				DE9315171E86C6FF0083EDBF /* FIRSignUpNewUserRequestTests.m */,
				DE9315181E86C6FF0083EDBF /* FIRSignUpNewUserResponseTests.m */,
				DE9315191E86C6FF0083EDBF /* FIRTwitterAuthProviderTests.m */,
				DE93151A1E86C6FF0083EDBF /* FIRUserTests.m */,
				DE93151B1E86C6FF0083EDBF /* FIRVerifyAssertionRequestTests.m */,
				DE93151C1E86C6FF0083EDBF /* FIRVerifyAssertionResponseTests.m */,
				DE93151D1E86C6FF0083EDBF /* FIRVerifyCustomTokenRequestTests.m */,
				DE93151E1E86C6FF0083EDBF /* FIRVerifyCustomTokenResponseTests.m */,
				DE93151F1E86C6FF0083EDBF /* FIRVerifyPasswordRequestTest.m */,
				DE9315201E86C6FF0083EDBF /* FIRVerifyPasswordResponseTests.m */,
				DE9315211E86C6FF0083EDBF /* FIRVerifyPhoneNumberRequestTests.m */,
				DE9315221E86C6FF0083EDBF /* FIRVerifyPhoneNumberResponseTests.m */,
				DE9315241E86C6FF0083EDBF /* OCMStubRecorder+FIRAuthUnitTests.m */,
				DE9315251E86C6FF0083EDBF /* Tests-Info.plist */,
			);
			path = Tests;
			sourceTree = "<group>";
		};
		DE9315B41E8738B70083EDBF /* Messaging */ = {
			isa = PBXGroup;
			children = (
				AFC8BAA11EC257D700B8EEAE /* Messaging_Example-Bridging-Header.h */,
				AFD562F71EB13CC700EA2233 /* App */,
				DE9315C21E8738B70083EDBF /* Tests */,
			);
			path = Messaging;
			sourceTree = "<group>";
		};
		DE9315C21E8738B70083EDBF /* Tests */ = {
			isa = PBXGroup;
			children = (
				DE9315C81E8738B70083EDBF /* FIRMessagingFakeConnection.h */,
				DE9315CA1E8738B70083EDBF /* FIRMessagingFakeSocket.h */,
				DE9315D61E8738B70083EDBF /* FIRMessagingTestNotificationUtilities.h */,
				DE9315C31E8738B70083EDBF /* FIRMessagingClientTest.m */,
				DE9315C41E8738B70083EDBF /* FIRMessagingCodedInputStreamTest.m */,
				DE9315C51E8738B70083EDBF /* FIRMessagingConnectionTest.m */,
				DE9315C61E8738B70083EDBF /* FIRMessagingContextManagerServiceTest.m */,
				DE9315C71E8738B70083EDBF /* FIRMessagingDataMessageManagerTest.m */,
				DE9315C91E8738B70083EDBF /* FIRMessagingFakeConnection.m */,
				DE9315CB1E8738B70083EDBF /* FIRMessagingFakeSocket.m */,
				DE9315CC1E8738B70083EDBF /* FIRMessagingLinkHandlingTest.m */,
				DE9315CD1E8738B70083EDBF /* FIRMessagingPendingTopicsListTest.m */,
				DE9315CE1E8738B70083EDBF /* FIRMessagingPubSubTest.m */,
				DE9315CF1E8738B70083EDBF /* FIRMessagingRegistrarTest.m */,
				DE9315D01E8738B70083EDBF /* FIRMessagingRemoteNotificationsProxyTest.m */,
				DE9315D11E8738B70083EDBF /* FIRMessagingRmqManagerTest.m */,
				DE9315D21E8738B70083EDBF /* FIRMessagingSecureSocketTest.m */,
				DE9315D31E8738B70083EDBF /* FIRMessagingServiceTest.m */,
				DE9315D41E8738B70083EDBF /* FIRMessagingSyncMessageManagerTest.m */,
				DE9315D51E8738B70083EDBF /* FIRMessagingTest.m */,
				DE9315D71E8738B70083EDBF /* FIRMessagingTestNotificationUtilities.m */,
				DE9315D81E8738B70083EDBF /* Info.plist */,
			);
			path = Tests;
			sourceTree = "<group>";
		};
		DEB139B31E734D9D00AC236D /* Storage */ = {
			isa = PBXGroup;
			children = (
				DEB61EB81E7C5DBB00C04B96 /* App */,
				DEB139C01E734D9D00AC236D /* Tests */,
			);
			path = Storage;
			sourceTree = "<group>";
		};
		DEB139C01E734D9D00AC236D /* Tests */ = {
			isa = PBXGroup;
			children = (
				06121EC91EC39A020008D70E /* Integration */,
				06121EC81EC399E50008D70E /* Unit */,
				DEB139CC1E734D9D00AC236D /* Tests-Info.plist */,
			);
			path = Tests;
			sourceTree = "<group>";
		};
		DEB61EB81E7C5DBB00C04B96 /* App */ = {
			isa = PBXGroup;
			children = (
				069428801EC3B35A00F7BC69 /* 1mb.dat */,
				DEB61EC11E7C5DBB00C04B96 /* GoogleService-Info.plist */,
				D0EDB2BA1EDA041900B6C31B /* iOS */,
				D0EDB2BB1EDA041D00B6C31B /* macOS */,
			);
			path = App;
			sourceTree = "<group>";
		};
		DEE14D661E844677006FA992 /* Core */ = {
			isa = PBXGroup;
			children = (
				DEE14D671E844677006FA992 /* App */,
				DEE14D741E844677006FA992 /* Tests */,
			);
			path = Core;
			sourceTree = "<group>";
		};
		DEE14D671E844677006FA992 /* App */ = {
			isa = PBXGroup;
			children = (
				DEE14D711E844677006FA992 /* GoogleService-Info.plist */,
				D0D857F71ED9ADAE002342D2 /* macOS */,
				D0D857F61ED9ADA8002342D2 /* iOS */,
			);
			path = App;
			sourceTree = "<group>";
		};
		DEE14D741E844677006FA992 /* Tests */ = {
			isa = PBXGroup;
			children = (
				DEE14D7B1E844677006FA992 /* FIRTestCase.h */,
				DEE14D751E844677006FA992 /* FIRAppAssociationRegistrationUnitTests.m */,
				DEE14D761E844677006FA992 /* FIRAppTest.m */,
				DEE14D771E844677006FA992 /* FIRBundleUtilTest.m */,
				DEE14D781E844677006FA992 /* FIRConfigurationTest.m */,
				DEE14D791E844677006FA992 /* FIRLoggerTest.m */,
				DEE14D7A1E844677006FA992 /* FIROptionsTest.m */,
				DEE14D7C1E844677006FA992 /* FIRTestCase.m */,
				DEE14D7D1E844677006FA992 /* Tests-Info.plist */,
			);
			path = Tests;
			sourceTree = "<group>";
		};
/* End PBXGroup section */

/* Begin PBXNativeTarget section */
		06121EBB1EC399C50008D70E /* Storage_IntegrationTests_iOS */ = {
			isa = PBXNativeTarget;
			buildConfigurationList = 06121EC51EC399C50008D70E /* Build configuration list for PBXNativeTarget "Storage_IntegrationTests_iOS" */;
			buildPhases = (
				3786E1E96ECBC02983BF7FF5 /* [CP] Check Pods Manifest.lock */,
				06121EB81EC399C50008D70E /* Sources */,
				06121EB91EC399C50008D70E /* Frameworks */,
				06121EBA1EC399C50008D70E /* Resources */,
				1063900DF910DA2A4109D98D /* [CP] Embed Pods Frameworks */,
				6BA037F854743AFBE0608F44 /* [CP] Copy Pods Resources */,
				D090053C1EDB334800154410 /* CopyFiles */,
			);
			buildRules = (
			);
			dependencies = (
				06121EC71EC399D40008D70E /* PBXTargetDependency */,
			);
			name = Storage_IntegrationTests_iOS;
			productName = Storage_IntegrationTests_iOS;
			productReference = 06121EBC1EC399C50008D70E /* Storage_IntegrationTests_iOS.xctest */;
			productType = "com.apple.product-type.bundle.unit-test";
		};
		0624F3E01EC0ECFA00E5940D /* Database_IntegrationTests_iOS */ = {
			isa = PBXNativeTarget;
			buildConfigurationList = 0624F3E81EC0ECFA00E5940D /* Build configuration list for PBXNativeTarget "Database_IntegrationTests_iOS" */;
			buildPhases = (
				0624F3DD1EC0ECFA00E5940D /* Sources */,
				0624F3DE1EC0ECFA00E5940D /* Frameworks */,
				0624F3DF1EC0ECFA00E5940D /* Resources */,
				D09005361EDB331700154410 /* CopyFiles */,
			);
			buildRules = (
			);
			dependencies = (
				0624F3E71EC0ECFA00E5940D /* PBXTargetDependency */,
			);
			name = Database_IntegrationTests_iOS;
			productName = Database_IntegratioNtests;
			productReference = 0624F3E11EC0ECFA00E5940D /* Database_IntegrationTests_iOS.xctest */;
			productType = "com.apple.product-type.bundle.unit-test";
		};
		AFD562E41EB13C6D00EA2233 /* Messaging_Example_iOS */ = {
			isa = PBXNativeTarget;
			buildConfigurationList = AFD562F41EB13C6D00EA2233 /* Build configuration list for PBXNativeTarget "Messaging_Example_iOS" */;
			buildPhases = (
				AFD562E11EB13C6D00EA2233 /* Sources */,
				AFD562E21EB13C6D00EA2233 /* Frameworks */,
				AFD562E31EB13C6D00EA2233 /* Resources */,
			);
			buildRules = (
			);
			dependencies = (
			);
			name = Messaging_Example_iOS;
			productName = Messaging_Example_iOS;
			productReference = AFD562E51EB13C6D00EA2233 /* Messaging_Example_iOS.app */;
			productType = "com.apple.product-type.application";
		};
		D01853671EDAD084003A645C /* Auth_Example_macOS */ = {
			isa = PBXNativeTarget;
			buildConfigurationList = D01853761EDAD084003A645C /* Build configuration list for PBXNativeTarget "Auth_Example_macOS" */;
			buildPhases = (
				D01853691EDAD084003A645C /* Sources */,
				D018536D1EDAD084003A645C /* Frameworks */,
				D018536F1EDAD084003A645C /* Resources */,
			);
			buildRules = (
			);
			dependencies = (
			);
			name = Auth_Example_macOS;
			productName = Core_Example_macOS;
			productReference = D01853791EDAD084003A645C /* Auth_Example_macOS.app */;
			productType = "com.apple.product-type.application";
		};
		D01853881EDAD364003A645C /* Auth_Tests_macOS */ = {
			isa = PBXNativeTarget;
			buildConfigurationList = D01853C31EDAD364003A645C /* Build configuration list for PBXNativeTarget "Auth_Tests_macOS" */;
			buildPhases = (
				D018538C1EDAD364003A645C /* Sources */,
				D01853BD1EDAD364003A645C /* Frameworks */,
				D01853C01EDAD364003A645C /* Resources */,
			);
			buildRules = (
			);
			dependencies = (
				D01853C91EDAD45C003A645C /* PBXTargetDependency */,
			);
			name = Auth_Tests_macOS;
			productName = Auth_Example_iOSTests;
			productReference = D01853C61EDAD364003A645C /* Auth_Tests_macOS.xctest */;
			productType = "com.apple.product-type.bundle.unit-test";
		};
		D064E6951ED9B1BF001956DF /* Core_Example_macOS */ = {
			isa = PBXNativeTarget;
			buildConfigurationList = D064E6A71ED9B1BF001956DF /* Build configuration list for PBXNativeTarget "Core_Example_macOS" */;
			buildPhases = (
				D064E6921ED9B1BF001956DF /* Sources */,
				D064E6931ED9B1BF001956DF /* Frameworks */,
				D064E6941ED9B1BF001956DF /* Resources */,
			);
			buildRules = (
			);
			dependencies = (
			);
			name = Core_Example_macOS;
			productName = Core_Example_macOS;
			productReference = D064E6961ED9B1BF001956DF /* Core_Example_macOS.app */;
			productType = "com.apple.product-type.application";
		};
		D064E6AA1ED9B31C001956DF /* Core_Tests_macOS */ = {
			isa = PBXNativeTarget;
			buildConfigurationList = D064E6BC1ED9B31C001956DF /* Build configuration list for PBXNativeTarget "Core_Tests_macOS" */;
			buildPhases = (
				D064E6AE1ED9B31C001956DF /* Sources */,
				D064E6B61ED9B31C001956DF /* Frameworks */,
				D064E6B91ED9B31C001956DF /* Resources */,
			);
			buildRules = (
			);
			dependencies = (
				D064E6C21ED9B369001956DF /* PBXTargetDependency */,
			);
			name = Core_Tests_macOS;
			productName = Core_ExampleTests;
			productReference = D064E6BF1ED9B31C001956DF /* Core_Tests_macOS.xctest */;
			productType = "com.apple.product-type.bundle.unit-test";
		};
		D0EDB2BC1EDA04F800B6C31B /* Storage_Example_macOS */ = {
			isa = PBXNativeTarget;
			buildConfigurationList = D0EDB2CA1EDA04F800B6C31B /* Build configuration list for PBXNativeTarget "Storage_Example_macOS" */;
			buildPhases = (
				D0EDB2BE1EDA04F800B6C31B /* Sources */,
				D0EDB2C21EDA04F800B6C31B /* Frameworks */,
				D0EDB2C41EDA04F800B6C31B /* Resources */,
			);
			buildRules = (
			);
			dependencies = (
			);
			name = Storage_Example_macOS;
			productName = Core_Example_macOS;
			productReference = D0EDB2CD1EDA04F800B6C31B /* Storage_Example_macOS.app */;
			productType = "com.apple.product-type.application";
		};
		D0EDB2DE1EDA06CB00B6C31B /* Storage_Tests_macOS */ = {
			isa = PBXNativeTarget;
			buildConfigurationList = D0EDB2F31EDA06CB00B6C31B /* Build configuration list for PBXNativeTarget "Storage_Tests_macOS" */;
			buildPhases = (
				D0EDB2E21EDA06CB00B6C31B /* Sources */,
				D0EDB2ED1EDA06CB00B6C31B /* Frameworks */,
				D0EDB2F01EDA06CB00B6C31B /* Resources */,
			);
			buildRules = (
			);
			dependencies = (
				D0EDB30A1EDA07A300B6C31B /* PBXTargetDependency */,
			);
			name = Storage_Tests_macOS;
			productName = FirebaseTests;
			productReference = D0EDB2F61EDA06CB00B6C31B /* Storage_Tests_macOS.xctest */;
			productType = "com.apple.product-type.bundle.unit-test";
		};
		D0EDB2F81EDA06D500B6C31B /* Storage_IntegrationTests_macOS */ = {
			isa = PBXNativeTarget;
			buildConfigurationList = D0EDB3041EDA06D500B6C31B /* Build configuration list for PBXNativeTarget "Storage_IntegrationTests_macOS" */;
			buildPhases = (
				D0EDB2FC1EDA06D500B6C31B /* Sources */,
				D0EDB2FE1EDA06D500B6C31B /* Frameworks */,
				D0EDB3011EDA06D500B6C31B /* Resources */,
			);
			buildRules = (
			);
			dependencies = (
				D0EDB30C1EDA07A600B6C31B /* PBXTargetDependency */,
			);
			name = Storage_IntegrationTests_macOS;
			productName = Storage_IntegrationTests_iOS;
			productReference = D0EDB3071EDA06D500B6C31B /* Storage_IntegrationTests_macOS.xctest */;
			productType = "com.apple.product-type.bundle.unit-test";
		};
		D0FE8A1E1ED9C804003F6722 /* Database_Example_macOS */ = {
			isa = PBXNativeTarget;
			buildConfigurationList = D0FE8A2C1ED9C804003F6722 /* Build configuration list for PBXNativeTarget "Database_Example_macOS" */;
			buildPhases = (
				D0FE8A201ED9C804003F6722 /* Sources */,
				D0FE8A241ED9C804003F6722 /* Frameworks */,
				D0FE8A261ED9C804003F6722 /* Resources */,
			);
			buildRules = (
			);
			dependencies = (
			);
			name = Database_Example_macOS;
			productName = Core_Example_macOS;
			productReference = D0FE8A2F1ED9C804003F6722 /* Database_Example_macOS.app */;
			productType = "com.apple.product-type.application";
		};
		D0FE8A311ED9C86F003F6722 /* Database_Tests_macOS */ = {
			isa = PBXNativeTarget;
			buildConfigurationList = D0FE8A5F1ED9C86F003F6722 /* Build configuration list for PBXNativeTarget "Database_Tests_macOS" */;
			buildPhases = (
				D0FE8A351ED9C86F003F6722 /* Sources */,
				D0FE8A561ED9C86F003F6722 /* Frameworks */,
				D0FE8A591ED9C86F003F6722 /* Resources */,
			);
			buildRules = (
			);
			dependencies = (
				D0FE8A8F1ED9C885003F6722 /* PBXTargetDependency */,
			);
			name = Database_Tests_macOS;
			productName = Database_ExampleTests;
			productReference = D0FE8A621ED9C870003F6722 /* Database_Tests_macOS.xctest */;
			productType = "com.apple.product-type.bundle.unit-test";
		};
		D0FE8A641ED9C87B003F6722 /* Database_IntegrationTests_macOS */ = {
			isa = PBXNativeTarget;
			buildConfigurationList = D0FE8A891ED9C87B003F6722 /* Build configuration list for PBXNativeTarget "Database_IntegrationTests_macOS" */;
			buildPhases = (
				D0FE8A681ED9C87B003F6722 /* Sources */,
				D0FE8A831ED9C87B003F6722 /* Frameworks */,
				D0FE8A861ED9C87B003F6722 /* Resources */,
			);
			buildRules = (
			);
			dependencies = (
				D0FE8A911ED9C9CD003F6722 /* PBXTargetDependency */,
			);
			name = Database_IntegrationTests_macOS;
			productName = Database_IntegratioNtests;
			productReference = D0FE8A8C1ED9C87B003F6722 /* Database_IntegrationTests_macOS.xctest */;
			productType = "com.apple.product-type.bundle.unit-test";
		};
		DE7B8D041E8EF077009EB6DF /* Database_Example_iOS */ = {
			isa = PBXNativeTarget;
			buildConfigurationList = DE7B8D281E8EF078009EB6DF /* Build configuration list for PBXNativeTarget "Database_Example_iOS" */;
			buildPhases = (
				DE7B8D011E8EF077009EB6DF /* Sources */,
				DE7B8D021E8EF077009EB6DF /* Frameworks */,
				DE7B8D031E8EF077009EB6DF /* Resources */,
			);
			buildRules = (
			);
			dependencies = (
			);
			name = Database_Example_iOS;
			productName = Database_Example;
			productReference = DE7B8D051E8EF077009EB6DF /* Database_Example_iOS.app */;
			productType = "com.apple.product-type.application";
		};
		DE7B8D1C1E8EF078009EB6DF /* Database_Tests_iOS */ = {
			isa = PBXNativeTarget;
			buildConfigurationList = DE7B8D291E8EF078009EB6DF /* Build configuration list for PBXNativeTarget "Database_Tests_iOS" */;
			buildPhases = (
				DE7B8D191E8EF078009EB6DF /* Sources */,
				DE7B8D1A1E8EF078009EB6DF /* Frameworks */,
				DE7B8D1B1E8EF078009EB6DF /* Resources */,
				D09005341EDB330800154410 /* CopyFiles */,
			);
			buildRules = (
			);
			dependencies = (
				DE7B8D1F1E8EF078009EB6DF /* PBXTargetDependency */,
			);
			name = Database_Tests_iOS;
			productName = Database_ExampleTests;
			productReference = DE7B8D1D1E8EF078009EB6DF /* Database_Tests_iOS.xctest */;
			productType = "com.apple.product-type.bundle.unit-test";
		};
		DE9314C51E86C6BD0083EDBF /* Auth_Example_iOS */ = {
			isa = PBXNativeTarget;
			buildConfigurationList = DE9314E91E86C6BE0083EDBF /* Build configuration list for PBXNativeTarget "Auth_Example_iOS" */;
			buildPhases = (
				8C6BEC1986608252A51D2D30 /* [CP] Check Pods Manifest.lock */,
				DE9314C21E86C6BD0083EDBF /* Sources */,
				DE9314C31E86C6BD0083EDBF /* Frameworks */,
				DE9314C41E86C6BD0083EDBF /* Resources */,
				5A5F3E025D2695FF758F5531 /* [CP] Embed Pods Frameworks */,
				F1A319FB51EA9E2F33538E3C /* [CP] Copy Pods Resources */,
			);
			buildRules = (
			);
			dependencies = (
			);
			name = Auth_Example_iOS;
			productName = Auth_Example_iOS;
			productReference = DE9314C61E86C6BD0083EDBF /* Auth_Example_iOS.app */;
			productType = "com.apple.product-type.application";
		};
		DE9314DD1E86C6BE0083EDBF /* Auth_Tests_iOS */ = {
			isa = PBXNativeTarget;
			buildConfigurationList = DE9314EA1E86C6BE0083EDBF /* Build configuration list for PBXNativeTarget "Auth_Tests_iOS" */;
			buildPhases = (
				7D4D62D23FA1B896FD67C5A4 /* [CP] Check Pods Manifest.lock */,
				DE9314DA1E86C6BE0083EDBF /* Sources */,
				DE9314DB1E86C6BE0083EDBF /* Frameworks */,
				DE9314DC1E86C6BE0083EDBF /* Resources */,
				BE0467734612262580712A0B /* [CP] Embed Pods Frameworks */,
				6CDB2FCF70875C8C64686DD2 /* [CP] Copy Pods Resources */,
				D090052F1EDB32B700154410 /* CopyFiles */,
			);
			buildRules = (
			);
			dependencies = (
				DE9314E01E86C6BE0083EDBF /* PBXTargetDependency */,
			);
			name = Auth_Tests_iOS;
			productName = Auth_Example_iOSTests;
			productReference = DE9314DE1E86C6BE0083EDBF /* Auth_Tests_iOS.xctest */;
			productType = "com.apple.product-type.bundle.unit-test";
		};
		DE9315A61E8738460083EDBF /* Messaging_Tests_iOS */ = {
			isa = PBXNativeTarget;
			buildConfigurationList = DE9315B31E8738460083EDBF /* Build configuration list for PBXNativeTarget "Messaging_Tests_iOS" */;
			buildPhases = (
				DE9315A31E8738460083EDBF /* Sources */,
				DE9315A41E8738460083EDBF /* Frameworks */,
				DE9315A51E8738460083EDBF /* Resources */,
				D09005381EDB333700154410 /* CopyFiles */,
			);
			buildRules = (
			);
			dependencies = (
				AFD563121EB140E100EA2233 /* PBXTargetDependency */,
			);
			name = Messaging_Tests_iOS;
			productName = Messaging_Example_iOSTests;
			productReference = DE9315A71E8738460083EDBF /* Messaging_Tests_iOS.xctest */;
			productType = "com.apple.product-type.bundle.unit-test";
		};
		DEB139E01E73506A00AC236D /* Storage_Example_iOS */ = {
			isa = PBXNativeTarget;
			buildConfigurationList = DEB13A051E73506A00AC236D /* Build configuration list for PBXNativeTarget "Storage_Example_iOS" */;
			buildPhases = (
				4115B5AD79B7D4DE65AE67FF /* [CP] Check Pods Manifest.lock */,
				DEB139E21E73506A00AC236D /* Sources */,
				DEB139F31E73506A00AC236D /* Frameworks */,
				DEB139F91E73506A00AC236D /* Resources */,
				C707F47D947D57E74249C2F6 /* [CP] Embed Pods Frameworks */,
				4686FA0994A36A5BF5E219CF /* [CP] Copy Pods Resources */,
			);
			buildRules = (
			);
			dependencies = (
			);
			name = Storage_Example_iOS;
			productName = Firebase;
			productReference = DEB13A081E73506A00AC236D /* Storage_Example_iOS.app */;
			productType = "com.apple.product-type.application";
		};
		DEB13A0A1E73507E00AC236D /* Storage_Tests_iOS */ = {
			isa = PBXNativeTarget;
			buildConfigurationList = DEB13A201E73507E00AC236D /* Build configuration list for PBXNativeTarget "Storage_Tests_iOS" */;
			buildPhases = (
				2E764A07E804C7B34C88EF8F /* [CP] Check Pods Manifest.lock */,
				DEB13A0E1E73507E00AC236D /* Sources */,
				DEB13A161E73507E00AC236D /* Frameworks */,
				DEB13A1D1E73507E00AC236D /* Resources */,
				A74FE39C9BA59971425C1059 /* [CP] Embed Pods Frameworks */,
				6EA15A611F2B8F75144549BF /* [CP] Copy Pods Resources */,
				D090053A1EDB334000154410 /* CopyFiles */,
			);
			buildRules = (
			);
			dependencies = (
				DEB13A261E73512500AC236D /* PBXTargetDependency */,
			);
			name = Storage_Tests_iOS;
			productName = FirebaseTests;
			productReference = DEB13A231E73507E00AC236D /* Storage_Tests_iOS.xctest */;
			productType = "com.apple.product-type.bundle.unit-test";
		};
		DEE14D401E84464D006FA992 /* Core_Example_iOS */ = {
			isa = PBXNativeTarget;
			buildConfigurationList = DEE14D641E84464D006FA992 /* Build configuration list for PBXNativeTarget "Core_Example_iOS" */;
			buildPhases = (
				B66F9F8E9BF747B1F447D6C0 /* [CP] Check Pods Manifest.lock */,
				DEE14D3D1E84464D006FA992 /* Sources */,
				DEE14D3E1E84464D006FA992 /* Frameworks */,
				DEE14D3F1E84464D006FA992 /* Resources */,
				397CA4D128D5F736D2FC1476 /* [CP] Embed Pods Frameworks */,
				B5EBB1596041B87C01906583 /* [CP] Copy Pods Resources */,
			);
			buildRules = (
			);
			dependencies = (
			);
			name = Core_Example_iOS;
			productName = Core_Example;
			productReference = DEE14D411E84464D006FA992 /* Core_Example_iOS.app */;
			productType = "com.apple.product-type.application";
		};
		DEE14D581E84464D006FA992 /* Core_Tests_iOS */ = {
			isa = PBXNativeTarget;
			buildConfigurationList = DEE14D651E84464D006FA992 /* Build configuration list for PBXNativeTarget "Core_Tests_iOS" */;
			buildPhases = (
				1F2FDE6458394046C4190D6E /* [CP] Check Pods Manifest.lock */,
				DEE14D551E84464D006FA992 /* Sources */,
				DEE14D561E84464D006FA992 /* Frameworks */,
				DEE14D571E84464D006FA992 /* Resources */,
				D97ECF2CC0F803E2796C1729 /* [CP] Embed Pods Frameworks */,
				132FCDA41D72A3859CE00BCE /* [CP] Copy Pods Resources */,
				D09005321EDB32EA00154410 /* CopyFiles */,
			);
			buildRules = (
			);
			dependencies = (
				DEE14D5B1E84464D006FA992 /* PBXTargetDependency */,
			);
			name = Core_Tests_iOS;
			productName = Core_ExampleTests;
			productReference = DEE14D591E84464D006FA992 /* Core_Tests_iOS.xctest */;
			productType = "com.apple.product-type.bundle.unit-test";
		};
/* End PBXNativeTarget section */

/* Begin PBXProject section */
		6003F582195388D10070C39A /* Project object */ = {
			isa = PBXProject;
			attributes = {
				CLASSPREFIX = FIR;
				LastSwiftUpdateCheck = 0830;
				LastUpgradeCheck = 0820;
				ORGANIZATIONNAME = Google;
				TargetAttributes = {
					06121EBB1EC399C50008D70E = {
						CreatedOnToolsVersion = 8.2.1;
						ProvisioningStyle = Automatic;
						TestTargetID = DEB139E01E73506A00AC236D;
					};
					0624F3E01EC0ECFA00E5940D = {
						CreatedOnToolsVersion = 8.2.1;
						ProvisioningStyle = Automatic;
						TestTargetID = DE7B8D041E8EF077009EB6DF;
					};
					AFD562E41EB13C6D00EA2233 = {
						CreatedOnToolsVersion = 8.3.2;
						DevelopmentTeam = EQHXZ8M8AV;
						LastSwiftMigration = 0830;
						ProvisioningStyle = Automatic;
						SystemCapabilities = {
							com.apple.BackgroundModes = {
								enabled = 1;
							};
							com.apple.Push = {
								enabled = 1;
							};
						};
					};
					D01853671EDAD084003A645C = {
						DevelopmentTeam = EQHXZ8M8AV;
					};
					D01853881EDAD364003A645C = {
						DevelopmentTeam = EQHXZ8M8AV;
						TestTargetID = D01853671EDAD084003A645C;
					};
					D064E6951ED9B1BF001956DF = {
						CreatedOnToolsVersion = 8.3.2;
						DevelopmentTeam = EQHXZ8M8AV;
						ProvisioningStyle = Automatic;
					};
					D064E6AA1ED9B31C001956DF = {
						DevelopmentTeam = EQHXZ8M8AV;
						TestTargetID = D064E6951ED9B1BF001956DF;
					};
					D0EDB2BC1EDA04F800B6C31B = {
						DevelopmentTeam = EQHXZ8M8AV;
					};
					D0EDB2DE1EDA06CB00B6C31B = {
						DevelopmentTeam = EQHXZ8M8AV;
						TestTargetID = D0EDB2BC1EDA04F800B6C31B;
					};
					D0EDB2F81EDA06D500B6C31B = {
						TestTargetID = D0EDB2BC1EDA04F800B6C31B;
					};
					D0FE8A041ED9C32C003F6722 = {
						DevelopmentTeam = EQHXZ8M8AV;
					};
					D0FE8A1E1ED9C804003F6722 = {
						DevelopmentTeam = EQHXZ8M8AV;
					};
					D0FE8A311ED9C86F003F6722 = {
						DevelopmentTeam = EQHXZ8M8AV;
						TestTargetID = D0FE8A1E1ED9C804003F6722;
					};
					D0FE8A641ED9C87B003F6722 = {
						TestTargetID = D0FE8A1E1ED9C804003F6722;
					};
					DE3373891E73773400881891 = {
						CreatedOnToolsVersion = 8.2.1;
						DevelopmentTeam = EQHXZ8M8AV;
						ProvisioningStyle = Automatic;
					};
					DE7B8D041E8EF077009EB6DF = {
						CreatedOnToolsVersion = 8.3;
						ProvisioningStyle = Automatic;
					};
					DE7B8D1C1E8EF078009EB6DF = {
						CreatedOnToolsVersion = 8.3;
						ProvisioningStyle = Automatic;
						TestTargetID = DE7B8D041E8EF077009EB6DF;
					};
					DE9314C51E86C6BD0083EDBF = {
						CreatedOnToolsVersion = 8.2.1;
						LastSwiftMigration = 0830;
						ProvisioningStyle = Automatic;
					};
					DE9314DD1E86C6BE0083EDBF = {
						CreatedOnToolsVersion = 8.2.1;
						ProvisioningStyle = Automatic;
						TestTargetID = DE9314C51E86C6BD0083EDBF;
					};
					DE9315A61E8738460083EDBF = {
						CreatedOnToolsVersion = 8.2.1;
						ProvisioningStyle = Automatic;
						TestTargetID = AFD562E41EB13C6D00EA2233;
					};
					DEB13A0A1E73507E00AC236D = {
						TestTargetID = DEB139E01E73506A00AC236D;
					};
					DEE14D401E84464D006FA992 = {
						CreatedOnToolsVersion = 8.2.1;
						ProvisioningStyle = Automatic;
					};
					DEE14D581E84464D006FA992 = {
						CreatedOnToolsVersion = 8.2.1;
						ProvisioningStyle = Automatic;
						TestTargetID = DEE14D401E84464D006FA992;
					};
				};
			};
			buildConfigurationList = 6003F585195388D10070C39A /* Build configuration list for PBXProject "Firebase" */;
			compatibilityVersion = "Xcode 3.2";
			developmentRegion = English;
			hasScannedForEncodings = 0;
			knownRegions = (
				en,
				Base,
			);
			mainGroup = 6003F581195388D10070C39A;
			productRefGroup = 6003F58B195388D20070C39A /* Products */;
			projectDirPath = "";
			projectRoot = "";
			targets = (
				DE9314C51E86C6BD0083EDBF /* Auth_Example_iOS */,
				DE9314DD1E86C6BE0083EDBF /* Auth_Tests_iOS */,
				D01853671EDAD084003A645C /* Auth_Example_macOS */,
				D01853881EDAD364003A645C /* Auth_Tests_macOS */,
				DEE14D401E84464D006FA992 /* Core_Example_iOS */,
				DEE14D581E84464D006FA992 /* Core_Tests_iOS */,
				D064E6951ED9B1BF001956DF /* Core_Example_macOS */,
				D064E6AA1ED9B31C001956DF /* Core_Tests_macOS */,
				DE7B8D041E8EF077009EB6DF /* Database_Example_iOS */,
				DE7B8D1C1E8EF078009EB6DF /* Database_Tests_iOS */,
				0624F3E01EC0ECFA00E5940D /* Database_IntegrationTests_iOS */,
				D0FE8A1E1ED9C804003F6722 /* Database_Example_macOS */,
				D0FE8A311ED9C86F003F6722 /* Database_Tests_macOS */,
				D0FE8A641ED9C87B003F6722 /* Database_IntegrationTests_macOS */,
				AFD562E41EB13C6D00EA2233 /* Messaging_Example_iOS */,
				DE9315A61E8738460083EDBF /* Messaging_Tests_iOS */,
				DEB139E01E73506A00AC236D /* Storage_Example_iOS */,
				DEB13A0A1E73507E00AC236D /* Storage_Tests_iOS */,
				06121EBB1EC399C50008D70E /* Storage_IntegrationTests_iOS */,
				D0EDB2BC1EDA04F800B6C31B /* Storage_Example_macOS */,
				D0EDB2DE1EDA06CB00B6C31B /* Storage_Tests_macOS */,
				D0EDB2F81EDA06D500B6C31B /* Storage_IntegrationTests_macOS */,
				DE3373891E73773400881891 /* AllUnitTests_iOS */,
				D0FE8A041ED9C32C003F6722 /* AllUnitTests_macOS */,
			);
		};
/* End PBXProject section */

/* Begin PBXResourcesBuildPhase section */
		06121EBA1EC399C50008D70E /* Resources */ = {
			isa = PBXResourcesBuildPhase;
			buildActionMask = 2147483647;
			files = (
			);
			runOnlyForDeploymentPostprocessing = 0;
		};
		0624F3DF1EC0ECFA00E5940D /* Resources */ = {
			isa = PBXResourcesBuildPhase;
			buildActionMask = 2147483647;
			files = (
			);
			runOnlyForDeploymentPostprocessing = 0;
		};
		AFD562E31EB13C6D00EA2233 /* Resources */ = {
			isa = PBXResourcesBuildPhase;
			buildActionMask = 2147483647;
			files = (
				D018534D1EDACED4003A645C /* LaunchScreen.storyboard in Resources */,
				AFAF36F81EC28C25004BDEE5 /* Shared.xcassets in Resources */,
				AFD563151EB29EDE00EA2233 /* GoogleService-Info.plist in Resources */,
				D018534E1EDACED4003A645C /* Main.storyboard in Resources */,
			);
			runOnlyForDeploymentPostprocessing = 0;
		};
		D018536F1EDAD084003A645C /* Resources */ = {
			isa = PBXResourcesBuildPhase;
			buildActionMask = 2147483647;
			files = (
				D01853721EDAD084003A645C /* Shared.xcassets in Resources */,
				D01853861EDAD120003A645C /* GoogleService-Info.plist in Resources */,
				D01853871EDAD124003A645C /* Main.storyboard in Resources */,
			);
			runOnlyForDeploymentPostprocessing = 0;
		};
		D01853C01EDAD364003A645C /* Resources */ = {
			isa = PBXResourcesBuildPhase;
			buildActionMask = 2147483647;
			files = (
			);
			runOnlyForDeploymentPostprocessing = 0;
		};
		D064E6941ED9B1BF001956DF /* Resources */ = {
			isa = PBXResourcesBuildPhase;
			buildActionMask = 2147483647;
			files = (
				D067EF831ED9BDE00095C27F /* Shared.xcassets in Resources */,
				D064E6A51ED9B1BF001956DF /* Main.storyboard in Resources */,
				D067EF841ED9BDFF0095C27F /* GoogleService-Info.plist in Resources */,
			);
			runOnlyForDeploymentPostprocessing = 0;
		};
		D064E6B91ED9B31C001956DF /* Resources */ = {
			isa = PBXResourcesBuildPhase;
			buildActionMask = 2147483647;
			files = (
			);
			runOnlyForDeploymentPostprocessing = 0;
		};
		D0EDB2C41EDA04F800B6C31B /* Resources */ = {
			isa = PBXResourcesBuildPhase;
			buildActionMask = 2147483647;
			files = (
				D0EDB2DD1EDA058A00B6C31B /* 1mb.dat in Resources */,
				D0EDB2DB1EDA058400B6C31B /* Main.storyboard in Resources */,
				D0EDB2C51EDA04F800B6C31B /* Shared.xcassets in Resources */,
				D0EDB2DC1EDA058700B6C31B /* GoogleService-Info.plist in Resources */,
			);
			runOnlyForDeploymentPostprocessing = 0;
		};
		D0EDB2F01EDA06CB00B6C31B /* Resources */ = {
			isa = PBXResourcesBuildPhase;
			buildActionMask = 2147483647;
			files = (
			);
			runOnlyForDeploymentPostprocessing = 0;
		};
		D0EDB3011EDA06D500B6C31B /* Resources */ = {
			isa = PBXResourcesBuildPhase;
			buildActionMask = 2147483647;
			files = (
			);
			runOnlyForDeploymentPostprocessing = 0;
		};
		D0FE8A261ED9C804003F6722 /* Resources */ = {
			isa = PBXResourcesBuildPhase;
			buildActionMask = 2147483647;
			files = (
				D0FE8A271ED9C804003F6722 /* Shared.xcassets in Resources */,
				D0FE8A921ED9CA44003F6722 /* GoogleService-Info.plist in Resources */,
				D0FE8A931ED9CA44003F6722 /* Main.storyboard in Resources */,
			);
			runOnlyForDeploymentPostprocessing = 0;
		};
		D0FE8A591ED9C86F003F6722 /* Resources */ = {
			isa = PBXResourcesBuildPhase;
			buildActionMask = 2147483647;
			files = (
				D0FE8A5A1ED9C86F003F6722 /* InfoPlist.strings in Resources */,
				D0FE8A5B1ED9C86F003F6722 /* syncPointSpec.json in Resources */,
				D0FE8A5C1ED9C86F003F6722 /* GoogleService-Info.plist in Resources */,
			);
			runOnlyForDeploymentPostprocessing = 0;
		};
		D0FE8A861ED9C87B003F6722 /* Resources */ = {
			isa = PBXResourcesBuildPhase;
			buildActionMask = 2147483647;
			files = (
			);
			runOnlyForDeploymentPostprocessing = 0;
		};
		DE7B8D031E8EF077009EB6DF /* Resources */ = {
			isa = PBXResourcesBuildPhase;
			buildActionMask = 2147483647;
			files = (
				AFAF36F71EC28C25004BDEE5 /* Shared.xcassets in Resources */,
				0672F2F21EBBA7D900818E87 /* GoogleService-Info.plist in Resources */,
				DE7B8DD11E8EF24F009EB6DF /* Main.storyboard in Resources */,
				DE7B8DD01E8EF246009EB6DF /* LaunchScreen.storyboard in Resources */,
			);
			runOnlyForDeploymentPostprocessing = 0;
		};
		DE7B8D1B1E8EF078009EB6DF /* Resources */ = {
			isa = PBXResourcesBuildPhase;
			buildActionMask = 2147483647;
			files = (
				DE7B8DB61E8EF203009EB6DF /* InfoPlist.strings in Resources */,
				DE7B8DC91E8EF203009EB6DF /* syncPointSpec.json in Resources */,
				0672F2F31EBBA7D900818E87 /* GoogleService-Info.plist in Resources */,
			);
			runOnlyForDeploymentPostprocessing = 0;
		};
		DE9314C41E86C6BD0083EDBF /* Resources */ = {
			isa = PBXResourcesBuildPhase;
			buildActionMask = 2147483647;
			files = (
				DE93152B1E86C6FF0083EDBF /* GoogleService-Info.plist in Resources */,
				AFAF36F51EC28C25004BDEE5 /* Shared.xcassets in Resources */,
				DE9315261E86C6FF0083EDBF /* LaunchScreen.storyboard in Resources */,
				DE9315271E86C6FF0083EDBF /* Main.storyboard in Resources */,
			);
			runOnlyForDeploymentPostprocessing = 0;
		};
		DE9314DC1E86C6BE0083EDBF /* Resources */ = {
			isa = PBXResourcesBuildPhase;
			buildActionMask = 2147483647;
			files = (
			);
			runOnlyForDeploymentPostprocessing = 0;
		};
		DE9315A51E8738460083EDBF /* Resources */ = {
			isa = PBXResourcesBuildPhase;
			buildActionMask = 2147483647;
			files = (
			);
			runOnlyForDeploymentPostprocessing = 0;
		};
		DEB139F91E73506A00AC236D /* Resources */ = {
			isa = PBXResourcesBuildPhase;
			buildActionMask = 2147483647;
			files = (
				069428831EC3B38C00F7BC69 /* 1mb.dat in Resources */,
				DEB61EC51E7C5DBB00C04B96 /* LaunchScreen.storyboard in Resources */,
				AFAF36F91EC28C25004BDEE5 /* Shared.xcassets in Resources */,
				DEB61EC61E7C5DBB00C04B96 /* Main.storyboard in Resources */,
				DEB61EC91E7C5DBB00C04B96 /* GoogleService-Info.plist in Resources */,
			);
			runOnlyForDeploymentPostprocessing = 0;
		};
		DEB13A1D1E73507E00AC236D /* Resources */ = {
			isa = PBXResourcesBuildPhase;
			buildActionMask = 2147483647;
			files = (
			);
			runOnlyForDeploymentPostprocessing = 0;
		};
		DEE14D3F1E84464D006FA992 /* Resources */ = {
			isa = PBXResourcesBuildPhase;
			buildActionMask = 2147483647;
			files = (
				AFAF36F61EC28C25004BDEE5 /* Shared.xcassets in Resources */,
				DEE14D831E844677006FA992 /* GoogleService-Info.plist in Resources */,
				DEE14D7E1E844677006FA992 /* LaunchScreen.storyboard in Resources */,
				DEE14D7F1E844677006FA992 /* Main.storyboard in Resources */,
			);
			runOnlyForDeploymentPostprocessing = 0;
		};
		DEE14D571E84464D006FA992 /* Resources */ = {
			isa = PBXResourcesBuildPhase;
			buildActionMask = 2147483647;
			files = (
			);
			runOnlyForDeploymentPostprocessing = 0;
		};
/* End PBXResourcesBuildPhase section */

/* Begin PBXShellScriptBuildPhase section */
<<<<<<< HEAD
=======
		00B23753C4BF8E8D16969ABD /* [CP] Copy Pods Resources */ = {
			isa = PBXShellScriptBuildPhase;
			buildActionMask = 2147483647;
			files = (
			);
			inputPaths = (
			);
			name = "[CP] Copy Pods Resources";
			outputPaths = (
			);
			runOnlyForDeploymentPostprocessing = 0;
			shellPath = /bin/sh;
			shellScript = "\"${SRCROOT}/Pods/Target Support Files/Pods-Messaging_Example_iOS/Pods-Messaging_Example_iOS-resources.sh\"\n";
			showEnvVarsInLog = 0;
		};
		071225E5DBC237232EC1AB19 /* [CP] Embed Pods Frameworks */ = {
			isa = PBXShellScriptBuildPhase;
			buildActionMask = 2147483647;
			files = (
			);
			inputPaths = (
				"${SRCROOT}/Pods/Target Support Files/Pods-Database_Tests_macOS/Pods-Database_Tests_macOS-frameworks.sh",
				"${BUILT_PRODUCTS_DIR}/OCMock-macOS/OCMock.framework",
			);
			name = "[CP] Embed Pods Frameworks";
			outputPaths = (
				"${TARGET_BUILD_DIR}/${FRAMEWORKS_FOLDER_PATH}/OCMock.framework",
			);
			runOnlyForDeploymentPostprocessing = 0;
			shellPath = /bin/sh;
			shellScript = "\"${SRCROOT}/Pods/Target Support Files/Pods-Database_Tests_macOS/Pods-Database_Tests_macOS-frameworks.sh\"\n";
			showEnvVarsInLog = 0;
		};
		0EA12A6080140E87FBA3AC06 /* [CP] Check Pods Manifest.lock */ = {
			isa = PBXShellScriptBuildPhase;
			buildActionMask = 2147483647;
			files = (
			);
			inputPaths = (
				"${PODS_PODFILE_DIR_PATH}/Podfile.lock",
				"${PODS_ROOT}/Manifest.lock",
			);
			name = "[CP] Check Pods Manifest.lock";
			outputPaths = (
				"$(DERIVED_FILE_DIR)/Pods-Messaging_Example_iOS-checkManifestLockResult.txt",
			);
			runOnlyForDeploymentPostprocessing = 0;
			shellPath = /bin/sh;
			shellScript = "diff \"${PODS_PODFILE_DIR_PATH}/Podfile.lock\" \"${PODS_ROOT}/Manifest.lock\" > /dev/null\nif [ $? != 0 ] ; then\n    # print error to STDERR\n    echo \"error: The sandbox is not in sync with the Podfile.lock. Run 'pod install' or update your CocoaPods installation.\" >&2\n    exit 1\nfi\n";
			showEnvVarsInLog = 0;
		};
>>>>>>> 0ce42970
		1063900DF910DA2A4109D98D /* [CP] Embed Pods Frameworks */ = {
			isa = PBXShellScriptBuildPhase;
			buildActionMask = 2147483647;
			files = (
			);
			inputPaths = (
				"${SRCROOT}/Pods/Target Support Files/Pods-Storage_IntegrationTests_iOS/Pods-Storage_IntegrationTests_iOS-frameworks.sh",
				"${BUILT_PRODUCTS_DIR}/OCMock/OCMock.framework",
			);
			name = "[CP] Embed Pods Frameworks";
			outputPaths = (
				"${TARGET_BUILD_DIR}/${FRAMEWORKS_FOLDER_PATH}/OCMock.framework",
			);
			runOnlyForDeploymentPostprocessing = 0;
			shellPath = /bin/sh;
			shellScript = "\"${SRCROOT}/Pods/Target Support Files/Pods-Storage_IntegrationTests_iOS/Pods-Storage_IntegrationTests_iOS-frameworks.sh\"\n";
			showEnvVarsInLog = 0;
		};
<<<<<<< HEAD
=======
		11F36AD953A5CC9D12935632 /* [CP] Check Pods Manifest.lock */ = {
			isa = PBXShellScriptBuildPhase;
			buildActionMask = 2147483647;
			files = (
			);
			inputPaths = (
				"${PODS_PODFILE_DIR_PATH}/Podfile.lock",
				"${PODS_ROOT}/Manifest.lock",
			);
			name = "[CP] Check Pods Manifest.lock";
			outputPaths = (
				"$(DERIVED_FILE_DIR)/Pods-Storage_Example_macOS-checkManifestLockResult.txt",
			);
			runOnlyForDeploymentPostprocessing = 0;
			shellPath = /bin/sh;
			shellScript = "diff \"${PODS_PODFILE_DIR_PATH}/Podfile.lock\" \"${PODS_ROOT}/Manifest.lock\" > /dev/null\nif [ $? != 0 ] ; then\n    # print error to STDERR\n    echo \"error: The sandbox is not in sync with the Podfile.lock. Run 'pod install' or update your CocoaPods installation.\" >&2\n    exit 1\nfi\n";
			showEnvVarsInLog = 0;
		};
>>>>>>> 0ce42970
		132FCDA41D72A3859CE00BCE /* [CP] Copy Pods Resources */ = {
			isa = PBXShellScriptBuildPhase;
			buildActionMask = 2147483647;
			files = (
			);
			inputPaths = (
			);
			name = "[CP] Copy Pods Resources";
			outputPaths = (
			);
			runOnlyForDeploymentPostprocessing = 0;
			shellPath = /bin/sh;
			shellScript = "\"${SRCROOT}/Pods/Target Support Files/Pods-Core_Tests_iOS/Pods-Core_Tests_iOS-resources.sh\"\n";
			showEnvVarsInLog = 0;
		};
		1F2FDE6458394046C4190D6E /* [CP] Check Pods Manifest.lock */ = {
			isa = PBXShellScriptBuildPhase;
			buildActionMask = 2147483647;
			files = (
			);
			inputPaths = (
				"${PODS_PODFILE_DIR_PATH}/Podfile.lock",
				"${PODS_ROOT}/Manifest.lock",
			);
			name = "[CP] Check Pods Manifest.lock";
			outputPaths = (
				"$(DERIVED_FILE_DIR)/Pods-Core_Tests_iOS-checkManifestLockResult.txt",
			);
			runOnlyForDeploymentPostprocessing = 0;
			shellPath = /bin/sh;
			shellScript = "diff \"${PODS_PODFILE_DIR_PATH}/Podfile.lock\" \"${PODS_ROOT}/Manifest.lock\" > /dev/null\nif [ $? != 0 ] ; then\n    # print error to STDERR\n    echo \"error: The sandbox is not in sync with the Podfile.lock. Run 'pod install' or update your CocoaPods installation.\" >&2\n    exit 1\nfi\n";
			showEnvVarsInLog = 0;
		};
		2E764A07E804C7B34C88EF8F /* [CP] Check Pods Manifest.lock */ = {
			isa = PBXShellScriptBuildPhase;
			buildActionMask = 2147483647;
			files = (
			);
			inputPaths = (
				"${PODS_PODFILE_DIR_PATH}/Podfile.lock",
				"${PODS_ROOT}/Manifest.lock",
			);
			name = "[CP] Check Pods Manifest.lock";
			outputPaths = (
				"$(DERIVED_FILE_DIR)/Pods-Storage_Tests_iOS-checkManifestLockResult.txt",
			);
			runOnlyForDeploymentPostprocessing = 0;
			shellPath = /bin/sh;
			shellScript = "diff \"${PODS_PODFILE_DIR_PATH}/Podfile.lock\" \"${PODS_ROOT}/Manifest.lock\" > /dev/null\nif [ $? != 0 ] ; then\n    # print error to STDERR\n    echo \"error: The sandbox is not in sync with the Podfile.lock. Run 'pod install' or update your CocoaPods installation.\" >&2\n    exit 1\nfi\n";
			showEnvVarsInLog = 0;
		};
		3786E1E96ECBC02983BF7FF5 /* [CP] Check Pods Manifest.lock */ = {
			isa = PBXShellScriptBuildPhase;
			buildActionMask = 2147483647;
			files = (
			);
			inputPaths = (
				"${PODS_PODFILE_DIR_PATH}/Podfile.lock",
				"${PODS_ROOT}/Manifest.lock",
			);
			name = "[CP] Check Pods Manifest.lock";
			outputPaths = (
				"$(DERIVED_FILE_DIR)/Pods-Storage_IntegrationTests_iOS-checkManifestLockResult.txt",
			);
			runOnlyForDeploymentPostprocessing = 0;
			shellPath = /bin/sh;
			shellScript = "diff \"${PODS_PODFILE_DIR_PATH}/Podfile.lock\" \"${PODS_ROOT}/Manifest.lock\" > /dev/null\nif [ $? != 0 ] ; then\n    # print error to STDERR\n    echo \"error: The sandbox is not in sync with the Podfile.lock. Run 'pod install' or update your CocoaPods installation.\" >&2\n    exit 1\nfi\n";
			showEnvVarsInLog = 0;
		};
		397CA4D128D5F736D2FC1476 /* [CP] Embed Pods Frameworks */ = {
			isa = PBXShellScriptBuildPhase;
			buildActionMask = 2147483647;
			files = (
			);
			inputPaths = (
				"${SRCROOT}/Pods/Target Support Files/Pods-Core_Example_iOS/Pods-Core_Example_iOS-frameworks.sh",
				"${BUILT_PRODUCTS_DIR}/GoogleToolboxForMac/GoogleToolboxForMac.framework",
				"${BUILT_PRODUCTS_DIR}/nanopb/nanopb.framework",
			);
			name = "[CP] Embed Pods Frameworks";
			outputPaths = (
				"${TARGET_BUILD_DIR}/${FRAMEWORKS_FOLDER_PATH}/GoogleToolboxForMac.framework",
				"${TARGET_BUILD_DIR}/${FRAMEWORKS_FOLDER_PATH}/nanopb.framework",
			);
			runOnlyForDeploymentPostprocessing = 0;
			shellPath = /bin/sh;
			shellScript = "\"${SRCROOT}/Pods/Target Support Files/Pods-Core_Example_iOS/Pods-Core_Example_iOS-frameworks.sh\"\n";
			showEnvVarsInLog = 0;
		};
		4115B5AD79B7D4DE65AE67FF /* [CP] Check Pods Manifest.lock */ = {
			isa = PBXShellScriptBuildPhase;
			buildActionMask = 2147483647;
			files = (
			);
			inputPaths = (
				"${PODS_PODFILE_DIR_PATH}/Podfile.lock",
				"${PODS_ROOT}/Manifest.lock",
			);
			name = "[CP] Check Pods Manifest.lock";
			outputPaths = (
				"$(DERIVED_FILE_DIR)/Pods-Storage_Example_iOS-checkManifestLockResult.txt",
			);
			runOnlyForDeploymentPostprocessing = 0;
			shellPath = /bin/sh;
			shellScript = "diff \"${PODS_PODFILE_DIR_PATH}/Podfile.lock\" \"${PODS_ROOT}/Manifest.lock\" > /dev/null\nif [ $? != 0 ] ; then\n    # print error to STDERR\n    echo \"error: The sandbox is not in sync with the Podfile.lock. Run 'pod install' or update your CocoaPods installation.\" >&2\n    exit 1\nfi\n";
			showEnvVarsInLog = 0;
		};
		4686FA0994A36A5BF5E219CF /* [CP] Copy Pods Resources */ = {
			isa = PBXShellScriptBuildPhase;
			buildActionMask = 2147483647;
			files = (
			);
			inputPaths = (
			);
			name = "[CP] Copy Pods Resources";
			outputPaths = (
			);
			runOnlyForDeploymentPostprocessing = 0;
			shellPath = /bin/sh;
			shellScript = "\"${SRCROOT}/Pods/Target Support Files/Pods-Storage_Example_iOS/Pods-Storage_Example_iOS-resources.sh\"\n";
			showEnvVarsInLog = 0;
		};
		5A5F3E025D2695FF758F5531 /* [CP] Embed Pods Frameworks */ = {
			isa = PBXShellScriptBuildPhase;
			buildActionMask = 2147483647;
			files = (
			);
			inputPaths = (
				"${SRCROOT}/Pods/Target Support Files/Pods-Auth_Example_iOS/Pods-Auth_Example_iOS-frameworks.sh",
				"${BUILT_PRODUCTS_DIR}/GoogleToolboxForMac/GoogleToolboxForMac.framework",
				"${BUILT_PRODUCTS_DIR}/nanopb/nanopb.framework",
				"${BUILT_PRODUCTS_DIR}/GTMSessionFetcher/GTMSessionFetcher.framework",
			);
			name = "[CP] Embed Pods Frameworks";
			outputPaths = (
				"${TARGET_BUILD_DIR}/${FRAMEWORKS_FOLDER_PATH}/GoogleToolboxForMac.framework",
				"${TARGET_BUILD_DIR}/${FRAMEWORKS_FOLDER_PATH}/nanopb.framework",
				"${TARGET_BUILD_DIR}/${FRAMEWORKS_FOLDER_PATH}/GTMSessionFetcher.framework",
			);
			runOnlyForDeploymentPostprocessing = 0;
			shellPath = /bin/sh;
			shellScript = "\"${SRCROOT}/Pods/Target Support Files/Pods-Auth_Example_iOS/Pods-Auth_Example_iOS-frameworks.sh\"\n";
			showEnvVarsInLog = 0;
		};
		6BA037F854743AFBE0608F44 /* [CP] Copy Pods Resources */ = {
			isa = PBXShellScriptBuildPhase;
			buildActionMask = 2147483647;
			files = (
			);
			inputPaths = (
			);
			name = "[CP] Copy Pods Resources";
			outputPaths = (
			);
			runOnlyForDeploymentPostprocessing = 0;
			shellPath = /bin/sh;
			shellScript = "\"${SRCROOT}/Pods/Target Support Files/Pods-Storage_IntegrationTests_iOS/Pods-Storage_IntegrationTests_iOS-resources.sh\"\n";
			showEnvVarsInLog = 0;
		};
		6CDB2FCF70875C8C64686DD2 /* [CP] Copy Pods Resources */ = {
			isa = PBXShellScriptBuildPhase;
			buildActionMask = 2147483647;
			files = (
			);
			inputPaths = (
			);
			name = "[CP] Copy Pods Resources";
			outputPaths = (
			);
			runOnlyForDeploymentPostprocessing = 0;
			shellPath = /bin/sh;
<<<<<<< HEAD
			shellScript = "\"${SRCROOT}/Pods/Target Support Files/Pods-Auth_Tests_iOS/Pods-Auth_Tests_iOS-resources.sh\"\n";
=======
			shellScript = "diff \"${PODS_PODFILE_DIR_PATH}/Podfile.lock\" \"${PODS_ROOT}/Manifest.lock\" > /dev/null\nif [ $? != 0 ] ; then\n    # print error to STDERR\n    echo \"error: The sandbox is not in sync with the Podfile.lock. Run 'pod install' or update your CocoaPods installation.\" >&2\n    exit 1\nfi\n";
>>>>>>> 0ce42970
			showEnvVarsInLog = 0;
		};
		6EA15A611F2B8F75144549BF /* [CP] Copy Pods Resources */ = {
			isa = PBXShellScriptBuildPhase;
			buildActionMask = 2147483647;
			files = (
			);
			inputPaths = (
			);
			name = "[CP] Copy Pods Resources";
			outputPaths = (
			);
			runOnlyForDeploymentPostprocessing = 0;
			shellPath = /bin/sh;
			shellScript = "\"${SRCROOT}/Pods/Target Support Files/Pods-Storage_Tests_iOS/Pods-Storage_Tests_iOS-resources.sh\"\n";
			showEnvVarsInLog = 0;
		};
		7D4D62D23FA1B896FD67C5A4 /* [CP] Check Pods Manifest.lock */ = {
			isa = PBXShellScriptBuildPhase;
			buildActionMask = 2147483647;
			files = (
			);
			inputPaths = (
				"${PODS_PODFILE_DIR_PATH}/Podfile.lock",
				"${PODS_ROOT}/Manifest.lock",
			);
			name = "[CP] Check Pods Manifest.lock";
			outputPaths = (
				"$(DERIVED_FILE_DIR)/Pods-Auth_Tests_iOS-checkManifestLockResult.txt",
			);
			runOnlyForDeploymentPostprocessing = 0;
			shellPath = /bin/sh;
			shellScript = "diff \"${PODS_PODFILE_DIR_PATH}/Podfile.lock\" \"${PODS_ROOT}/Manifest.lock\" > /dev/null\nif [ $? != 0 ] ; then\n    # print error to STDERR\n    echo \"error: The sandbox is not in sync with the Podfile.lock. Run 'pod install' or update your CocoaPods installation.\" >&2\n    exit 1\nfi\n";
			showEnvVarsInLog = 0;
		};
		8C6BEC1986608252A51D2D30 /* [CP] Check Pods Manifest.lock */ = {
			isa = PBXShellScriptBuildPhase;
			buildActionMask = 2147483647;
			files = (
			);
			inputPaths = (
				"${PODS_PODFILE_DIR_PATH}/Podfile.lock",
				"${PODS_ROOT}/Manifest.lock",
			);
			name = "[CP] Check Pods Manifest.lock";
			outputPaths = (
				"$(DERIVED_FILE_DIR)/Pods-Auth_Example_iOS-checkManifestLockResult.txt",
			);
			runOnlyForDeploymentPostprocessing = 0;
			shellPath = /bin/sh;
			shellScript = "diff \"${PODS_PODFILE_DIR_PATH}/Podfile.lock\" \"${PODS_ROOT}/Manifest.lock\" > /dev/null\nif [ $? != 0 ] ; then\n    # print error to STDERR\n    echo \"error: The sandbox is not in sync with the Podfile.lock. Run 'pod install' or update your CocoaPods installation.\" >&2\n    exit 1\nfi\n";
			showEnvVarsInLog = 0;
		};
		A74FE39C9BA59971425C1059 /* [CP] Embed Pods Frameworks */ = {
			isa = PBXShellScriptBuildPhase;
			buildActionMask = 2147483647;
			files = (
			);
			inputPaths = (
				"${SRCROOT}/Pods/Target Support Files/Pods-Storage_Tests_iOS/Pods-Storage_Tests_iOS-frameworks.sh",
				"${BUILT_PRODUCTS_DIR}/OCMock/OCMock.framework",
			);
			name = "[CP] Embed Pods Frameworks";
			outputPaths = (
				"${TARGET_BUILD_DIR}/${FRAMEWORKS_FOLDER_PATH}/OCMock.framework",
			);
			runOnlyForDeploymentPostprocessing = 0;
			shellPath = /bin/sh;
<<<<<<< HEAD
			shellScript = "\"${SRCROOT}/Pods/Target Support Files/Pods-Storage_Tests_iOS/Pods-Storage_Tests_iOS-frameworks.sh\"\n";
=======
			shellScript = "\"${SRCROOT}/Pods/Target Support Files/Pods-Database_Tests_iOS/Pods-Database_Tests_iOS-frameworks.sh\"\n";
			showEnvVarsInLog = 0;
		};
		4115B5AD79B7D4DE65AE67FF /* [CP] Check Pods Manifest.lock */ = {
			isa = PBXShellScriptBuildPhase;
			buildActionMask = 2147483647;
			files = (
			);
			inputPaths = (
				"${PODS_PODFILE_DIR_PATH}/Podfile.lock",
				"${PODS_ROOT}/Manifest.lock",
			);
			name = "[CP] Check Pods Manifest.lock";
			outputPaths = (
				"$(DERIVED_FILE_DIR)/Pods-Storage_Example_iOS-checkManifestLockResult.txt",
			);
			runOnlyForDeploymentPostprocessing = 0;
			shellPath = /bin/sh;
			shellScript = "diff \"${PODS_PODFILE_DIR_PATH}/Podfile.lock\" \"${PODS_ROOT}/Manifest.lock\" > /dev/null\nif [ $? != 0 ] ; then\n    # print error to STDERR\n    echo \"error: The sandbox is not in sync with the Podfile.lock. Run 'pod install' or update your CocoaPods installation.\" >&2\n    exit 1\nfi\n";
>>>>>>> 0ce42970
			showEnvVarsInLog = 0;
		};
		B5EBB1596041B87C01906583 /* [CP] Copy Pods Resources */ = {
			isa = PBXShellScriptBuildPhase;
			buildActionMask = 2147483647;
			files = (
			);
			inputPaths = (
			);
			name = "[CP] Copy Pods Resources";
			outputPaths = (
			);
			runOnlyForDeploymentPostprocessing = 0;
			shellPath = /bin/sh;
<<<<<<< HEAD
			shellScript = "\"${SRCROOT}/Pods/Target Support Files/Pods-Core_Example_iOS/Pods-Core_Example_iOS-resources.sh\"\n";
=======
			shellScript = "diff \"${PODS_PODFILE_DIR_PATH}/Podfile.lock\" \"${PODS_ROOT}/Manifest.lock\" > /dev/null\nif [ $? != 0 ] ; then\n    # print error to STDERR\n    echo \"error: The sandbox is not in sync with the Podfile.lock. Run 'pod install' or update your CocoaPods installation.\" >&2\n    exit 1\nfi\n";
>>>>>>> 0ce42970
			showEnvVarsInLog = 0;
		};
		B66F9F8E9BF747B1F447D6C0 /* [CP] Check Pods Manifest.lock */ = {
			isa = PBXShellScriptBuildPhase;
			buildActionMask = 2147483647;
			files = (
			);
			inputPaths = (
				"${PODS_PODFILE_DIR_PATH}/Podfile.lock",
				"${PODS_ROOT}/Manifest.lock",
			);
			name = "[CP] Check Pods Manifest.lock";
			outputPaths = (
				"$(DERIVED_FILE_DIR)/Pods-Core_Example_iOS-checkManifestLockResult.txt",
			);
			runOnlyForDeploymentPostprocessing = 0;
			shellPath = /bin/sh;
			shellScript = "diff \"${PODS_PODFILE_DIR_PATH}/Podfile.lock\" \"${PODS_ROOT}/Manifest.lock\" > /dev/null\nif [ $? != 0 ] ; then\n    # print error to STDERR\n    echo \"error: The sandbox is not in sync with the Podfile.lock. Run 'pod install' or update your CocoaPods installation.\" >&2\n    exit 1\nfi\n";
			showEnvVarsInLog = 0;
		};
		BE0467734612262580712A0B /* [CP] Embed Pods Frameworks */ = {
			isa = PBXShellScriptBuildPhase;
			buildActionMask = 2147483647;
			files = (
			);
			inputPaths = (
				"${SRCROOT}/Pods/Target Support Files/Pods-Auth_Tests_iOS/Pods-Auth_Tests_iOS-frameworks.sh",
				"${BUILT_PRODUCTS_DIR}/OCMock/OCMock.framework",
			);
			name = "[CP] Embed Pods Frameworks";
			outputPaths = (
				"${TARGET_BUILD_DIR}/${FRAMEWORKS_FOLDER_PATH}/OCMock.framework",
			);
			runOnlyForDeploymentPostprocessing = 0;
			shellPath = /bin/sh;
<<<<<<< HEAD
			shellScript = "\"${SRCROOT}/Pods/Target Support Files/Pods-Auth_Tests_iOS/Pods-Auth_Tests_iOS-frameworks.sh\"\n";
=======
			shellScript = "diff \"${PODS_PODFILE_DIR_PATH}/Podfile.lock\" \"${PODS_ROOT}/Manifest.lock\" > /dev/null\nif [ $? != 0 ] ; then\n    # print error to STDERR\n    echo \"error: The sandbox is not in sync with the Podfile.lock. Run 'pod install' or update your CocoaPods installation.\" >&2\n    exit 1\nfi\n";
>>>>>>> 0ce42970
			showEnvVarsInLog = 0;
		};
		C707F47D947D57E74249C2F6 /* [CP] Embed Pods Frameworks */ = {
			isa = PBXShellScriptBuildPhase;
			buildActionMask = 2147483647;
			files = (
			);
			inputPaths = (
				"${SRCROOT}/Pods/Target Support Files/Pods-Storage_Example_iOS/Pods-Storage_Example_iOS-frameworks.sh",
				"${BUILT_PRODUCTS_DIR}/GoogleToolboxForMac/GoogleToolboxForMac.framework",
				"${BUILT_PRODUCTS_DIR}/nanopb/nanopb.framework",
				"${BUILT_PRODUCTS_DIR}/GTMSessionFetcher/GTMSessionFetcher.framework",
			);
			name = "[CP] Embed Pods Frameworks";
			outputPaths = (
				"${TARGET_BUILD_DIR}/${FRAMEWORKS_FOLDER_PATH}/GoogleToolboxForMac.framework",
				"${TARGET_BUILD_DIR}/${FRAMEWORKS_FOLDER_PATH}/nanopb.framework",
				"${TARGET_BUILD_DIR}/${FRAMEWORKS_FOLDER_PATH}/GTMSessionFetcher.framework",
			);
			runOnlyForDeploymentPostprocessing = 0;
			shellPath = /bin/sh;
			shellScript = "\"${SRCROOT}/Pods/Target Support Files/Pods-Storage_Example_iOS/Pods-Storage_Example_iOS-frameworks.sh\"\n";
			showEnvVarsInLog = 0;
		};
		D97ECF2CC0F803E2796C1729 /* [CP] Embed Pods Frameworks */ = {
			isa = PBXShellScriptBuildPhase;
			buildActionMask = 2147483647;
			files = (
			);
			inputPaths = (
				"${SRCROOT}/Pods/Target Support Files/Pods-Core_Tests_iOS/Pods-Core_Tests_iOS-frameworks.sh",
				"${BUILT_PRODUCTS_DIR}/OCMock/OCMock.framework",
			);
			name = "[CP] Embed Pods Frameworks";
			outputPaths = (
				"${TARGET_BUILD_DIR}/${FRAMEWORKS_FOLDER_PATH}/OCMock.framework",
			);
			runOnlyForDeploymentPostprocessing = 0;
			shellPath = /bin/sh;
			shellScript = "\"${SRCROOT}/Pods/Target Support Files/Pods-Core_Tests_iOS/Pods-Core_Tests_iOS-frameworks.sh\"\n";
			showEnvVarsInLog = 0;
		};
<<<<<<< HEAD
=======
		6CDB2FCF70875C8C64686DD2 /* [CP] Copy Pods Resources */ = {
			isa = PBXShellScriptBuildPhase;
			buildActionMask = 2147483647;
			files = (
			);
			inputPaths = (
			);
			name = "[CP] Copy Pods Resources";
			outputPaths = (
			);
			runOnlyForDeploymentPostprocessing = 0;
			shellPath = /bin/sh;
			shellScript = "\"${SRCROOT}/Pods/Target Support Files/Pods-Auth_Tests_iOS/Pods-Auth_Tests_iOS-resources.sh\"\n";
			showEnvVarsInLog = 0;
		};
		6DA313F9857A3BDBDA296B76 /* [CP] Embed Pods Frameworks */ = {
			isa = PBXShellScriptBuildPhase;
			buildActionMask = 2147483647;
			files = (
			);
			inputPaths = (
				"${SRCROOT}/Pods/Target Support Files/Pods-Core_Example_macOS/Pods-Core_Example_macOS-frameworks.sh",
				"${BUILT_PRODUCTS_DIR}/FirebaseCommunity-Core-Root-macOS/FirebaseCommunity.framework",
				"${BUILT_PRODUCTS_DIR}/GoogleToolboxForMac-Defines-NSData+zlib-macOS/GoogleToolboxForMac.framework",
			);
			name = "[CP] Embed Pods Frameworks";
			outputPaths = (
				"${TARGET_BUILD_DIR}/${FRAMEWORKS_FOLDER_PATH}/FirebaseCommunity.framework",
				"${TARGET_BUILD_DIR}/${FRAMEWORKS_FOLDER_PATH}/GoogleToolboxForMac.framework",
			);
			runOnlyForDeploymentPostprocessing = 0;
			shellPath = /bin/sh;
			shellScript = "\"${SRCROOT}/Pods/Target Support Files/Pods-Core_Example_macOS/Pods-Core_Example_macOS-frameworks.sh\"\n";
			showEnvVarsInLog = 0;
		};
		6EA15A611F2B8F75144549BF /* [CP] Copy Pods Resources */ = {
			isa = PBXShellScriptBuildPhase;
			buildActionMask = 2147483647;
			files = (
			);
			inputPaths = (
			);
			name = "[CP] Copy Pods Resources";
			outputPaths = (
			);
			runOnlyForDeploymentPostprocessing = 0;
			shellPath = /bin/sh;
			shellScript = "\"${SRCROOT}/Pods/Target Support Files/Pods-Storage_Tests_iOS/Pods-Storage_Tests_iOS-resources.sh\"\n";
			showEnvVarsInLog = 0;
		};
		6F226BA957A397FC5FECC12E /* [CP] Copy Pods Resources */ = {
			isa = PBXShellScriptBuildPhase;
			buildActionMask = 2147483647;
			files = (
			);
			inputPaths = (
			);
			name = "[CP] Copy Pods Resources";
			outputPaths = (
			);
			runOnlyForDeploymentPostprocessing = 0;
			shellPath = /bin/sh;
			shellScript = "\"${SRCROOT}/Pods/Target Support Files/Pods-Database_IntegrationTests_macOS/Pods-Database_IntegrationTests_macOS-resources.sh\"\n";
			showEnvVarsInLog = 0;
		};
		777537E8787F27950F56D363 /* [CP] Copy Pods Resources */ = {
			isa = PBXShellScriptBuildPhase;
			buildActionMask = 2147483647;
			files = (
			);
			inputPaths = (
			);
			name = "[CP] Copy Pods Resources";
			outputPaths = (
			);
			runOnlyForDeploymentPostprocessing = 0;
			shellPath = /bin/sh;
			shellScript = "\"${SRCROOT}/Pods/Target Support Files/Pods-Database_Example_macOS/Pods-Database_Example_macOS-resources.sh\"\n";
			showEnvVarsInLog = 0;
		};
		77E94B705381010F68BFBF0F /* [CP] Check Pods Manifest.lock */ = {
			isa = PBXShellScriptBuildPhase;
			buildActionMask = 2147483647;
			files = (
			);
			inputPaths = (
				"${PODS_PODFILE_DIR_PATH}/Podfile.lock",
				"${PODS_ROOT}/Manifest.lock",
			);
			name = "[CP] Check Pods Manifest.lock";
			outputPaths = (
				"$(DERIVED_FILE_DIR)/Pods-Database_Tests_macOS-checkManifestLockResult.txt",
			);
			runOnlyForDeploymentPostprocessing = 0;
			shellPath = /bin/sh;
			shellScript = "diff \"${PODS_PODFILE_DIR_PATH}/Podfile.lock\" \"${PODS_ROOT}/Manifest.lock\" > /dev/null\nif [ $? != 0 ] ; then\n    # print error to STDERR\n    echo \"error: The sandbox is not in sync with the Podfile.lock. Run 'pod install' or update your CocoaPods installation.\" >&2\n    exit 1\nfi\n";
			showEnvVarsInLog = 0;
		};
		78B9968CB166AE209A644B63 /* [CP] Copy Pods Resources */ = {
			isa = PBXShellScriptBuildPhase;
			buildActionMask = 2147483647;
			files = (
			);
			inputPaths = (
			);
			name = "[CP] Copy Pods Resources";
			outputPaths = (
			);
			runOnlyForDeploymentPostprocessing = 0;
			shellPath = /bin/sh;
			shellScript = "\"${SRCROOT}/Pods/Target Support Files/Pods-Database_Tests_iOS/Pods-Database_Tests_iOS-resources.sh\"\n";
			showEnvVarsInLog = 0;
		};
		7B5A9979C548A06D6F9F3DF3 /* [CP] Copy Pods Resources */ = {
			isa = PBXShellScriptBuildPhase;
			buildActionMask = 2147483647;
			files = (
			);
			inputPaths = (
			);
			name = "[CP] Copy Pods Resources";
			outputPaths = (
			);
			runOnlyForDeploymentPostprocessing = 0;
			shellPath = /bin/sh;
			shellScript = "\"${SRCROOT}/Pods/Target Support Files/Pods-Auth_Example_macOS/Pods-Auth_Example_macOS-resources.sh\"\n";
			showEnvVarsInLog = 0;
		};
		7D4D62D23FA1B896FD67C5A4 /* [CP] Check Pods Manifest.lock */ = {
			isa = PBXShellScriptBuildPhase;
			buildActionMask = 2147483647;
			files = (
			);
			inputPaths = (
				"${PODS_PODFILE_DIR_PATH}/Podfile.lock",
				"${PODS_ROOT}/Manifest.lock",
			);
			name = "[CP] Check Pods Manifest.lock";
			outputPaths = (
				"$(DERIVED_FILE_DIR)/Pods-Auth_Tests_iOS-checkManifestLockResult.txt",
			);
			runOnlyForDeploymentPostprocessing = 0;
			shellPath = /bin/sh;
			shellScript = "diff \"${PODS_PODFILE_DIR_PATH}/Podfile.lock\" \"${PODS_ROOT}/Manifest.lock\" > /dev/null\nif [ $? != 0 ] ; then\n    # print error to STDERR\n    echo \"error: The sandbox is not in sync with the Podfile.lock. Run 'pod install' or update your CocoaPods installation.\" >&2\n    exit 1\nfi\n";
			showEnvVarsInLog = 0;
		};
		8500FBBCF671CB86388A2A1F /* [CP] Copy Pods Resources */ = {
			isa = PBXShellScriptBuildPhase;
			buildActionMask = 2147483647;
			files = (
			);
			inputPaths = (
			);
			name = "[CP] Copy Pods Resources";
			outputPaths = (
			);
			runOnlyForDeploymentPostprocessing = 0;
			shellPath = /bin/sh;
			shellScript = "\"${SRCROOT}/Pods/Target Support Files/Pods-Core_Tests_macOS/Pods-Core_Tests_macOS-resources.sh\"\n";
			showEnvVarsInLog = 0;
		};
		88BCFC1511548BF9A07844FA /* [CP] Check Pods Manifest.lock */ = {
			isa = PBXShellScriptBuildPhase;
			buildActionMask = 2147483647;
			files = (
			);
			inputPaths = (
				"${PODS_PODFILE_DIR_PATH}/Podfile.lock",
				"${PODS_ROOT}/Manifest.lock",
			);
			name = "[CP] Check Pods Manifest.lock";
			outputPaths = (
				"$(DERIVED_FILE_DIR)/Pods-Auth_Example_macOS-checkManifestLockResult.txt",
			);
			runOnlyForDeploymentPostprocessing = 0;
			shellPath = /bin/sh;
			shellScript = "diff \"${PODS_PODFILE_DIR_PATH}/Podfile.lock\" \"${PODS_ROOT}/Manifest.lock\" > /dev/null\nif [ $? != 0 ] ; then\n    # print error to STDERR\n    echo \"error: The sandbox is not in sync with the Podfile.lock. Run 'pod install' or update your CocoaPods installation.\" >&2\n    exit 1\nfi\n";
			showEnvVarsInLog = 0;
		};
		8C301E5FE3BE0A2411C759AA /* [CP] Copy Pods Resources */ = {
			isa = PBXShellScriptBuildPhase;
			buildActionMask = 2147483647;
			files = (
			);
			inputPaths = (
			);
			name = "[CP] Copy Pods Resources";
			outputPaths = (
			);
			runOnlyForDeploymentPostprocessing = 0;
			shellPath = /bin/sh;
			shellScript = "\"${SRCROOT}/Pods/Target Support Files/Pods-Database_IntegrationTests_iOS/Pods-Database_IntegrationTests_iOS-resources.sh\"\n";
			showEnvVarsInLog = 0;
		};
		8C6BEC1986608252A51D2D30 /* [CP] Check Pods Manifest.lock */ = {
			isa = PBXShellScriptBuildPhase;
			buildActionMask = 2147483647;
			files = (
			);
			inputPaths = (
				"${PODS_PODFILE_DIR_PATH}/Podfile.lock",
				"${PODS_ROOT}/Manifest.lock",
			);
			name = "[CP] Check Pods Manifest.lock";
			outputPaths = (
				"$(DERIVED_FILE_DIR)/Pods-Auth_Example_iOS-checkManifestLockResult.txt",
			);
			runOnlyForDeploymentPostprocessing = 0;
			shellPath = /bin/sh;
			shellScript = "diff \"${PODS_PODFILE_DIR_PATH}/Podfile.lock\" \"${PODS_ROOT}/Manifest.lock\" > /dev/null\nif [ $? != 0 ] ; then\n    # print error to STDERR\n    echo \"error: The sandbox is not in sync with the Podfile.lock. Run 'pod install' or update your CocoaPods installation.\" >&2\n    exit 1\nfi\n";
			showEnvVarsInLog = 0;
		};
		9545BA7AC96B74C6340B0A5B /* [CP] Copy Pods Resources */ = {
			isa = PBXShellScriptBuildPhase;
			buildActionMask = 2147483647;
			files = (
			);
			inputPaths = (
			);
			name = "[CP] Copy Pods Resources";
			outputPaths = (
			);
			runOnlyForDeploymentPostprocessing = 0;
			shellPath = /bin/sh;
			shellScript = "\"${SRCROOT}/Pods/Target Support Files/Pods-Storage_Tests_macOS/Pods-Storage_Tests_macOS-resources.sh\"\n";
			showEnvVarsInLog = 0;
		};
		96ED84C7FC567FEDEF7FD80F /* [CP] Embed Pods Frameworks */ = {
			isa = PBXShellScriptBuildPhase;
			buildActionMask = 2147483647;
			files = (
			);
			inputPaths = (
				"${SRCROOT}/Pods/Target Support Files/Pods-Storage_Example_macOS/Pods-Storage_Example_macOS-frameworks.sh",
				"${BUILT_PRODUCTS_DIR}/FirebaseCommunity-Core-Root-Storage-macOS/FirebaseCommunity.framework",
				"${BUILT_PRODUCTS_DIR}/GoogleToolboxForMac-Defines-NSData+zlib-macOS/GoogleToolboxForMac.framework",
				"${BUILT_PRODUCTS_DIR}/GTMSessionFetcher-macOS/GTMSessionFetcher.framework",
			);
			name = "[CP] Embed Pods Frameworks";
			outputPaths = (
				"${TARGET_BUILD_DIR}/${FRAMEWORKS_FOLDER_PATH}/FirebaseCommunity.framework",
				"${TARGET_BUILD_DIR}/${FRAMEWORKS_FOLDER_PATH}/GoogleToolboxForMac.framework",
				"${TARGET_BUILD_DIR}/${FRAMEWORKS_FOLDER_PATH}/GTMSessionFetcher.framework",
			);
			runOnlyForDeploymentPostprocessing = 0;
			shellPath = /bin/sh;
			shellScript = "\"${SRCROOT}/Pods/Target Support Files/Pods-Storage_Example_macOS/Pods-Storage_Example_macOS-frameworks.sh\"\n";
			showEnvVarsInLog = 0;
		};
		9CEB39C23D6A99B302EB07E9 /* [CP] Check Pods Manifest.lock */ = {
			isa = PBXShellScriptBuildPhase;
			buildActionMask = 2147483647;
			files = (
			);
			inputPaths = (
				"${PODS_PODFILE_DIR_PATH}/Podfile.lock",
				"${PODS_ROOT}/Manifest.lock",
			);
			name = "[CP] Check Pods Manifest.lock";
			outputPaths = (
				"$(DERIVED_FILE_DIR)/Pods-Database_Example_iOS-checkManifestLockResult.txt",
			);
			runOnlyForDeploymentPostprocessing = 0;
			shellPath = /bin/sh;
			shellScript = "diff \"${PODS_PODFILE_DIR_PATH}/Podfile.lock\" \"${PODS_ROOT}/Manifest.lock\" > /dev/null\nif [ $? != 0 ] ; then\n    # print error to STDERR\n    echo \"error: The sandbox is not in sync with the Podfile.lock. Run 'pod install' or update your CocoaPods installation.\" >&2\n    exit 1\nfi\n";
			showEnvVarsInLog = 0;
		};
		A74FE39C9BA59971425C1059 /* [CP] Embed Pods Frameworks */ = {
			isa = PBXShellScriptBuildPhase;
			buildActionMask = 2147483647;
			files = (
			);
			inputPaths = (
				"${SRCROOT}/Pods/Target Support Files/Pods-Storage_Tests_iOS/Pods-Storage_Tests_iOS-frameworks.sh",
				"${BUILT_PRODUCTS_DIR}/OCMock-iOS/OCMock.framework",
			);
			name = "[CP] Embed Pods Frameworks";
			outputPaths = (
				"${TARGET_BUILD_DIR}/${FRAMEWORKS_FOLDER_PATH}/OCMock.framework",
			);
			runOnlyForDeploymentPostprocessing = 0;
			shellPath = /bin/sh;
			shellScript = "\"${SRCROOT}/Pods/Target Support Files/Pods-Storage_Tests_iOS/Pods-Storage_Tests_iOS-frameworks.sh\"\n";
			showEnvVarsInLog = 0;
		};
		A969D5847DE84AFD9C0B2EAA /* [CP] Copy Pods Resources */ = {
			isa = PBXShellScriptBuildPhase;
			buildActionMask = 2147483647;
			files = (
			);
			inputPaths = (
			);
			name = "[CP] Copy Pods Resources";
			outputPaths = (
			);
			runOnlyForDeploymentPostprocessing = 0;
			shellPath = /bin/sh;
			shellScript = "\"${SRCROOT}/Pods/Target Support Files/Pods-Auth_Tests_macOS/Pods-Auth_Tests_macOS-resources.sh\"\n";
			showEnvVarsInLog = 0;
		};
		AAAD94DC9AD45DB4D4A83C6F /* [CP] Embed Pods Frameworks */ = {
			isa = PBXShellScriptBuildPhase;
			buildActionMask = 2147483647;
			files = (
			);
			inputPaths = (
				"${SRCROOT}/Pods/Target Support Files/Pods-Storage_IntegrationTests_macOS/Pods-Storage_IntegrationTests_macOS-frameworks.sh",
				"${BUILT_PRODUCTS_DIR}/OCMock-macOS/OCMock.framework",
			);
			name = "[CP] Embed Pods Frameworks";
			outputPaths = (
				"${TARGET_BUILD_DIR}/${FRAMEWORKS_FOLDER_PATH}/OCMock.framework",
			);
			runOnlyForDeploymentPostprocessing = 0;
			shellPath = /bin/sh;
			shellScript = "\"${SRCROOT}/Pods/Target Support Files/Pods-Storage_IntegrationTests_macOS/Pods-Storage_IntegrationTests_macOS-frameworks.sh\"\n";
			showEnvVarsInLog = 0;
		};
		AF2540B4B40DE449024AEA95 /* [CP] Copy Pods Resources */ = {
			isa = PBXShellScriptBuildPhase;
			buildActionMask = 2147483647;
			files = (
			);
			inputPaths = (
			);
			name = "[CP] Copy Pods Resources";
			outputPaths = (
			);
			runOnlyForDeploymentPostprocessing = 0;
			shellPath = /bin/sh;
			shellScript = "\"${SRCROOT}/Pods/Target Support Files/Pods-Storage_Example_macOS/Pods-Storage_Example_macOS-resources.sh\"\n";
			showEnvVarsInLog = 0;
		};
		B5EBB1596041B87C01906583 /* [CP] Copy Pods Resources */ = {
			isa = PBXShellScriptBuildPhase;
			buildActionMask = 2147483647;
			files = (
			);
			inputPaths = (
			);
			name = "[CP] Copy Pods Resources";
			outputPaths = (
			);
			runOnlyForDeploymentPostprocessing = 0;
			shellPath = /bin/sh;
			shellScript = "\"${SRCROOT}/Pods/Target Support Files/Pods-Core_Example_iOS/Pods-Core_Example_iOS-resources.sh\"\n";
			showEnvVarsInLog = 0;
		};
		B66F9F8E9BF747B1F447D6C0 /* [CP] Check Pods Manifest.lock */ = {
			isa = PBXShellScriptBuildPhase;
			buildActionMask = 2147483647;
			files = (
			);
			inputPaths = (
				"${PODS_PODFILE_DIR_PATH}/Podfile.lock",
				"${PODS_ROOT}/Manifest.lock",
			);
			name = "[CP] Check Pods Manifest.lock";
			outputPaths = (
				"$(DERIVED_FILE_DIR)/Pods-Core_Example_iOS-checkManifestLockResult.txt",
			);
			runOnlyForDeploymentPostprocessing = 0;
			shellPath = /bin/sh;
			shellScript = "diff \"${PODS_PODFILE_DIR_PATH}/Podfile.lock\" \"${PODS_ROOT}/Manifest.lock\" > /dev/null\nif [ $? != 0 ] ; then\n    # print error to STDERR\n    echo \"error: The sandbox is not in sync with the Podfile.lock. Run 'pod install' or update your CocoaPods installation.\" >&2\n    exit 1\nfi\n";
			showEnvVarsInLog = 0;
		};
		BE0467734612262580712A0B /* [CP] Embed Pods Frameworks */ = {
			isa = PBXShellScriptBuildPhase;
			buildActionMask = 2147483647;
			files = (
			);
			inputPaths = (
				"${SRCROOT}/Pods/Target Support Files/Pods-Auth_Tests_iOS/Pods-Auth_Tests_iOS-frameworks.sh",
				"${BUILT_PRODUCTS_DIR}/OCMock-iOS/OCMock.framework",
			);
			name = "[CP] Embed Pods Frameworks";
			outputPaths = (
				"${TARGET_BUILD_DIR}/${FRAMEWORKS_FOLDER_PATH}/OCMock.framework",
			);
			runOnlyForDeploymentPostprocessing = 0;
			shellPath = /bin/sh;
			shellScript = "\"${SRCROOT}/Pods/Target Support Files/Pods-Auth_Tests_iOS/Pods-Auth_Tests_iOS-frameworks.sh\"\n";
			showEnvVarsInLog = 0;
		};
		BF2336EA73E2EC48D55AD7AE /* [CP] Check Pods Manifest.lock */ = {
			isa = PBXShellScriptBuildPhase;
			buildActionMask = 2147483647;
			files = (
			);
			inputPaths = (
				"${PODS_PODFILE_DIR_PATH}/Podfile.lock",
				"${PODS_ROOT}/Manifest.lock",
			);
			name = "[CP] Check Pods Manifest.lock";
			outputPaths = (
				"$(DERIVED_FILE_DIR)/Pods-Core_Example_macOS-checkManifestLockResult.txt",
			);
			runOnlyForDeploymentPostprocessing = 0;
			shellPath = /bin/sh;
			shellScript = "diff \"${PODS_PODFILE_DIR_PATH}/Podfile.lock\" \"${PODS_ROOT}/Manifest.lock\" > /dev/null\nif [ $? != 0 ] ; then\n    # print error to STDERR\n    echo \"error: The sandbox is not in sync with the Podfile.lock. Run 'pod install' or update your CocoaPods installation.\" >&2\n    exit 1\nfi\n";
			showEnvVarsInLog = 0;
		};
		C707F47D947D57E74249C2F6 /* [CP] Embed Pods Frameworks */ = {
			isa = PBXShellScriptBuildPhase;
			buildActionMask = 2147483647;
			files = (
			);
			inputPaths = (
				"${SRCROOT}/Pods/Target Support Files/Pods-Storage_Example_iOS/Pods-Storage_Example_iOS-frameworks.sh",
				"${BUILT_PRODUCTS_DIR}/FirebaseCommunity-Core-Root-Storage-iOS/FirebaseCommunity.framework",
				"${BUILT_PRODUCTS_DIR}/GoogleToolboxForMac-Defines-NSData+zlib-iOS/GoogleToolboxForMac.framework",
				"${BUILT_PRODUCTS_DIR}/GTMSessionFetcher-iOS/GTMSessionFetcher.framework",
			);
			name = "[CP] Embed Pods Frameworks";
			outputPaths = (
				"${TARGET_BUILD_DIR}/${FRAMEWORKS_FOLDER_PATH}/FirebaseCommunity.framework",
				"${TARGET_BUILD_DIR}/${FRAMEWORKS_FOLDER_PATH}/GoogleToolboxForMac.framework",
				"${TARGET_BUILD_DIR}/${FRAMEWORKS_FOLDER_PATH}/GTMSessionFetcher.framework",
			);
			runOnlyForDeploymentPostprocessing = 0;
			shellPath = /bin/sh;
			shellScript = "\"${SRCROOT}/Pods/Target Support Files/Pods-Storage_Example_iOS/Pods-Storage_Example_iOS-frameworks.sh\"\n";
			showEnvVarsInLog = 0;
		};
		D3703F55DC5ED15CAB21565A /* [CP] Check Pods Manifest.lock */ = {
			isa = PBXShellScriptBuildPhase;
			buildActionMask = 2147483647;
			files = (
			);
			inputPaths = (
				"${PODS_PODFILE_DIR_PATH}/Podfile.lock",
				"${PODS_ROOT}/Manifest.lock",
			);
			name = "[CP] Check Pods Manifest.lock";
			outputPaths = (
				"$(DERIVED_FILE_DIR)/Pods-Core_Tests_macOS-checkManifestLockResult.txt",
			);
			runOnlyForDeploymentPostprocessing = 0;
			shellPath = /bin/sh;
			shellScript = "diff \"${PODS_PODFILE_DIR_PATH}/Podfile.lock\" \"${PODS_ROOT}/Manifest.lock\" > /dev/null\nif [ $? != 0 ] ; then\n    # print error to STDERR\n    echo \"error: The sandbox is not in sync with the Podfile.lock. Run 'pod install' or update your CocoaPods installation.\" >&2\n    exit 1\nfi\n";
			showEnvVarsInLog = 0;
		};
		D91D8C04B4376FFAD9D5FEBE /* [CP] Copy Pods Resources */ = {
			isa = PBXShellScriptBuildPhase;
			buildActionMask = 2147483647;
			files = (
			);
			inputPaths = (
			);
			name = "[CP] Copy Pods Resources";
			outputPaths = (
			);
			runOnlyForDeploymentPostprocessing = 0;
			shellPath = /bin/sh;
			shellScript = "\"${SRCROOT}/Pods/Target Support Files/Pods-Messaging_Tests_iOS/Pods-Messaging_Tests_iOS-resources.sh\"\n";
			showEnvVarsInLog = 0;
		};
		D97ECF2CC0F803E2796C1729 /* [CP] Embed Pods Frameworks */ = {
			isa = PBXShellScriptBuildPhase;
			buildActionMask = 2147483647;
			files = (
			);
			inputPaths = (
				"${SRCROOT}/Pods/Target Support Files/Pods-Core_Tests_iOS/Pods-Core_Tests_iOS-frameworks.sh",
				"${BUILT_PRODUCTS_DIR}/OCMock-iOS/OCMock.framework",
			);
			name = "[CP] Embed Pods Frameworks";
			outputPaths = (
				"${TARGET_BUILD_DIR}/${FRAMEWORKS_FOLDER_PATH}/OCMock.framework",
			);
			runOnlyForDeploymentPostprocessing = 0;
			shellPath = /bin/sh;
			shellScript = "\"${SRCROOT}/Pods/Target Support Files/Pods-Core_Tests_iOS/Pods-Core_Tests_iOS-frameworks.sh\"\n";
			showEnvVarsInLog = 0;
		};
		DAD74549C85FC7655DF05FBA /* [CP] Embed Pods Frameworks */ = {
			isa = PBXShellScriptBuildPhase;
			buildActionMask = 2147483647;
			files = (
			);
			inputPaths = (
				"${SRCROOT}/Pods/Target Support Files/Pods-Messaging_Tests_iOS/Pods-Messaging_Tests_iOS-frameworks.sh",
				"${BUILT_PRODUCTS_DIR}/OCMock-iOS/OCMock.framework",
			);
			name = "[CP] Embed Pods Frameworks";
			outputPaths = (
				"${TARGET_BUILD_DIR}/${FRAMEWORKS_FOLDER_PATH}/OCMock.framework",
			);
			runOnlyForDeploymentPostprocessing = 0;
			shellPath = /bin/sh;
			shellScript = "\"${SRCROOT}/Pods/Target Support Files/Pods-Messaging_Tests_iOS/Pods-Messaging_Tests_iOS-frameworks.sh\"\n";
			showEnvVarsInLog = 0;
		};
		E6B7CF75067684486A66E0EE /* [CP] Embed Pods Frameworks */ = {
			isa = PBXShellScriptBuildPhase;
			buildActionMask = 2147483647;
			files = (
			);
			inputPaths = (
				"${SRCROOT}/Pods/Target Support Files/Pods-Auth_Example_macOS/Pods-Auth_Example_macOS-frameworks.sh",
				"${BUILT_PRODUCTS_DIR}/FirebaseCommunity-Auth-Core-Root-macOS/FirebaseCommunity.framework",
				"${BUILT_PRODUCTS_DIR}/GoogleToolboxForMac-465fce74/GoogleToolboxForMac.framework",
				"${BUILT_PRODUCTS_DIR}/GTMSessionFetcher-macOS/GTMSessionFetcher.framework",
			);
			name = "[CP] Embed Pods Frameworks";
			outputPaths = (
				"${TARGET_BUILD_DIR}/${FRAMEWORKS_FOLDER_PATH}/FirebaseCommunity.framework",
				"${TARGET_BUILD_DIR}/${FRAMEWORKS_FOLDER_PATH}/GoogleToolboxForMac.framework",
				"${TARGET_BUILD_DIR}/${FRAMEWORKS_FOLDER_PATH}/GTMSessionFetcher.framework",
			);
			runOnlyForDeploymentPostprocessing = 0;
			shellPath = /bin/sh;
			shellScript = "\"${SRCROOT}/Pods/Target Support Files/Pods-Auth_Example_macOS/Pods-Auth_Example_macOS-frameworks.sh\"\n";
			showEnvVarsInLog = 0;
		};
>>>>>>> 0ce42970
		F1A319FB51EA9E2F33538E3C /* [CP] Copy Pods Resources */ = {
			isa = PBXShellScriptBuildPhase;
			buildActionMask = 2147483647;
			files = (
			);
			inputPaths = (
			);
			name = "[CP] Copy Pods Resources";
			outputPaths = (
			);
			runOnlyForDeploymentPostprocessing = 0;
			shellPath = /bin/sh;
			shellScript = "\"${SRCROOT}/Pods/Target Support Files/Pods-Auth_Example_iOS/Pods-Auth_Example_iOS-resources.sh\"\n";
			showEnvVarsInLog = 0;
		};
<<<<<<< HEAD
=======
		F3FBA8A6C2D3E5CBD29AACB8 /* [CP] Copy Pods Resources */ = {
			isa = PBXShellScriptBuildPhase;
			buildActionMask = 2147483647;
			files = (
			);
			inputPaths = (
			);
			name = "[CP] Copy Pods Resources";
			outputPaths = (
			);
			runOnlyForDeploymentPostprocessing = 0;
			shellPath = /bin/sh;
			shellScript = "\"${SRCROOT}/Pods/Target Support Files/Pods-Database_Example_iOS/Pods-Database_Example_iOS-resources.sh\"\n";
			showEnvVarsInLog = 0;
		};
		F6DC06843B1A770F9279D334 /* [CP] Embed Pods Frameworks */ = {
			isa = PBXShellScriptBuildPhase;
			buildActionMask = 2147483647;
			files = (
			);
			inputPaths = (
				"${SRCROOT}/Pods/Target Support Files/Pods-Auth_Tests_macOS/Pods-Auth_Tests_macOS-frameworks.sh",
				"${BUILT_PRODUCTS_DIR}/OCMock-macOS/OCMock.framework",
			);
			name = "[CP] Embed Pods Frameworks";
			outputPaths = (
				"${TARGET_BUILD_DIR}/${FRAMEWORKS_FOLDER_PATH}/OCMock.framework",
			);
			runOnlyForDeploymentPostprocessing = 0;
			shellPath = /bin/sh;
			shellScript = "\"${SRCROOT}/Pods/Target Support Files/Pods-Auth_Tests_macOS/Pods-Auth_Tests_macOS-frameworks.sh\"\n";
			showEnvVarsInLog = 0;
		};
		F8451B3BC6FE1309C54DA67A /* [CP] Check Pods Manifest.lock */ = {
			isa = PBXShellScriptBuildPhase;
			buildActionMask = 2147483647;
			files = (
			);
			inputPaths = (
				"${PODS_PODFILE_DIR_PATH}/Podfile.lock",
				"${PODS_ROOT}/Manifest.lock",
			);
			name = "[CP] Check Pods Manifest.lock";
			outputPaths = (
				"$(DERIVED_FILE_DIR)/Pods-Database_Tests_iOS-checkManifestLockResult.txt",
			);
			runOnlyForDeploymentPostprocessing = 0;
			shellPath = /bin/sh;
			shellScript = "diff \"${PODS_PODFILE_DIR_PATH}/Podfile.lock\" \"${PODS_ROOT}/Manifest.lock\" > /dev/null\nif [ $? != 0 ] ; then\n    # print error to STDERR\n    echo \"error: The sandbox is not in sync with the Podfile.lock. Run 'pod install' or update your CocoaPods installation.\" >&2\n    exit 1\nfi\n";
			showEnvVarsInLog = 0;
		};
		FA4CDC0B9CEED724759D523A /* [CP] Embed Pods Frameworks */ = {
			isa = PBXShellScriptBuildPhase;
			buildActionMask = 2147483647;
			files = (
			);
			inputPaths = (
				"${SRCROOT}/Pods/Target Support Files/Pods-Database_Example_iOS/Pods-Database_Example_iOS-frameworks.sh",
				"${BUILT_PRODUCTS_DIR}/FirebaseCommunity-Core-Database-Root-iOS/FirebaseCommunity.framework",
				"${BUILT_PRODUCTS_DIR}/GoogleToolboxForMac-Defines-NSData+zlib-iOS/GoogleToolboxForMac.framework",
				"${BUILT_PRODUCTS_DIR}/leveldb-library-iOS/leveldb.framework",
			);
			name = "[CP] Embed Pods Frameworks";
			outputPaths = (
				"${TARGET_BUILD_DIR}/${FRAMEWORKS_FOLDER_PATH}/FirebaseCommunity.framework",
				"${TARGET_BUILD_DIR}/${FRAMEWORKS_FOLDER_PATH}/GoogleToolboxForMac.framework",
				"${TARGET_BUILD_DIR}/${FRAMEWORKS_FOLDER_PATH}/leveldb.framework",
			);
			runOnlyForDeploymentPostprocessing = 0;
			shellPath = /bin/sh;
			shellScript = "\"${SRCROOT}/Pods/Target Support Files/Pods-Database_Example_iOS/Pods-Database_Example_iOS-frameworks.sh\"\n";
			showEnvVarsInLog = 0;
		};
>>>>>>> 0ce42970
/* End PBXShellScriptBuildPhase section */

/* Begin PBXSourcesBuildPhase section */
		06121EB81EC399C50008D70E /* Sources */ = {
			isa = PBXSourcesBuildPhase;
			buildActionMask = 2147483647;
			files = (
				06C24A061EC39BCB005208CA /* FIRStorageIntegrationTests.m in Sources */,
			);
			runOnlyForDeploymentPostprocessing = 0;
		};
		0624F3DD1EC0ECFA00E5940D /* Sources */ = {
			isa = PBXSourcesBuildPhase;
			buildActionMask = 2147483647;
			files = (
				0624F3EC1EC0ED1B00E5940D /* FData.m in Sources */,
				0637BA6D1EC0F9CF00CAEFD4 /* FTestBase.m in Sources */,
				0637BA721EC0F9E000CAEFD4 /* FTupleEventTypeString.m in Sources */,
				0637BA6C1EC0F9CB00CAEFD4 /* FTestAuthTokenGenerator.m in Sources */,
				0637BA6B1EC0F9C700CAEFD4 /* FMockStorageEngine.m in Sources */,
				0624F3EB1EC0ED0800E5940D /* FConnectionTest.m in Sources */,
				0624F3F21EC0ED3F00E5940D /* FKeepSyncedTest.m in Sources */,
				0624F3F71EC0ED5600E5940D /* FTransactionTest.m in Sources */,
				0624F3F01EC0ED3500E5940D /* FIRDatabaseQueryTests.m in Sources */,
				0637BA701EC0F9D900CAEFD4 /* FTestExpectations.m in Sources */,
				0637BA6F1EC0F9D500CAEFD4 /* FTestClock.m in Sources */,
				0637BA691EC0F9C100CAEFD4 /* FIRFakeApp.m in Sources */,
				0624F3EE1EC0ED2A00E5940D /* FEventTests.m in Sources */,
				0624F3ED1EC0ED2300E5940D /* FDotInfo.m in Sources */,
				0624F3F61EC0ED5100E5940D /* FRealtime.m in Sources */,
				0637BA671EC0F9BA00CAEFD4 /* FDevice.m in Sources */,
				0637BA6A1EC0F9C400CAEFD4 /* FIRTestAuthTokenProvider.m in Sources */,
				0637BA731EC0F9E400CAEFD4 /* SenTest+FWaiter.m in Sources */,
				0624F3F11EC0ED3A00E5940D /* FIRDatabaseTests.m in Sources */,
				0624F3F41EC0ED4800E5940D /* FOrderByTests.m in Sources */,
				0624F3F51EC0ED4D00E5940D /* FPersist.m in Sources */,
				0624F3EF1EC0ED3000E5940D /* FIRAuthTests.m in Sources */,
				0624F3F31EC0ED4300E5940D /* FOrder.m in Sources */,
				0637BA6E1EC0F9D200CAEFD4 /* FTestCachePolicy.m in Sources */,
				0637BA711EC0F9DD00CAEFD4 /* FTestHelpers.m in Sources */,
				0637BA681EC0F9BD00CAEFD4 /* FEventTester.m in Sources */,
			);
			runOnlyForDeploymentPostprocessing = 0;
		};
		AFD562E11EB13C6D00EA2233 /* Sources */ = {
			isa = PBXSourcesBuildPhase;
			buildActionMask = 2147483647;
			files = (
				AFD563171EBBEF7B00EA2233 /* Data+MessagingExtensions.swift in Sources */,
				AFD5630E1EB1402300EA2233 /* AppDelegate.swift in Sources */,
				AFC8BA9D1EBD230E00B8EEAE /* NotificationsController.swift in Sources */,
				AFD5630F1EB1402300EA2233 /* MessagingViewController.swift in Sources */,
				AFC8BAA71EC257D800B8EEAE /* FIRSampleAppUtilities.m in Sources */,
				AFC8BA9F1EBD51A700B8EEAE /* Environment.swift in Sources */,
			);
			runOnlyForDeploymentPostprocessing = 0;
		};
		D01853691EDAD084003A645C /* Sources */ = {
			isa = PBXSourcesBuildPhase;
			buildActionMask = 2147483647;
			files = (
				D01853831EDAD113003A645C /* FIRAppDelegate.m in Sources */,
				D01853841EDAD113003A645C /* FIRViewController.m in Sources */,
				D01853851EDAD113003A645C /* main.m in Sources */,
			);
			runOnlyForDeploymentPostprocessing = 0;
		};
		D018538C1EDAD364003A645C /* Sources */ = {
			isa = PBXSourcesBuildPhase;
			buildActionMask = 2147483647;
			files = (
				D018538D1EDAD364003A645C /* FIRGetOOBConfirmationCodeResponseTests.m in Sources */,
				D018538E1EDAD364003A645C /* FIRGetAccountInfoRequestTests.m in Sources */,
				D018538F1EDAD364003A645C /* FIRSignUpNewUserResponseTests.m in Sources */,
				D01853901EDAD364003A645C /* FIRGetOOBConfirmationCodeRequestTests.m in Sources */,
				D01853911EDAD364003A645C /* FIRAdditionalUserInfoTests.m in Sources */,
				D01853931EDAD364003A645C /* FIRVerifyPasswordResponseTests.m in Sources */,
				D01853941EDAD364003A645C /* FIRAuthDispatcherTests.m in Sources */,
				D01853951EDAD364003A645C /* FIRVerifyCustomTokenResponseTests.m in Sources */,
				D01853961EDAD364003A645C /* FIRAuthUserDefaultsStorageTests.m in Sources */,
				D01853971EDAD364003A645C /* FIRDeleteAccountResponseTests.m in Sources */,
				D01853981EDAD364003A645C /* FIRTwitterAuthProviderTests.m in Sources */,
				D018539A1EDAD364003A645C /* FIRGitHubAuthProviderTests.m in Sources */,
				D018539B1EDAD364003A645C /* FIRVerifyAssertionRequestTests.m in Sources */,
				D018539C1EDAD364003A645C /* FIRVerifyCustomTokenRequestTests.m in Sources */,
				D018539E1EDAD364003A645C /* FIRFakeBackendRPCIssuer.m in Sources */,
				D018539F1EDAD364003A645C /* FIRAuthBackendCreateAuthURITests.m in Sources */,
				D01853A21EDAD364003A645C /* FIRResetPasswordRequestTests.m in Sources */,
				D01853A31EDAD364003A645C /* FIRResetPasswordResponseTests.m in Sources */,
				D01853A41EDAD364003A645C /* FIRCreateAuthURIRequestTests.m in Sources */,
				D01853A61EDAD364003A645C /* FIRAuthKeychainTests.m in Sources */,
				D01853A71EDAD364003A645C /* FIRAuthGlobalWorkQueueTests.m in Sources */,
				D01853A81EDAD364003A645C /* FIRDeleteAccountRequestTests.m in Sources */,
				D01853AB1EDAD364003A645C /* FIRVerifyPasswordRequestTest.m in Sources */,
				D01853AC1EDAD364003A645C /* FIRCreateAuthURIResponseTests.m in Sources */,
				D01853AD1EDAD364003A645C /* FIRAuthBackendRPCImplementationTests.m in Sources */,
				D01853AF1EDAD364003A645C /* OCMStubRecorder+FIRAuthUnitTests.m in Sources */,
				D01853B01EDAD364003A645C /* FIRVerifyAssertionResponseTests.m in Sources */,
				D01853B11EDAD364003A645C /* FIRSignUpNewUserRequestTests.m in Sources */,
				D01853B21EDAD364003A645C /* FIRGetAccountInfoResponseTests.m in Sources */,
				D01853B31EDAD364003A645C /* FIRSetAccountInfoRequestTests.m in Sources */,
				D9B0D41F1F578F6E00A567C2 /* FIRGetProjectConfigRequestTests.m in Sources */,
				D01853B41EDAD364003A645C /* FIRAuthAppCredentialTests.m in Sources */,
				D01853B51EDAD364003A645C /* FIRAuthSerialTaskQueueTests.m in Sources */,
				D9B0D4211F578F7300A567C2 /* FIRGetProjectConfigResponseTests.m in Sources */,
				D01853B61EDAD364003A645C /* FIRApp+FIRAuthUnitTests.m in Sources */,
				D01853B71EDAD364003A645C /* FIRSetAccountInfoResponseTests.m in Sources */,
				D01853B81EDAD364003A645C /* FIRAuthTests.m in Sources */,
				D01853BC1EDAD364003A645C /* FIRUserTests.m in Sources */,
			);
			runOnlyForDeploymentPostprocessing = 0;
		};
		D064E6921ED9B1BF001956DF /* Sources */ = {
			isa = PBXSourcesBuildPhase;
			buildActionMask = 2147483647;
			files = (
				D064E6A01ED9B1BF001956DF /* FIRViewController.m in Sources */,
				D064E69D1ED9B1BF001956DF /* main.m in Sources */,
				D064E69A1ED9B1BF001956DF /* FIRAppDelegate.m in Sources */,
			);
			runOnlyForDeploymentPostprocessing = 0;
		};
		D064E6AE1ED9B31C001956DF /* Sources */ = {
			isa = PBXSourcesBuildPhase;
			buildActionMask = 2147483647;
			files = (
				D064E6AF1ED9B31C001956DF /* FIRAppAssociationRegistrationUnitTests.m in Sources */,
				D064E6B01ED9B31C001956DF /* FIRAppTest.m in Sources */,
				D064E6B11ED9B31C001956DF /* FIRConfigurationTest.m in Sources */,
				D064E6B21ED9B31C001956DF /* FIRLoggerTest.m in Sources */,
				D064E6B31ED9B31C001956DF /* FIROptionsTest.m in Sources */,
				D064E6B41ED9B31C001956DF /* FIRBundleUtilTest.m in Sources */,
				D064E6B51ED9B31C001956DF /* FIRTestCase.m in Sources */,
			);
			runOnlyForDeploymentPostprocessing = 0;
		};
		D0EDB2BE1EDA04F800B6C31B /* Sources */ = {
			isa = PBXSourcesBuildPhase;
			buildActionMask = 2147483647;
			files = (
				D0EDB2D71EDA057800B6C31B /* FIRAppDelegate.m in Sources */,
				D0EDB2D81EDA057800B6C31B /* FIRViewController.m in Sources */,
				D0EDB2D91EDA057800B6C31B /* main.m in Sources */,
			);
			runOnlyForDeploymentPostprocessing = 0;
		};
		D0EDB2E21EDA06CB00B6C31B /* Sources */ = {
			isa = PBXSourcesBuildPhase;
			buildActionMask = 2147483647;
			files = (
				D0EDB2E31EDA06CB00B6C31B /* FIRStorageUtilsTests.m in Sources */,
				D0EDB2E41EDA06CB00B6C31B /* FIRStorageTests.m in Sources */,
				D0EDB2E51EDA06CB00B6C31B /* FIRStorageGetMetadataTests.m in Sources */,
				D0EDB2E61EDA06CB00B6C31B /* FIRStorageUpdateMetadataTests.m in Sources */,
				D0EDB2E71EDA06CB00B6C31B /* FIRStorageDeleteTests.m in Sources */,
				D0EDB2E81EDA06CB00B6C31B /* FIRStorageTestHelpers.m in Sources */,
				D0EDB2E91EDA06CB00B6C31B /* FIRStorageMetadataTests.m in Sources */,
				D0EDB2EA1EDA06CB00B6C31B /* FIRStorageTokenAuthorizerTests.m in Sources */,
				D0EDB2EB1EDA06CB00B6C31B /* FIRStorageReferenceTests.m in Sources */,
				D0EDB2EC1EDA06CB00B6C31B /* FIRStoragePathTests.m in Sources */,
			);
			runOnlyForDeploymentPostprocessing = 0;
		};
		D0EDB2FC1EDA06D500B6C31B /* Sources */ = {
			isa = PBXSourcesBuildPhase;
			buildActionMask = 2147483647;
			files = (
				D0EDB2FD1EDA06D500B6C31B /* FIRStorageIntegrationTests.m in Sources */,
			);
			runOnlyForDeploymentPostprocessing = 0;
		};
		D0FE8A201ED9C804003F6722 /* Sources */ = {
			isa = PBXSourcesBuildPhase;
			buildActionMask = 2147483647;
			files = (
				D0FE8A941ED9CAAE003F6722 /* FIRAppDelegate.m in Sources */,
				D0FE8A951ED9CAAE003F6722 /* FIRViewController.m in Sources */,
				D0FE8A961ED9CAAE003F6722 /* main.m in Sources */,
			);
			runOnlyForDeploymentPostprocessing = 0;
		};
		D0FE8A351ED9C86F003F6722 /* Sources */ = {
			isa = PBXSourcesBuildPhase;
			buildActionMask = 2147483647;
			files = (
				D0FE8A361ED9C86F003F6722 /* FTestHelpers.m in Sources */,
				D0FE8A371ED9C86F003F6722 /* FPathTests.m in Sources */,
				D0FE8A381ED9C86F003F6722 /* FTestCachePolicy.m in Sources */,
				D0FE8A391ED9C86F003F6722 /* FPruningTest.m in Sources */,
				D0FE8A3A1ED9C86F003F6722 /* FTestClock.m in Sources */,
				D0FE8A3B1ED9C86F003F6722 /* FIRTestAuthTokenProvider.m in Sources */,
				D0FE8A3C1ED9C86F003F6722 /* FRangeMergeTest.m in Sources */,
				D0FE8A3D1ED9C86F003F6722 /* FTreeSortedDictionaryTests.m in Sources */,
				D0FE8A3E1ED9C86F003F6722 /* FNodeTests.m in Sources */,
				D0FE8A3F1ED9C86F003F6722 /* FIRMutableDataTests.m in Sources */,
				D0FE8A401ED9C86F003F6722 /* FIRDataSnapshotTests.m in Sources */,
				D0FE8A411ED9C86F003F6722 /* FMockStorageEngine.m in Sources */,
				D0FE8A421ED9C86F003F6722 /* FTupleEventTypeString.m in Sources */,
				D0FE8A431ED9C86F003F6722 /* FLevelDBStorageEngineTests.m in Sources */,
				D0FE8A441ED9C86F003F6722 /* FRepoInfoTest.m in Sources */,
				D0FE8A451ED9C86F003F6722 /* FCompoundHashTest.m in Sources */,
				D0FE8A461ED9C86F003F6722 /* FTrackedQueryManagerTest.m in Sources */,
				D0FE8A471ED9C86F003F6722 /* FUtilitiesTest.m in Sources */,
				D0FE8A481ED9C86F003F6722 /* FSparseSnapshotTests.m in Sources */,
				D0FE8A491ED9C86F003F6722 /* FTestBase.m in Sources */,
				D0FE8A4A1ED9C86F003F6722 /* FDevice.m in Sources */,
				D0FE8A4B1ED9C86F003F6722 /* FPersistenceManagerTest.m in Sources */,
				D0FE8A4C1ED9C86F003F6722 /* FCompoundWriteTest.m in Sources */,
				D0FE8A4D1ED9C86F003F6722 /* SenTest+FWaiter.m in Sources */,
				D0FE8A4E1ED9C86F003F6722 /* FPruneForestTest.m in Sources */,
				D0FE8A4F1ED9C86F003F6722 /* FTestExpectations.m in Sources */,
				D0FE8A501ED9C86F003F6722 /* FIRFakeApp.m in Sources */,
				D0FE8A511ED9C86F003F6722 /* FEventTester.m in Sources */,
				D0FE8A521ED9C86F003F6722 /* FQueryParamsTest.m in Sources */,
				D0FE8A531ED9C86F003F6722 /* FSyncPointTests.m in Sources */,
				D0FE8A541ED9C86F003F6722 /* FArraySortedDictionaryTest.m in Sources */,
				D0FE8A551ED9C86F003F6722 /* FTestAuthTokenGenerator.m in Sources */,
			);
			runOnlyForDeploymentPostprocessing = 0;
		};
		D0FE8A681ED9C87B003F6722 /* Sources */ = {
			isa = PBXSourcesBuildPhase;
			buildActionMask = 2147483647;
			files = (
				D0FE8A691ED9C87B003F6722 /* FData.m in Sources */,
				D0FE8A6A1ED9C87B003F6722 /* FTestBase.m in Sources */,
				D0FE8A6B1ED9C87B003F6722 /* FTupleEventTypeString.m in Sources */,
				D0FE8A6C1ED9C87B003F6722 /* FTestAuthTokenGenerator.m in Sources */,
				D0FE8A6D1ED9C87B003F6722 /* FMockStorageEngine.m in Sources */,
				D0FE8A6E1ED9C87B003F6722 /* FConnectionTest.m in Sources */,
				D0FE8A6F1ED9C87B003F6722 /* FKeepSyncedTest.m in Sources */,
				D0FE8A701ED9C87B003F6722 /* FTransactionTest.m in Sources */,
				D0FE8A711ED9C87B003F6722 /* FIRDatabaseQueryTests.m in Sources */,
				D0FE8A721ED9C87B003F6722 /* FTestExpectations.m in Sources */,
				D0FE8A731ED9C87B003F6722 /* FTestClock.m in Sources */,
				D0FE8A741ED9C87B003F6722 /* FIRFakeApp.m in Sources */,
				D0FE8A751ED9C87B003F6722 /* FEventTests.m in Sources */,
				D0FE8A761ED9C87B003F6722 /* FDotInfo.m in Sources */,
				D0FE8A771ED9C87B003F6722 /* FRealtime.m in Sources */,
				D0FE8A781ED9C87B003F6722 /* FDevice.m in Sources */,
				D0FE8A791ED9C87B003F6722 /* FIRTestAuthTokenProvider.m in Sources */,
				D0FE8A7A1ED9C87B003F6722 /* SenTest+FWaiter.m in Sources */,
				D0FE8A7B1ED9C87B003F6722 /* FIRDatabaseTests.m in Sources */,
				D0FE8A7C1ED9C87B003F6722 /* FOrderByTests.m in Sources */,
				D0FE8A7D1ED9C87B003F6722 /* FPersist.m in Sources */,
				D0FE8A7E1ED9C87B003F6722 /* FIRAuthTests.m in Sources */,
				D0FE8A7F1ED9C87B003F6722 /* FOrder.m in Sources */,
				D0FE8A801ED9C87B003F6722 /* FTestCachePolicy.m in Sources */,
				D0FE8A811ED9C87B003F6722 /* FTestHelpers.m in Sources */,
				D0FE8A821ED9C87B003F6722 /* FEventTester.m in Sources */,
			);
			runOnlyForDeploymentPostprocessing = 0;
		};
		DE7B8D011E8EF077009EB6DF /* Sources */ = {
			isa = PBXSourcesBuildPhase;
			buildActionMask = 2147483647;
			files = (
				DE7B8DCB1E8EF23A009EB6DF /* FIRViewController.m in Sources */,
				DE7B8DCC1E8EF23A009EB6DF /* main.m in Sources */,
				DE7B8DCA1E8EF23A009EB6DF /* FIRAppDelegate.m in Sources */,
			);
			runOnlyForDeploymentPostprocessing = 0;
		};
		DE7B8D191E8EF078009EB6DF /* Sources */ = {
			isa = PBXSourcesBuildPhase;
			buildActionMask = 2147483647;
			files = (
				DE7B8DC61E8EF203009EB6DF /* FTestHelpers.m in Sources */,
				063CB4CE1EBA7B4600038A59 /* FPathTests.m in Sources */,
				DE7B8DC31E8EF203009EB6DF /* FTestCachePolicy.m in Sources */,
				063CB4D11EBA7B4600038A59 /* FPruningTest.m in Sources */,
				DE7B8DC41E8EF203009EB6DF /* FTestClock.m in Sources */,
				DE7B8DC01E8EF203009EB6DF /* FIRTestAuthTokenProvider.m in Sources */,
				063CB4D31EBA7B4600038A59 /* FRangeMergeTest.m in Sources */,
				063CB4C81EBA7B3100038A59 /* FTreeSortedDictionaryTests.m in Sources */,
				063CB4CD1EBA7B4600038A59 /* FNodeTests.m in Sources */,
				063CB4CB1EBA7B4600038A59 /* FIRMutableDataTests.m in Sources */,
				063CB4BE1EBA7B3100038A59 /* FIRDataSnapshotTests.m in Sources */,
				DE7B8DC11E8EF203009EB6DF /* FMockStorageEngine.m in Sources */,
				DE7B8DC71E8EF203009EB6DF /* FTupleEventTypeString.m in Sources */,
				063CB4CC1EBA7B4600038A59 /* FLevelDBStorageEngineTests.m in Sources */,
				063CB4D41EBA7B4600038A59 /* FRepoInfoTest.m in Sources */,
				063CB4CA1EBA7B4600038A59 /* FCompoundHashTest.m in Sources */,
				063CB4D81EBA7B4600038A59 /* FTrackedQueryManagerTest.m in Sources */,
				063CB4D91EBA7B4600038A59 /* FUtilitiesTest.m in Sources */,
				063CB4D51EBA7B4600038A59 /* FSparseSnapshotTests.m in Sources */,
				063CB4D71EBA7B4600038A59 /* FTestBase.m in Sources */,
				DE7B8DBE1E8EF203009EB6DF /* FDevice.m in Sources */,
				063CB4CF1EBA7B4600038A59 /* FPersistenceManagerTest.m in Sources */,
				063CB4A71EBA7B0B00038A59 /* FCompoundWriteTest.m in Sources */,
				DE7B8DC81E8EF203009EB6DF /* SenTest+FWaiter.m in Sources */,
				063CB4D01EBA7B4600038A59 /* FPruneForestTest.m in Sources */,
				DE7B8DC51E8EF203009EB6DF /* FTestExpectations.m in Sources */,
				063CB4BF1EBA7B3100038A59 /* FIRFakeApp.m in Sources */,
				DE7B8DBF1E8EF203009EB6DF /* FEventTester.m in Sources */,
				063CB4D21EBA7B4600038A59 /* FQueryParamsTest.m in Sources */,
				063CB4DB1EBAA89E00038A59 /* FSyncPointTests.m in Sources */,
				063CB4C91EBA7B4600038A59 /* FArraySortedDictionaryTest.m in Sources */,
				DE7B8DC21E8EF203009EB6DF /* FTestAuthTokenGenerator.m in Sources */,
			);
			runOnlyForDeploymentPostprocessing = 0;
		};
		DE9314C21E86C6BD0083EDBF /* Sources */ = {
			isa = PBXSourcesBuildPhase;
			buildActionMask = 2147483647;
			files = (
				DE93152A1E86C6FF0083EDBF /* FIRViewController.m in Sources */,
				DE93152D1E86C6FF0083EDBF /* main.m in Sources */,
				DE9315291E86C6FF0083EDBF /* FIRAppDelegate.m in Sources */,
			);
			runOnlyForDeploymentPostprocessing = 0;
		};
		DE9314DA1E86C6BE0083EDBF /* Sources */ = {
			isa = PBXSourcesBuildPhase;
			buildActionMask = 2147483647;
			files = (
				D9B0D41E1F578F6D00A567C2 /* FIRGetProjectConfigRequestTests.m in Sources */,
				DE9315691E86C71C0083EDBF /* FIRGetOOBConfirmationCodeResponseTests.m in Sources */,
				DE9315661E86C71C0083EDBF /* FIRGetAccountInfoRequestTests.m in Sources */,
				DE9315731E86C71C0083EDBF /* FIRSignUpNewUserResponseTests.m in Sources */,
				DE9315681E86C71C0083EDBF /* FIRGetOOBConfirmationCodeRequestTests.m in Sources */,
				DE9315571E86C71C0083EDBF /* FIRAdditionalUserInfoTests.m in Sources */,
				DE750DBF1EB3DD6C00A75E47 /* FIRAuthAppCredentialManagerTests.m in Sources */,
				DE93157B1E86C71C0083EDBF /* FIRVerifyPasswordResponseTests.m in Sources */,
				DE93155B1E86C71C0083EDBF /* FIRAuthDispatcherTests.m in Sources */,
				DE9315791E86C71C0083EDBF /* FIRVerifyCustomTokenResponseTests.m in Sources */,
				DE9315601E86C71C0083EDBF /* FIRAuthUserDefaultsStorageTests.m in Sources */,
				DE9315641E86C71C0083EDBF /* FIRDeleteAccountResponseTests.m in Sources */,
				DE9315741E86C71C0083EDBF /* FIRTwitterAuthProviderTests.m in Sources */,
				DE750DC01EB3DD6F00A75E47 /* FIRAuthNotificationManagerTests.m in Sources */,
				DE93156A1E86C71C0083EDBF /* FIRGitHubAuthProviderTests.m in Sources */,
				DE9315761E86C71C0083EDBF /* FIRVerifyAssertionRequestTests.m in Sources */,
				DE9315781E86C71C0083EDBF /* FIRVerifyCustomTokenRequestTests.m in Sources */,
				DE93157C1E86C71C0083EDBF /* FIRVerifyPhoneNumberRequestTests.m in Sources */,
				DE9315651E86C71C0083EDBF /* FIRFakeBackendRPCIssuer.m in Sources */,
				DE9315591E86C71C0083EDBF /* FIRAuthBackendCreateAuthURITests.m in Sources */,
				DE0E5BBB1EA7D92E00FAA825 /* FIRVerifyClientRequestTest.m in Sources */,
				DE93156F1E86C71C0083EDBF /* FIRSendVerificationCodeResponseTests.m in Sources */,
				DE93156C1E86C71C0083EDBF /* FIRResetPasswordRequestTests.m in Sources */,
				DE93156D1E86C71C0083EDBF /* FIRResetPasswordResponseTests.m in Sources */,
				DE9315611E86C71C0083EDBF /* FIRCreateAuthURIRequestTests.m in Sources */,
				DE93156E1E86C71C0083EDBF /* FIRSendVerificationCodeRequestTests.m in Sources */,
				DE93155D1E86C71C0083EDBF /* FIRAuthKeychainTests.m in Sources */,
				DE93155C1E86C71C0083EDBF /* FIRAuthGlobalWorkQueueTests.m in Sources */,
				DE9315631E86C71C0083EDBF /* FIRDeleteAccountRequestTests.m in Sources */,
				DECE039B1E9ED01600164CA4 /* FIRPhoneAuthProviderTests.m in Sources */,
				DE750DBE1EB3DD6800A75E47 /* FIRAuthAPNSTokenManagerTests.m in Sources */,
				DE93157A1E86C71C0083EDBF /* FIRVerifyPasswordRequestTest.m in Sources */,
				DE9315621E86C71C0083EDBF /* FIRCreateAuthURIResponseTests.m in Sources */,
				DE93155A1E86C71C0083EDBF /* FIRAuthBackendRPCImplementationTests.m in Sources */,
				DE93157D1E86C71C0083EDBF /* FIRVerifyPhoneNumberResponseTests.m in Sources */,
				DE93157E1E86C71C0083EDBF /* OCMStubRecorder+FIRAuthUnitTests.m in Sources */,
				DE9315771E86C71C0083EDBF /* FIRVerifyAssertionResponseTests.m in Sources */,
				DE9315721E86C71C0083EDBF /* FIRSignUpNewUserRequestTests.m in Sources */,
				DE9315671E86C71C0083EDBF /* FIRGetAccountInfoResponseTests.m in Sources */,
				DE9315701E86C71C0083EDBF /* FIRSetAccountInfoRequestTests.m in Sources */,
				DE0E5BBD1EA7D93100FAA825 /* FIRAuthAppCredentialTests.m in Sources */,
				DE93155E1E86C71C0083EDBF /* FIRAuthSerialTaskQueueTests.m in Sources */,
				DE9315581E86C71C0083EDBF /* FIRApp+FIRAuthUnitTests.m in Sources */,
				D9B0D4201F578F7200A567C2 /* FIRGetProjectConfigResponseTests.m in Sources */,
				DE9315711E86C71C0083EDBF /* FIRSetAccountInfoResponseTests.m in Sources */,
				DE93155F1E86C71C0083EDBF /* FIRAuthTests.m in Sources */,
				DE750DBD1EB3DD5B00A75E47 /* FIRAuthAPNSTokenTests.m in Sources */,
				DE0E5BBE1EA7D93500FAA825 /* FIRAuthAppDelegateProxyTests.m in Sources */,
				DE0E5BBC1EA7D92E00FAA825 /* FIRVerifyClientResponseTests.m in Sources */,
				DE9315751E86C71C0083EDBF /* FIRUserTests.m in Sources */,
			);
			runOnlyForDeploymentPostprocessing = 0;
		};
		DE9315A31E8738460083EDBF /* Sources */ = {
			isa = PBXSourcesBuildPhase;
			buildActionMask = 2147483647;
			files = (
				DE9315F41E8738E60083EDBF /* FIRMessagingClientTest.m in Sources */,
				DE9315F51E8738E60083EDBF /* FIRMessagingCodedInputStreamTest.m in Sources */,
				DE9315F71E8738E60083EDBF /* FIRMessagingContextManagerServiceTest.m in Sources */,
				DE9315FD1E8738E60083EDBF /* FIRMessagingPubSubTest.m in Sources */,
				DE9316011E8738E60083EDBF /* FIRMessagingSecureSocketTest.m in Sources */,
				DE9315FB1E8738E60083EDBF /* FIRMessagingLinkHandlingTest.m in Sources */,
				DE9315FC1E8738E60083EDBF /* FIRMessagingPendingTopicsListTest.m in Sources */,
				DE9316001E8738E60083EDBF /* FIRMessagingRmqManagerTest.m in Sources */,
				DE9315F91E8738E60083EDBF /* FIRMessagingFakeConnection.m in Sources */,
				DE9316021E8738E60083EDBF /* FIRMessagingServiceTest.m in Sources */,
				DE9315FE1E8738E60083EDBF /* FIRMessagingRegistrarTest.m in Sources */,
				DE9316031E8738E60083EDBF /* FIRMessagingSyncMessageManagerTest.m in Sources */,
				DE9315FF1E8738E60083EDBF /* FIRMessagingRemoteNotificationsProxyTest.m in Sources */,
				DE9315F81E8738E60083EDBF /* FIRMessagingDataMessageManagerTest.m in Sources */,
				DE9316051E8738E60083EDBF /* FIRMessagingTestNotificationUtilities.m in Sources */,
				DE9315F61E8738E60083EDBF /* FIRMessagingConnectionTest.m in Sources */,
				DE9316041E8738E60083EDBF /* FIRMessagingTest.m in Sources */,
				DE9315FA1E8738E60083EDBF /* FIRMessagingFakeSocket.m in Sources */,
			);
			runOnlyForDeploymentPostprocessing = 0;
		};
		DEB139E21E73506A00AC236D /* Sources */ = {
			isa = PBXSourcesBuildPhase;
			buildActionMask = 2147483647;
			files = (
				DEB61EC81E7C5DBB00C04B96 /* FIRViewController.m in Sources */,
				DEB61ECB1E7C5DBB00C04B96 /* main.m in Sources */,
				DEB61EC71E7C5DBB00C04B96 /* FIRAppDelegate.m in Sources */,
			);
			runOnlyForDeploymentPostprocessing = 0;
		};
		DEB13A0E1E73507E00AC236D /* Sources */ = {
			isa = PBXSourcesBuildPhase;
			buildActionMask = 2147483647;
			files = (
				DEB13A301E73518B00AC236D /* FIRStorageUtilsTests.m in Sources */,
				DEB13A2D1E73518B00AC236D /* FIRStorageTests.m in Sources */,
				DEB13A281E73518B00AC236D /* FIRStorageGetMetadataTests.m in Sources */,
				DEB13A2F1E73518B00AC236D /* FIRStorageUpdateMetadataTests.m in Sources */,
				DEB13A271E73518B00AC236D /* FIRStorageDeleteTests.m in Sources */,
				DEB13A2C1E73518B00AC236D /* FIRStorageTestHelpers.m in Sources */,
				DEB13A291E73518B00AC236D /* FIRStorageMetadataTests.m in Sources */,
				DEB13A2E1E73518B00AC236D /* FIRStorageTokenAuthorizerTests.m in Sources */,
				DEB13A2B1E73518B00AC236D /* FIRStorageReferenceTests.m in Sources */,
				DEB13A2A1E73518B00AC236D /* FIRStoragePathTests.m in Sources */,
			);
			runOnlyForDeploymentPostprocessing = 0;
		};
		DEE14D3D1E84464D006FA992 /* Sources */ = {
			isa = PBXSourcesBuildPhase;
			buildActionMask = 2147483647;
			files = (
				DEE14D821E844677006FA992 /* FIRViewController.m in Sources */,
				DEE14D851E844677006FA992 /* main.m in Sources */,
				DEE14D811E844677006FA992 /* FIRAppDelegate.m in Sources */,
			);
			runOnlyForDeploymentPostprocessing = 0;
		};
		DEE14D551E84464D006FA992 /* Sources */ = {
			isa = PBXSourcesBuildPhase;
			buildActionMask = 2147483647;
			files = (
				DEE14D8E1E84468D006FA992 /* FIRAppAssociationRegistrationUnitTests.m in Sources */,
				DEE14D8F1E84468D006FA992 /* FIRAppTest.m in Sources */,
				DEE14D911E84468D006FA992 /* FIRConfigurationTest.m in Sources */,
				DEE14D921E84468D006FA992 /* FIRLoggerTest.m in Sources */,
				DEE14D931E84468D006FA992 /* FIROptionsTest.m in Sources */,
				DEE14D901E84468D006FA992 /* FIRBundleUtilTest.m in Sources */,
				DEE14D941E84468D006FA992 /* FIRTestCase.m in Sources */,
			);
			runOnlyForDeploymentPostprocessing = 0;
		};
/* End PBXSourcesBuildPhase section */

/* Begin PBXTargetDependency section */
		06121EC71EC399D40008D70E /* PBXTargetDependency */ = {
			isa = PBXTargetDependency;
			target = DEB139E01E73506A00AC236D /* Storage_Example_iOS */;
			targetProxy = 06121EC61EC399D40008D70E /* PBXContainerItemProxy */;
		};
		0624F3E71EC0ECFA00E5940D /* PBXTargetDependency */ = {
			isa = PBXTargetDependency;
			target = DE7B8D041E8EF077009EB6DF /* Database_Example_iOS */;
			targetProxy = 0624F3E61EC0ECFA00E5940D /* PBXContainerItemProxy */;
		};
		AFD563121EB140E100EA2233 /* PBXTargetDependency */ = {
			isa = PBXTargetDependency;
			target = AFD562E41EB13C6D00EA2233 /* Messaging_Example_iOS */;
			targetProxy = AFD563111EB140E100EA2233 /* PBXContainerItemProxy */;
		};
		D01853C91EDAD45C003A645C /* PBXTargetDependency */ = {
			isa = PBXTargetDependency;
			target = D01853671EDAD084003A645C /* Auth_Example_macOS */;
			targetProxy = D01853C81EDAD45C003A645C /* PBXContainerItemProxy */;
		};
		D01853CB1EDAD636003A645C /* PBXTargetDependency */ = {
			isa = PBXTargetDependency;
			target = D01853881EDAD364003A645C /* Auth_Tests_macOS */;
			targetProxy = D01853CA1EDAD636003A645C /* PBXContainerItemProxy */;
		};
		D054E9C91EDA095300BE996B /* PBXTargetDependency */ = {
			isa = PBXTargetDependency;
			target = D0FE8A311ED9C86F003F6722 /* Database_Tests_macOS */;
			targetProxy = D054E9C81EDA095300BE996B /* PBXContainerItemProxy */;
		};
		D054E9CD1EDA097200BE996B /* PBXTargetDependency */ = {
			isa = PBXTargetDependency;
			target = D0EDB2DE1EDA06CB00B6C31B /* Storage_Tests_macOS */;
			targetProxy = D054E9CC1EDA097200BE996B /* PBXContainerItemProxy */;
		};
		D064E6C21ED9B369001956DF /* PBXTargetDependency */ = {
			isa = PBXTargetDependency;
			target = D064E6951ED9B1BF001956DF /* Core_Example_macOS */;
			targetProxy = D064E6C11ED9B369001956DF /* PBXContainerItemProxy */;
		};
		D0EDB30A1EDA07A300B6C31B /* PBXTargetDependency */ = {
			isa = PBXTargetDependency;
			target = D0EDB2BC1EDA04F800B6C31B /* Storage_Example_macOS */;
			targetProxy = D0EDB3091EDA07A300B6C31B /* PBXContainerItemProxy */;
		};
		D0EDB30C1EDA07A600B6C31B /* PBXTargetDependency */ = {
			isa = PBXTargetDependency;
			target = D0EDB2BC1EDA04F800B6C31B /* Storage_Example_macOS */;
			targetProxy = D0EDB30B1EDA07A600B6C31B /* PBXContainerItemProxy */;
		};
		D0FE8A131ED9C349003F6722 /* PBXTargetDependency */ = {
			isa = PBXTargetDependency;
			target = D064E6AA1ED9B31C001956DF /* Core_Tests_macOS */;
			targetProxy = D0FE8A121ED9C349003F6722 /* PBXContainerItemProxy */;
		};
		D0FE8A8F1ED9C885003F6722 /* PBXTargetDependency */ = {
			isa = PBXTargetDependency;
			target = D0FE8A1E1ED9C804003F6722 /* Database_Example_macOS */;
			targetProxy = D0FE8A8E1ED9C885003F6722 /* PBXContainerItemProxy */;
		};
		D0FE8A911ED9C9CD003F6722 /* PBXTargetDependency */ = {
			isa = PBXTargetDependency;
			target = D0FE8A1E1ED9C804003F6722 /* Database_Example_macOS */;
			targetProxy = D0FE8A901ED9C9CD003F6722 /* PBXContainerItemProxy */;
		};
		DE3373981E73776F00881891 /* PBXTargetDependency */ = {
			isa = PBXTargetDependency;
			target = DEB13A0A1E73507E00AC236D /* Storage_Tests_iOS */;
			targetProxy = DE3373971E73776F00881891 /* PBXContainerItemProxy */;
		};
		DE6F01BA1E957157004AEE01 /* PBXTargetDependency */ = {
			isa = PBXTargetDependency;
			target = DE9315A61E8738460083EDBF /* Messaging_Tests_iOS */;
			targetProxy = DE6F01B91E957157004AEE01 /* PBXContainerItemProxy */;
		};
		DE7B8D1F1E8EF078009EB6DF /* PBXTargetDependency */ = {
			isa = PBXTargetDependency;
			target = DE7B8D041E8EF077009EB6DF /* Database_Example_iOS */;
			targetProxy = DE7B8D1E1E8EF078009EB6DF /* PBXContainerItemProxy */;
		};
		DE9314E01E86C6BE0083EDBF /* PBXTargetDependency */ = {
			isa = PBXTargetDependency;
			target = DE9314C51E86C6BD0083EDBF /* Auth_Example_iOS */;
			targetProxy = DE9314DF1E86C6BE0083EDBF /* PBXContainerItemProxy */;
		};
		DE9315871E86E9990083EDBF /* PBXTargetDependency */ = {
			isa = PBXTargetDependency;
			target = DE9314DD1E86C6BE0083EDBF /* Auth_Tests_iOS */;
			targetProxy = DE9315861E86E9990083EDBF /* PBXContainerItemProxy */;
		};
		DEB13A261E73512500AC236D /* PBXTargetDependency */ = {
			isa = PBXTargetDependency;
			target = DEB139E01E73506A00AC236D /* Storage_Example_iOS */;
			targetProxy = DEB13A251E73512500AC236D /* PBXContainerItemProxy */;
		};
		DEB5185A1E9008CB0089C938 /* PBXTargetDependency */ = {
			isa = PBXTargetDependency;
			target = DE7B8D1C1E8EF078009EB6DF /* Database_Tests_iOS */;
			targetProxy = DEB518591E9008CB0089C938 /* PBXContainerItemProxy */;
		};
		DEE14D5B1E84464D006FA992 /* PBXTargetDependency */ = {
			isa = PBXTargetDependency;
			target = DEE14D401E84464D006FA992 /* Core_Example_iOS */;
			targetProxy = DEE14D5A1E84464D006FA992 /* PBXContainerItemProxy */;
		};
		DEE14E0B1E844FDC006FA992 /* PBXTargetDependency */ = {
			isa = PBXTargetDependency;
			target = DEE14D581E84464D006FA992 /* Core_Tests_iOS */;
			targetProxy = DEE14E0A1E844FDC006FA992 /* PBXContainerItemProxy */;
		};
/* End PBXTargetDependency section */

/* Begin PBXVariantGroup section */
		D01853491EDACED4003A645C /* LaunchScreen.storyboard */ = {
			isa = PBXVariantGroup;
			children = (
				D018534A1EDACED4003A645C /* Base */,
			);
			name = LaunchScreen.storyboard;
			sourceTree = "<group>";
		};
		D018534B1EDACED4003A645C /* Main.storyboard */ = {
			isa = PBXVariantGroup;
			children = (
				D018534C1EDACED4003A645C /* Base */,
			);
			name = Main.storyboard;
			sourceTree = "<group>";
		};
		D018537B1EDAD0E6003A645C /* Main.storyboard */ = {
			isa = PBXVariantGroup;
			children = (
				D018537C1EDAD0E6003A645C /* Base */,
			);
			name = Main.storyboard;
			sourceTree = "<group>";
		};
		D064E6A31ED9B1BF001956DF /* Main.storyboard */ = {
			isa = PBXVariantGroup;
			children = (
				D064E6A41ED9B1BF001956DF /* Base */,
			);
			name = Main.storyboard;
			sourceTree = "<group>";
		};
		D0EDB2CF1EDA056A00B6C31B /* Main.storyboard */ = {
			isa = PBXVariantGroup;
			children = (
				D0EDB2D01EDA056A00B6C31B /* Base */,
			);
			name = Main.storyboard;
			sourceTree = "<group>";
		};
		D0FE8A161ED9C6D2003F6722 /* Main.storyboard */ = {
			isa = PBXVariantGroup;
			children = (
				D0FE8A171ED9C6D2003F6722 /* Base */,
			);
			name = Main.storyboard;
			sourceTree = "<group>";
		};
		DE7B8D2C1E8EF202009EB6DF /* LaunchScreen.storyboard */ = {
			isa = PBXVariantGroup;
			children = (
				DE7B8D2D1E8EF202009EB6DF /* Base */,
			);
			name = LaunchScreen.storyboard;
			sourceTree = "<group>";
		};
		DE7B8D2E1E8EF202009EB6DF /* Main.storyboard */ = {
			isa = PBXVariantGroup;
			children = (
				DE7B8D2F1E8EF202009EB6DF /* Base */,
			);
			name = Main.storyboard;
			sourceTree = "<group>";
		};
		DE7B8D691E8EF202009EB6DF /* InfoPlist.strings */ = {
			isa = PBXVariantGroup;
			children = (
				DE7B8D6A1E8EF202009EB6DF /* en */,
			);
			name = InfoPlist.strings;
			sourceTree = "<group>";
		};
		DE9314ED1E86C6FF0083EDBF /* LaunchScreen.storyboard */ = {
			isa = PBXVariantGroup;
			children = (
				DE9314EE1E86C6FF0083EDBF /* Base */,
			);
			name = LaunchScreen.storyboard;
			sourceTree = "<group>";
		};
		DE9314EF1E86C6FF0083EDBF /* Main.storyboard */ = {
			isa = PBXVariantGroup;
			children = (
				DE9314F01E86C6FF0083EDBF /* Base */,
			);
			name = Main.storyboard;
			sourceTree = "<group>";
		};
		DEB61EB91E7C5DBB00C04B96 /* LaunchScreen.storyboard */ = {
			isa = PBXVariantGroup;
			children = (
				DEB61EBA1E7C5DBB00C04B96 /* Base */,
			);
			name = LaunchScreen.storyboard;
			sourceTree = "<group>";
		};
		DEB61EBB1E7C5DBB00C04B96 /* Main.storyboard */ = {
			isa = PBXVariantGroup;
			children = (
				DEB61EBC1E7C5DBB00C04B96 /* Base */,
			);
			name = Main.storyboard;
			sourceTree = "<group>";
		};
		DEE14D681E844677006FA992 /* LaunchScreen.storyboard */ = {
			isa = PBXVariantGroup;
			children = (
				DEE14D691E844677006FA992 /* Base */,
			);
			name = LaunchScreen.storyboard;
			sourceTree = "<group>";
		};
		DEE14D6A1E844677006FA992 /* Main.storyboard */ = {
			isa = PBXVariantGroup;
			children = (
				DEE14D6B1E844677006FA992 /* Base */,
			);
			name = Main.storyboard;
			sourceTree = "<group>";
		};
/* End PBXVariantGroup section */

/* Begin XCBuildConfiguration section */
		06121EC31EC399C50008D70E /* Debug */ = {
			isa = XCBuildConfiguration;
			baseConfigurationReference = 677F5F6301F2280719ED3CC6 /* Pods-Storage_IntegrationTests_iOS.debug.xcconfig */;
			buildSettings = {
				BUNDLE_LOADER = "$(TEST_HOST)";
				CLANG_ANALYZER_NONNULL = YES;
				CLANG_WARN_DOCUMENTATION_COMMENTS = YES;
				DEBUG_INFORMATION_FORMAT = dwarf;
				HEADER_SEARCH_PATHS = (
					"$(inherited)",
					"\"${PODS_ROOT}/../../Firebase/Storage/Private\"",
				);
				INFOPLIST_FILE = "Storage/Tests/Tests-Info.plist";
				IPHONEOS_DEPLOYMENT_TARGET = 10.2;
				LD_RUNPATH_SEARCH_PATHS = "$(inherited) @executable_path/Frameworks @loader_path/Frameworks";
				MTL_ENABLE_DEBUG_INFO = YES;
				PRODUCT_BUNDLE_IDENTIFIER = "com.google.Storage-IntegrationTests-iOS";
				PRODUCT_NAME = "$(TARGET_NAME)";
				TEST_HOST = "$(BUILT_PRODUCTS_DIR)/Storage_Example_iOS.app/Storage_Example_iOS";
			};
			name = Debug;
		};
		06121EC41EC399C50008D70E /* Release */ = {
			isa = XCBuildConfiguration;
			baseConfigurationReference = C7F1D2AC227596EA386F4AD8 /* Pods-Storage_IntegrationTests_iOS.release.xcconfig */;
			buildSettings = {
				BUNDLE_LOADER = "$(TEST_HOST)";
				CLANG_ANALYZER_NONNULL = YES;
				CLANG_WARN_DOCUMENTATION_COMMENTS = YES;
				COPY_PHASE_STRIP = NO;
				DEBUG_INFORMATION_FORMAT = "dwarf-with-dsym";
				HEADER_SEARCH_PATHS = (
					"$(inherited)",
					"\"${PODS_ROOT}/../../Firebase/Storage/Private\"",
				);
				INFOPLIST_FILE = "Storage/Tests/Tests-Info.plist";
				IPHONEOS_DEPLOYMENT_TARGET = 10.2;
				LD_RUNPATH_SEARCH_PATHS = "$(inherited) @executable_path/Frameworks @loader_path/Frameworks";
				MTL_ENABLE_DEBUG_INFO = NO;
				PRODUCT_BUNDLE_IDENTIFIER = "com.google.Storage-IntegrationTests-iOS";
				PRODUCT_NAME = "$(TARGET_NAME)";
				TEST_HOST = "$(BUILT_PRODUCTS_DIR)/Storage_Example_iOS.app/Storage_Example_iOS";
			};
			name = Release;
		};
		0624F3E91EC0ECFA00E5940D /* Debug */ = {
			isa = XCBuildConfiguration;
			buildSettings = {
				BUNDLE_LOADER = "$(TEST_HOST)";
				CLANG_ANALYZER_NONNULL = YES;
				CLANG_WARN_DOCUMENTATION_COMMENTS = YES;
				DEBUG_INFORMATION_FORMAT = dwarf;
				HEADER_SEARCH_PATHS = (
					"$(inherited)",
					"\"${PODS_ROOT}/../../Firebase/Database/Utilities/Tuples\"",
					"\"${PODS_ROOT}/../../Firebase/Database/Core\"",
					"\"${PODS_ROOT}/../../Firebase/Database/Realtime\"",
					"\"${PODS_ROOT}/../../Firebase/Database/third_party/SocketRocket\"",
					"\"${PODS_ROOT}/../../Firebase/Database/Utilities\"",
					"\"${PODS_ROOT}/../../Firebase/Database/Libraries\"",
					"\"${PODS_ROOT}/../../Firebase/Database/Core/Utilities\"",
					"\"${PODS_ROOT}/../../Firebase/Database/Api/Private\"",
					"\"${PODS_ROOT}/../../Firebase/Database/Api\"",
					"\"${PODS_ROOT}/../../Firebase/Database/Snapshot\"",
					"\"${PODS_ROOT}/../../Firebase/Database/Login\"",
					"\"${PODS_ROOT}/../../Firebase/Database/Constants\"",
					"\"${PODS_ROOT}/../../Firebase/Database\"",
					"\"${PODS_ROOT}/../../Firebase/Database/Persistence\"",
					"\"${PODS_ROOT}/../../Firebase/Database/FImmutableSortedDictionary/FImmutableSortedDictionary\"",
					"\"${PODS_ROOT}/../../Firebase/Database/Core/View\"",
				);
				INFOPLIST_FILE = "Database/Tests/FirebaseTests-Info.plist";
				IPHONEOS_DEPLOYMENT_TARGET = 10.2;
				LD_RUNPATH_SEARCH_PATHS = "$(inherited) @executable_path/Frameworks @loader_path/Frameworks";
				MTL_ENABLE_DEBUG_INFO = YES;
				PRODUCT_BUNDLE_IDENTIFIER = "com.google.Database-IntegrationTests-iOS";
				PRODUCT_NAME = "$(TARGET_NAME)";
				TEST_HOST = "$(BUILT_PRODUCTS_DIR)/Database_Example_iOS.app/Database_Example_iOS";
			};
			name = Debug;
		};
		0624F3EA1EC0ECFA00E5940D /* Release */ = {
			isa = XCBuildConfiguration;
			buildSettings = {
				BUNDLE_LOADER = "$(TEST_HOST)";
				CLANG_ANALYZER_NONNULL = YES;
				CLANG_WARN_DOCUMENTATION_COMMENTS = YES;
				COPY_PHASE_STRIP = NO;
				DEBUG_INFORMATION_FORMAT = "dwarf-with-dsym";
				HEADER_SEARCH_PATHS = (
					"$(inherited)",
					"\"${PODS_ROOT}/../../Firebase/Database/Utilities/Tuples\"",
					"\"${PODS_ROOT}/../../Firebase/Database/Core\"",
					"\"${PODS_ROOT}/../../Firebase/Database/Realtime\"",
					"\"${PODS_ROOT}/../../Firebase/Database/third_party/SocketRocket\"",
					"\"${PODS_ROOT}/../../Firebase/Database/Utilities\"",
					"\"${PODS_ROOT}/../../Firebase/Database/Libraries\"",
					"\"${PODS_ROOT}/../../Firebase/Database/Core/Utilities\"",
					"\"${PODS_ROOT}/../../Firebase/Database/Api/Private\"",
					"\"${PODS_ROOT}/../../Firebase/Database/Api\"",
					"\"${PODS_ROOT}/../../Firebase/Database/Snapshot\"",
					"\"${PODS_ROOT}/../../Firebase/Database/Login\"",
					"\"${PODS_ROOT}/../../Firebase/Database/Constants\"",
					"\"${PODS_ROOT}/../../Firebase/Database\"",
					"\"${PODS_ROOT}/../../Firebase/Database/Persistence\"",
					"\"${PODS_ROOT}/../../Firebase/Database/FImmutableSortedDictionary/FImmutableSortedDictionary\"",
					"\"${PODS_ROOT}/../../Firebase/Database/Core/View\"",
				);
				INFOPLIST_FILE = "Database/Tests/FirebaseTests-Info.plist";
				IPHONEOS_DEPLOYMENT_TARGET = 10.2;
				LD_RUNPATH_SEARCH_PATHS = "$(inherited) @executable_path/Frameworks @loader_path/Frameworks";
				MTL_ENABLE_DEBUG_INFO = NO;
				PRODUCT_BUNDLE_IDENTIFIER = "com.google.Database-IntegrationTests-iOS";
				PRODUCT_NAME = "$(TARGET_NAME)";
				TEST_HOST = "$(BUILT_PRODUCTS_DIR)/Database_Example_iOS.app/Database_Example_iOS";
			};
			name = Release;
		};
		6003F5BD195388D20070C39A /* Debug */ = {
			isa = XCBuildConfiguration;
			buildSettings = {
				ALWAYS_SEARCH_USER_PATHS = NO;
				CLANG_CXX_LANGUAGE_STANDARD = "gnu++0x";
				CLANG_CXX_LIBRARY = "libc++";
				CLANG_ENABLE_MODULES = YES;
				CLANG_ENABLE_OBJC_ARC = YES;
				CLANG_WARN_BOOL_CONVERSION = YES;
				CLANG_WARN_CONSTANT_CONVERSION = YES;
				CLANG_WARN_DIRECT_OBJC_ISA_USAGE = YES_ERROR;
				CLANG_WARN_EMPTY_BODY = YES;
				CLANG_WARN_ENUM_CONVERSION = YES;
				CLANG_WARN_INFINITE_RECURSION = YES;
				CLANG_WARN_INT_CONVERSION = YES;
				CLANG_WARN_OBJC_ROOT_CLASS = YES_ERROR;
				CLANG_WARN_SUSPICIOUS_MOVE = YES;
				CLANG_WARN_UNREACHABLE_CODE = YES;
				CLANG_WARN__DUPLICATE_METHOD_MATCH = YES;
				COPY_PHASE_STRIP = NO;
				ENABLE_STRICT_OBJC_MSGSEND = YES;
				ENABLE_TESTABILITY = YES;
				GCC_C_LANGUAGE_STANDARD = gnu99;
				GCC_DYNAMIC_NO_PIC = NO;
				GCC_NO_COMMON_BLOCKS = YES;
				GCC_OPTIMIZATION_LEVEL = 0;
				GCC_PREPROCESSOR_DEFINITIONS = (
					"DEBUG=1",
					"$(inherited)",
				);
				GCC_SYMBOLS_PRIVATE_EXTERN = NO;
				GCC_WARN_64_TO_32_BIT_CONVERSION = YES;
				GCC_WARN_ABOUT_RETURN_TYPE = YES_ERROR;
				GCC_WARN_UNDECLARED_SELECTOR = YES;
				GCC_WARN_UNINITIALIZED_AUTOS = YES_AGGRESSIVE;
				GCC_WARN_UNUSED_FUNCTION = YES;
				GCC_WARN_UNUSED_VARIABLE = YES;
				IPHONEOS_DEPLOYMENT_TARGET = 8.0;
				MACOSX_DEPLOYMENT_TARGET = 10.10;
				ONLY_ACTIVE_ARCH = YES;
				SDKROOT = iphoneos;
				TARGETED_DEVICE_FAMILY = "1,2";
			};
			name = Debug;
		};
		6003F5BE195388D20070C39A /* Release */ = {
			isa = XCBuildConfiguration;
			buildSettings = {
				ALWAYS_SEARCH_USER_PATHS = NO;
				CLANG_CXX_LANGUAGE_STANDARD = "gnu++0x";
				CLANG_CXX_LIBRARY = "libc++";
				CLANG_ENABLE_MODULES = YES;
				CLANG_ENABLE_OBJC_ARC = YES;
				CLANG_WARN_BOOL_CONVERSION = YES;
				CLANG_WARN_CONSTANT_CONVERSION = YES;
				CLANG_WARN_DIRECT_OBJC_ISA_USAGE = YES_ERROR;
				CLANG_WARN_EMPTY_BODY = YES;
				CLANG_WARN_ENUM_CONVERSION = YES;
				CLANG_WARN_INFINITE_RECURSION = YES;
				CLANG_WARN_INT_CONVERSION = YES;
				CLANG_WARN_OBJC_ROOT_CLASS = YES_ERROR;
				CLANG_WARN_SUSPICIOUS_MOVE = YES;
				CLANG_WARN_UNREACHABLE_CODE = YES;
				CLANG_WARN__DUPLICATE_METHOD_MATCH = YES;
				COPY_PHASE_STRIP = YES;
				ENABLE_NS_ASSERTIONS = NO;
				ENABLE_STRICT_OBJC_MSGSEND = YES;
				GCC_C_LANGUAGE_STANDARD = gnu99;
				GCC_NO_COMMON_BLOCKS = YES;
				GCC_WARN_64_TO_32_BIT_CONVERSION = YES;
				GCC_WARN_ABOUT_RETURN_TYPE = YES_ERROR;
				GCC_WARN_UNDECLARED_SELECTOR = YES;
				GCC_WARN_UNINITIALIZED_AUTOS = YES_AGGRESSIVE;
				GCC_WARN_UNUSED_FUNCTION = YES;
				GCC_WARN_UNUSED_VARIABLE = YES;
				IPHONEOS_DEPLOYMENT_TARGET = 8.0;
				MACOSX_DEPLOYMENT_TARGET = 10.10;
				SDKROOT = iphoneos;
				TARGETED_DEVICE_FAMILY = "1,2";
				VALIDATE_PRODUCT = YES;
			};
			name = Release;
		};
		AFD562F51EB13C6D00EA2233 /* Debug */ = {
			isa = XCBuildConfiguration;
			buildSettings = {
				ASSETCATALOG_COMPILER_APPICON_NAME = AppIcon;
				CLANG_ANALYZER_NONNULL = YES;
				CLANG_ANALYZER_NUMBER_OBJECT_CONVERSION = YES_AGGRESSIVE;
				CLANG_WARN_DOCUMENTATION_COMMENTS = YES;
				CODE_SIGN_ENTITLEMENTS = Messaging/App/iOS/Messaging_Example.entitlements;
				"CODE_SIGN_IDENTITY[sdk=iphoneos*]" = "iPhone Developer";
				DEBUG_INFORMATION_FORMAT = dwarf;
				DEVELOPMENT_TEAM = EQHXZ8M8AV;
				INFOPLIST_FILE = "Messaging/App/iOS/Messaging-Info.plist";
				LD_RUNPATH_SEARCH_PATHS = "$(inherited) @executable_path/Frameworks";
				MTL_ENABLE_DEBUG_INFO = YES;
				PRODUCT_BUNDLE_IDENTIFIER = com.google.FirebaseMessagingSample.dev;
				PRODUCT_NAME = "$(TARGET_NAME)";
				PROVISIONING_PROFILE_SPECIFIER = "";
				SWIFT_ACTIVE_COMPILATION_CONDITIONS = DEBUG;
				SWIFT_OBJC_BRIDGING_HEADER = "Messaging/Messaging_Example-Bridging-Header.h";
				SWIFT_OPTIMIZATION_LEVEL = "-Onone";
				SWIFT_VERSION = 3.0;
			};
			name = Debug;
		};
		AFD562F61EB13C6D00EA2233 /* Release */ = {
			isa = XCBuildConfiguration;
			buildSettings = {
				ASSETCATALOG_COMPILER_APPICON_NAME = AppIcon;
				CLANG_ANALYZER_NONNULL = YES;
				CLANG_ANALYZER_NUMBER_OBJECT_CONVERSION = YES_AGGRESSIVE;
				CLANG_WARN_DOCUMENTATION_COMMENTS = YES;
				CODE_SIGN_ENTITLEMENTS = Messaging/App/iOS/Messaging_Example.entitlements;
				"CODE_SIGN_IDENTITY[sdk=iphoneos*]" = "iPhone Developer";
				COPY_PHASE_STRIP = NO;
				DEBUG_INFORMATION_FORMAT = "dwarf-with-dsym";
				DEVELOPMENT_TEAM = EQHXZ8M8AV;
				INFOPLIST_FILE = "Messaging/App/iOS/Messaging-Info.plist";
				LD_RUNPATH_SEARCH_PATHS = "$(inherited) @executable_path/Frameworks";
				MTL_ENABLE_DEBUG_INFO = NO;
				PRODUCT_BUNDLE_IDENTIFIER = com.google.FirebaseMessagingSample.dev;
				PRODUCT_NAME = "$(TARGET_NAME)";
				PROVISIONING_PROFILE_SPECIFIER = "";
				SWIFT_OBJC_BRIDGING_HEADER = "Messaging/Messaging_Example-Bridging-Header.h";
				SWIFT_OPTIMIZATION_LEVEL = "-Owholemodule";
				SWIFT_VERSION = 3.0;
			};
			name = Release;
		};
		D01853771EDAD084003A645C /* Debug */ = {
			isa = XCBuildConfiguration;
			buildSettings = {
				ASSETCATALOG_COMPILER_APPICON_NAME = AppIcon;
				CLANG_ANALYZER_NONNULL = YES;
				CLANG_ANALYZER_NUMBER_OBJECT_CONVERSION = YES_AGGRESSIVE;
				CLANG_WARN_DOCUMENTATION_COMMENTS = YES;
				CODE_SIGN_IDENTITY = "";
				COMBINE_HIDPI_IMAGES = YES;
				DEBUG_INFORMATION_FORMAT = dwarf;
				DEVELOPMENT_TEAM = "";
				INFOPLIST_FILE = "$(SRCROOT)/Auth/App/macOS/Auth-Info.plist";
				LD_RUNPATH_SEARCH_PATHS = "$(inherited) @executable_path/../Frameworks";
				MTL_ENABLE_DEBUG_INFO = YES;
				PRODUCT_BUNDLE_IDENTIFIER = "com.google.Auth-Example-macOS";
				PRODUCT_NAME = "$(TARGET_NAME)";
				SDKROOT = macosx;
			};
			name = Debug;
		};
		D01853781EDAD084003A645C /* Release */ = {
			isa = XCBuildConfiguration;
			buildSettings = {
				ASSETCATALOG_COMPILER_APPICON_NAME = AppIcon;
				CLANG_ANALYZER_NONNULL = YES;
				CLANG_ANALYZER_NUMBER_OBJECT_CONVERSION = YES_AGGRESSIVE;
				CLANG_WARN_DOCUMENTATION_COMMENTS = YES;
				CODE_SIGN_IDENTITY = "";
				COMBINE_HIDPI_IMAGES = YES;
				COPY_PHASE_STRIP = NO;
				DEBUG_INFORMATION_FORMAT = "dwarf-with-dsym";
				DEVELOPMENT_TEAM = "";
				INFOPLIST_FILE = "$(SRCROOT)/Auth/App/macOS/Auth-Info.plist";
				LD_RUNPATH_SEARCH_PATHS = "$(inherited) @executable_path/../Frameworks";
				MTL_ENABLE_DEBUG_INFO = NO;
				PRODUCT_BUNDLE_IDENTIFIER = "com.google.Auth-Example-macOS";
				PRODUCT_NAME = "$(TARGET_NAME)";
				SDKROOT = macosx;
			};
			name = Release;
		};
		D01853C41EDAD364003A645C /* Debug */ = {
			isa = XCBuildConfiguration;
			buildSettings = {
				BUNDLE_LOADER = "$(TEST_HOST)";
				CLANG_ANALYZER_NONNULL = YES;
				CLANG_WARN_DOCUMENTATION_COMMENTS = YES;
				DEBUG_INFORMATION_FORMAT = dwarf;
				DEVELOPMENT_TEAM = "";
				HEADER_SEARCH_PATHS = (
					"$(inherited)",
					"\"${PODS_ROOT}/../../Firebase/Auth/Source/RPCs\"",
					"\"${PODS_ROOT}/../../Firebase/Auth/Source\"",
					"\"${PODS_ROOT}/../../Firebase/Auth/Source/AuthProviders\"",
				);
				INFOPLIST_FILE = "Auth/Tests/Tests-Info.plist";
				LD_RUNPATH_SEARCH_PATHS = "$(inherited) @executable_path/Frameworks @loader_path/Frameworks";
				MTL_ENABLE_DEBUG_INFO = YES;
				PRODUCT_BUNDLE_IDENTIFIER = "com.google.Auth-Tests-macOS";
				PRODUCT_NAME = "$(TARGET_NAME)";
				SDKROOT = macosx;
				TEST_HOST = "$(BUILT_PRODUCTS_DIR)/Auth_Example_macOS.app/Contents/MacOS/Auth_Example_macOS";
			};
			name = Debug;
		};
		D01853C51EDAD364003A645C /* Release */ = {
			isa = XCBuildConfiguration;
			buildSettings = {
				BUNDLE_LOADER = "$(TEST_HOST)";
				CLANG_ANALYZER_NONNULL = YES;
				CLANG_WARN_DOCUMENTATION_COMMENTS = YES;
				COPY_PHASE_STRIP = NO;
				DEBUG_INFORMATION_FORMAT = "dwarf-with-dsym";
				DEVELOPMENT_TEAM = "";
				HEADER_SEARCH_PATHS = (
					"$(inherited)",
					"\"${PODS_ROOT}/../../Firebase/Auth/Source/RPCs\"",
					"\"${PODS_ROOT}/../../Firebase/Auth/Source\"",
					"\"${PODS_ROOT}/../../Firebase/Auth/Source/AuthProviders\"",
				);
				INFOPLIST_FILE = "Auth/Tests/Tests-Info.plist";
				LD_RUNPATH_SEARCH_PATHS = "$(inherited) @executable_path/Frameworks @loader_path/Frameworks";
				MTL_ENABLE_DEBUG_INFO = NO;
				PRODUCT_BUNDLE_IDENTIFIER = "com.google.Auth-Tests-macOS";
				PRODUCT_NAME = "$(TARGET_NAME)";
				SDKROOT = macosx;
				TEST_HOST = "$(BUILT_PRODUCTS_DIR)/Auth_Example_macOS.app/Contents/MacOS/Auth_Example_macOS";
			};
			name = Release;
		};
		D064E6A81ED9B1BF001956DF /* Debug */ = {
			isa = XCBuildConfiguration;
			buildSettings = {
				ASSETCATALOG_COMPILER_APPICON_NAME = AppIcon;
				CLANG_ANALYZER_NONNULL = YES;
				CLANG_ANALYZER_NUMBER_OBJECT_CONVERSION = YES_AGGRESSIVE;
				CLANG_WARN_DOCUMENTATION_COMMENTS = YES;
				CODE_SIGN_IDENTITY = "";
				COMBINE_HIDPI_IMAGES = YES;
				DEBUG_INFORMATION_FORMAT = dwarf;
				DEVELOPMENT_TEAM = "";
				INFOPLIST_FILE = "$(SRCROOT)/Core/App/macOS/Core-Info.plist";
				LD_RUNPATH_SEARCH_PATHS = "$(inherited) @executable_path/../Frameworks";
				MTL_ENABLE_DEBUG_INFO = YES;
				PRODUCT_BUNDLE_IDENTIFIER = "com.google.Core-Example-macOS";
				PRODUCT_NAME = "$(TARGET_NAME)";
				SDKROOT = macosx;
			};
			name = Debug;
		};
		D064E6A91ED9B1BF001956DF /* Release */ = {
			isa = XCBuildConfiguration;
			buildSettings = {
				ASSETCATALOG_COMPILER_APPICON_NAME = AppIcon;
				CLANG_ANALYZER_NONNULL = YES;
				CLANG_ANALYZER_NUMBER_OBJECT_CONVERSION = YES_AGGRESSIVE;
				CLANG_WARN_DOCUMENTATION_COMMENTS = YES;
				CODE_SIGN_IDENTITY = "";
				COMBINE_HIDPI_IMAGES = YES;
				COPY_PHASE_STRIP = NO;
				DEBUG_INFORMATION_FORMAT = "dwarf-with-dsym";
				DEVELOPMENT_TEAM = "";
				INFOPLIST_FILE = "$(SRCROOT)/Core/App/macOS/Core-Info.plist";
				LD_RUNPATH_SEARCH_PATHS = "$(inherited) @executable_path/../Frameworks";
				MTL_ENABLE_DEBUG_INFO = NO;
				PRODUCT_BUNDLE_IDENTIFIER = "com.google.Core-Example-macOS";
				PRODUCT_NAME = "$(TARGET_NAME)";
				SDKROOT = macosx;
			};
			name = Release;
		};
		D064E6BD1ED9B31C001956DF /* Debug */ = {
			isa = XCBuildConfiguration;
			buildSettings = {
				BUNDLE_LOADER = "$(TEST_HOST)";
				CLANG_ANALYZER_NONNULL = YES;
				CLANG_WARN_DOCUMENTATION_COMMENTS = YES;
				DEBUG_INFORMATION_FORMAT = dwarf;
				DEVELOPMENT_TEAM = "";
				HEADER_SEARCH_PATHS = "$(inherited)";
				INFOPLIST_FILE = "Core/Tests/Tests-Info.plist";
				LD_RUNPATH_SEARCH_PATHS = "$(inherited) @executable_path/Frameworks @loader_path/Frameworks";
				MTL_ENABLE_DEBUG_INFO = YES;
				PRODUCT_BUNDLE_IDENTIFIER = "com.google.Core-Tests-macOS";
				PRODUCT_NAME = "$(TARGET_NAME)";
				SDKROOT = macosx;
				TEST_HOST = "$(BUILT_PRODUCTS_DIR)/Core_Example_macOS.app/Contents/MacOS/Core_Example_macOS";
			};
			name = Debug;
		};
		D064E6BE1ED9B31C001956DF /* Release */ = {
			isa = XCBuildConfiguration;
			buildSettings = {
				BUNDLE_LOADER = "$(TEST_HOST)";
				CLANG_ANALYZER_NONNULL = YES;
				CLANG_WARN_DOCUMENTATION_COMMENTS = YES;
				COPY_PHASE_STRIP = NO;
				DEBUG_INFORMATION_FORMAT = "dwarf-with-dsym";
				DEVELOPMENT_TEAM = "";
				HEADER_SEARCH_PATHS = "$(inherited)";
				INFOPLIST_FILE = "Core/Tests/Tests-Info.plist";
				LD_RUNPATH_SEARCH_PATHS = "$(inherited) @executable_path/Frameworks @loader_path/Frameworks";
				MTL_ENABLE_DEBUG_INFO = NO;
				PRODUCT_BUNDLE_IDENTIFIER = "com.google.Core-Tests-macOS";
				PRODUCT_NAME = "$(TARGET_NAME)";
				SDKROOT = macosx;
				TEST_HOST = "$(BUILT_PRODUCTS_DIR)/Core_Example_macOS.app/Contents/MacOS/Core_Example_macOS";
			};
			name = Release;
		};
		D0EDB2CB1EDA04F800B6C31B /* Debug */ = {
			isa = XCBuildConfiguration;
			buildSettings = {
				ASSETCATALOG_COMPILER_APPICON_NAME = AppIcon;
				CLANG_ANALYZER_NONNULL = YES;
				CLANG_ANALYZER_NUMBER_OBJECT_CONVERSION = YES_AGGRESSIVE;
				CLANG_WARN_DOCUMENTATION_COMMENTS = YES;
				CODE_SIGN_IDENTITY = "";
				COMBINE_HIDPI_IMAGES = YES;
				DEBUG_INFORMATION_FORMAT = dwarf;
				DEVELOPMENT_TEAM = "";
				INFOPLIST_FILE = "$(SRCROOT)/Storage/App/macOS/Storage-Info.plist";
				LD_RUNPATH_SEARCH_PATHS = "$(inherited) @executable_path/../Frameworks";
				MTL_ENABLE_DEBUG_INFO = YES;
				PRODUCT_BUNDLE_IDENTIFIER = "com.google.Storage-Example-macOS";
				PRODUCT_NAME = "$(TARGET_NAME)";
				SDKROOT = macosx;
			};
			name = Debug;
		};
		D0EDB2CC1EDA04F800B6C31B /* Release */ = {
			isa = XCBuildConfiguration;
			buildSettings = {
				ASSETCATALOG_COMPILER_APPICON_NAME = AppIcon;
				CLANG_ANALYZER_NONNULL = YES;
				CLANG_ANALYZER_NUMBER_OBJECT_CONVERSION = YES_AGGRESSIVE;
				CLANG_WARN_DOCUMENTATION_COMMENTS = YES;
				CODE_SIGN_IDENTITY = "";
				COMBINE_HIDPI_IMAGES = YES;
				COPY_PHASE_STRIP = NO;
				DEBUG_INFORMATION_FORMAT = "dwarf-with-dsym";
				DEVELOPMENT_TEAM = "";
				INFOPLIST_FILE = "$(SRCROOT)/Storage/App/macOS/Storage-Info.plist";
				LD_RUNPATH_SEARCH_PATHS = "$(inherited) @executable_path/../Frameworks";
				MTL_ENABLE_DEBUG_INFO = NO;
				PRODUCT_BUNDLE_IDENTIFIER = "com.google.Storage-Example-macOS";
				PRODUCT_NAME = "$(TARGET_NAME)";
				SDKROOT = macosx;
			};
			name = Release;
		};
		D0EDB2F41EDA06CB00B6C31B /* Debug */ = {
			isa = XCBuildConfiguration;
			buildSettings = {
				BUNDLE_LOADER = "$(TEST_HOST)";
				DEVELOPMENT_TEAM = "";
				GCC_PRECOMPILE_PREFIX_HEADER = YES;
				GCC_PREFIX_HEADER = "";
				GCC_PREPROCESSOR_DEFINITIONS = (
					"DEBUG=1",
					"$(inherited)",
				);
				HEADER_SEARCH_PATHS = (
					"$(inherited)",
					"\"${PODS_ROOT}/../../Firebase/Storage/Private\"",
				);
				INFOPLIST_FILE = "Storage/Tests/Tests-Info.plist";
				PRODUCT_BUNDLE_IDENTIFIER = "com.google.Storage-Tests-macOS";
				PRODUCT_NAME = "$(TARGET_NAME)";
				SDKROOT = macosx;
				TEST_HOST = "$(BUILT_PRODUCTS_DIR)/Storage_Example_macOS.app/Contents/MacOS/Storage_Example_macOS";
				WRAPPER_EXTENSION = xctest;
			};
			name = Debug;
		};
		D0EDB2F51EDA06CB00B6C31B /* Release */ = {
			isa = XCBuildConfiguration;
			buildSettings = {
				BUNDLE_LOADER = "$(TEST_HOST)";
				DEVELOPMENT_TEAM = "";
				GCC_PRECOMPILE_PREFIX_HEADER = YES;
				GCC_PREFIX_HEADER = "";
				HEADER_SEARCH_PATHS = (
					"$(inherited)",
					"\"${PODS_ROOT}/../../Firebase/Storage/Private\"",
				);
				INFOPLIST_FILE = "Storage/Tests/Tests-Info.plist";
				PRODUCT_BUNDLE_IDENTIFIER = "com.google.Storage-Tests-macOS";
				PRODUCT_NAME = "$(TARGET_NAME)";
				SDKROOT = macosx;
				TEST_HOST = "$(BUILT_PRODUCTS_DIR)/Storage_Example_macOS.app/Contents/MacOS/Storage_Example_macOS";
				WRAPPER_EXTENSION = xctest;
			};
			name = Release;
		};
		D0EDB3051EDA06D500B6C31B /* Debug */ = {
			isa = XCBuildConfiguration;
			buildSettings = {
				BUNDLE_LOADER = "$(TEST_HOST)";
				CLANG_ANALYZER_NONNULL = YES;
				CLANG_WARN_DOCUMENTATION_COMMENTS = YES;
				DEBUG_INFORMATION_FORMAT = dwarf;
				HEADER_SEARCH_PATHS = (
					"$(inherited)",
					"\"${PODS_ROOT}/../../Firebase/Storage/Private\"",
				);
				INFOPLIST_FILE = "Storage/Tests/Tests-Info.plist";
				LD_RUNPATH_SEARCH_PATHS = "$(inherited) @executable_path/Frameworks @loader_path/Frameworks";
				MTL_ENABLE_DEBUG_INFO = YES;
				PRODUCT_BUNDLE_IDENTIFIER = "com.google.Storage-IntegrationTests-macOS";
				PRODUCT_NAME = "$(TARGET_NAME)";
				SDKROOT = macosx;
				TEST_HOST = "$(BUILT_PRODUCTS_DIR)/Storage_Example_macOS.app/Contents/MacOS/Storage_Example_macOS";
			};
			name = Debug;
		};
		D0EDB3061EDA06D500B6C31B /* Release */ = {
			isa = XCBuildConfiguration;
			buildSettings = {
				BUNDLE_LOADER = "$(TEST_HOST)";
				CLANG_ANALYZER_NONNULL = YES;
				CLANG_WARN_DOCUMENTATION_COMMENTS = YES;
				COPY_PHASE_STRIP = NO;
				DEBUG_INFORMATION_FORMAT = "dwarf-with-dsym";
				HEADER_SEARCH_PATHS = (
					"$(inherited)",
					"\"${PODS_ROOT}/../../Firebase/Storage/Private\"",
				);
				INFOPLIST_FILE = "Storage/Tests/Tests-Info.plist";
				LD_RUNPATH_SEARCH_PATHS = "$(inherited) @executable_path/Frameworks @loader_path/Frameworks";
				MTL_ENABLE_DEBUG_INFO = NO;
				PRODUCT_BUNDLE_IDENTIFIER = "com.google.Storage-IntegrationTests-macOS";
				PRODUCT_NAME = "$(TARGET_NAME)";
				SDKROOT = macosx;
				TEST_HOST = "$(BUILT_PRODUCTS_DIR)/Storage_Example_macOS.app/Contents/MacOS/Storage_Example_macOS";
			};
			name = Release;
		};
		D0FE8A101ED9C32C003F6722 /* Debug */ = {
			isa = XCBuildConfiguration;
			buildSettings = {
				DEVELOPMENT_TEAM = "";
				PRODUCT_NAME = "$(TARGET_NAME)";
				SDKROOT = macosx;
			};
			name = Debug;
		};
		D0FE8A111ED9C32C003F6722 /* Release */ = {
			isa = XCBuildConfiguration;
			buildSettings = {
				DEVELOPMENT_TEAM = "";
				PRODUCT_NAME = "$(TARGET_NAME)";
				SDKROOT = macosx;
			};
			name = Release;
		};
		D0FE8A2D1ED9C804003F6722 /* Debug */ = {
			isa = XCBuildConfiguration;
			buildSettings = {
				ASSETCATALOG_COMPILER_APPICON_NAME = AppIcon;
				CLANG_ANALYZER_NONNULL = YES;
				CLANG_ANALYZER_NUMBER_OBJECT_CONVERSION = YES_AGGRESSIVE;
				CLANG_WARN_DOCUMENTATION_COMMENTS = YES;
				CODE_SIGN_IDENTITY = "";
				COMBINE_HIDPI_IMAGES = YES;
				DEBUG_INFORMATION_FORMAT = dwarf;
				DEVELOPMENT_TEAM = "";
				INFOPLIST_FILE = "$(SRCROOT)/Database/App/macOS/Database-Info.plist";
				LD_RUNPATH_SEARCH_PATHS = "$(inherited) @executable_path/../Frameworks";
				MTL_ENABLE_DEBUG_INFO = YES;
				PRODUCT_BUNDLE_IDENTIFIER = "com.google.Database-Example-macOS";
				PRODUCT_NAME = "$(TARGET_NAME)";
				SDKROOT = macosx;
			};
			name = Debug;
		};
		D0FE8A2E1ED9C804003F6722 /* Release */ = {
			isa = XCBuildConfiguration;
			buildSettings = {
				ASSETCATALOG_COMPILER_APPICON_NAME = AppIcon;
				CLANG_ANALYZER_NONNULL = YES;
				CLANG_ANALYZER_NUMBER_OBJECT_CONVERSION = YES_AGGRESSIVE;
				CLANG_WARN_DOCUMENTATION_COMMENTS = YES;
				CODE_SIGN_IDENTITY = "";
				COMBINE_HIDPI_IMAGES = YES;
				COPY_PHASE_STRIP = NO;
				DEBUG_INFORMATION_FORMAT = "dwarf-with-dsym";
				DEVELOPMENT_TEAM = "";
				INFOPLIST_FILE = "$(SRCROOT)/Database/App/macOS/Database-Info.plist";
				LD_RUNPATH_SEARCH_PATHS = "$(inherited) @executable_path/../Frameworks";
				MTL_ENABLE_DEBUG_INFO = NO;
				PRODUCT_BUNDLE_IDENTIFIER = "com.google.Database-Example-macOS";
				PRODUCT_NAME = "$(TARGET_NAME)";
				SDKROOT = macosx;
			};
			name = Release;
		};
		D0FE8A601ED9C86F003F6722 /* Debug */ = {
			isa = XCBuildConfiguration;
			buildSettings = {
				BUNDLE_LOADER = "$(TEST_HOST)";
				CLANG_ANALYZER_NONNULL = YES;
				CLANG_ANALYZER_NUMBER_OBJECT_CONVERSION = YES_AGGRESSIVE;
				CLANG_WARN_DOCUMENTATION_COMMENTS = YES;
				DEBUG_INFORMATION_FORMAT = dwarf;
				DEVELOPMENT_TEAM = "";
				HEADER_SEARCH_PATHS = (
					"$(inherited)",
					"\"${PODS_ROOT}/../../Firebase/Database/Utilities/Tuples\"",
					"\"${PODS_ROOT}/../../Firebase/Database/Core\"",
					"\"${PODS_ROOT}/../../Firebase/Database/Realtime\"",
					"\"${PODS_ROOT}/../../Firebase/Database/third_party/SocketRocket\"",
					"\"${PODS_ROOT}/../../Firebase/Database/Utilities\"",
					"\"${PODS_ROOT}/../../Firebase/Database/Libraries\"",
					"\"${PODS_ROOT}/../../Firebase/Database/Core/Utilities\"",
					"\"${PODS_ROOT}/../../Firebase/Database/Api/Private\"",
					"\"${PODS_ROOT}/../../Firebase/Database/Api\"",
					"\"${PODS_ROOT}/../../Firebase/Database/Snapshot\"",
					"\"${PODS_ROOT}/../../Firebase/Database/Login\"",
					"\"${PODS_ROOT}/../../Firebase/Database/Constants\"",
					"\"${PODS_ROOT}/../../Firebase/Database\"",
					"\"${PODS_ROOT}/../../Firebase/Database/Persistence\"",
					"\"${PODS_ROOT}/../../Firebase/Database/FImmutableSortedDictionary/FImmutableSortedDictionary\"",
					"\"${PODS_ROOT}/../../Firebase/Database/Core/View\"",
				);
				INFOPLIST_FILE = "Database/Tests/FirebaseTests-Info.plist";
				LD_RUNPATH_SEARCH_PATHS = "$(inherited) @executable_path/Frameworks @loader_path/Frameworks";
				MTL_ENABLE_DEBUG_INFO = YES;
				PRODUCT_BUNDLE_IDENTIFIER = "com.google.Database-Tests-macOS";
				PRODUCT_NAME = "$(TARGET_NAME)";
				SDKROOT = macosx;
				TEST_HOST = "$(BUILT_PRODUCTS_DIR)/Database_Example_macOS.app/Contents/MacOS/Database_Example_macOS";
			};
			name = Debug;
		};
		D0FE8A611ED9C86F003F6722 /* Release */ = {
			isa = XCBuildConfiguration;
			buildSettings = {
				BUNDLE_LOADER = "$(TEST_HOST)";
				CLANG_ANALYZER_NONNULL = YES;
				CLANG_ANALYZER_NUMBER_OBJECT_CONVERSION = YES_AGGRESSIVE;
				CLANG_WARN_DOCUMENTATION_COMMENTS = YES;
				DEBUG_INFORMATION_FORMAT = "dwarf-with-dsym";
				DEVELOPMENT_TEAM = "";
				HEADER_SEARCH_PATHS = (
					"$(inherited)",
					"\"${PODS_ROOT}/../../Firebase/Database/Utilities/Tuples\"",
					"\"${PODS_ROOT}/../../Firebase/Database/Core\"",
					"\"${PODS_ROOT}/../../Firebase/Database/Realtime\"",
					"\"${PODS_ROOT}/../../Firebase/Database/third_party/SocketRocket\"",
					"\"${PODS_ROOT}/../../Firebase/Database/Utilities\"",
					"\"${PODS_ROOT}/../../Firebase/Database/Libraries\"",
					"\"${PODS_ROOT}/../../Firebase/Database/Core/Utilities\"",
					"\"${PODS_ROOT}/../../Firebase/Database/Api/Private\"",
					"\"${PODS_ROOT}/../../Firebase/Database/Api\"",
					"\"${PODS_ROOT}/../../Firebase/Database/Snapshot\"",
					"\"${PODS_ROOT}/../../Firebase/Database/Login\"",
					"\"${PODS_ROOT}/../../Firebase/Database/Constants\"",
					"\"${PODS_ROOT}/../../Firebase/Database\"",
					"\"${PODS_ROOT}/../../Firebase/Database/Persistence\"",
					"\"${PODS_ROOT}/../../Firebase/Database/FImmutableSortedDictionary/FImmutableSortedDictionary\"",
					"\"${PODS_ROOT}/../../Firebase/Database/Core/View\"",
				);
				INFOPLIST_FILE = "Database/Tests/FirebaseTests-Info.plist";
				LD_RUNPATH_SEARCH_PATHS = "$(inherited) @executable_path/Frameworks @loader_path/Frameworks";
				MTL_ENABLE_DEBUG_INFO = NO;
				PRODUCT_BUNDLE_IDENTIFIER = "com.google.Database-Tests-macOS";
				PRODUCT_NAME = "$(TARGET_NAME)";
				SDKROOT = macosx;
				TEST_HOST = "$(BUILT_PRODUCTS_DIR)/Database_Example_macOS.app/Contents/MacOS/Database_Example_macOS";
			};
			name = Release;
		};
		D0FE8A8A1ED9C87B003F6722 /* Debug */ = {
			isa = XCBuildConfiguration;
			buildSettings = {
				BUNDLE_LOADER = "$(TEST_HOST)";
				CLANG_ANALYZER_NONNULL = YES;
				CLANG_WARN_DOCUMENTATION_COMMENTS = YES;
				DEBUG_INFORMATION_FORMAT = dwarf;
				HEADER_SEARCH_PATHS = (
					"$(inherited)",
					"\"${PODS_ROOT}/../../Firebase/Database/Utilities/Tuples\"",
					"\"${PODS_ROOT}/../../Firebase/Database/Core\"",
					"\"${PODS_ROOT}/../../Firebase/Database/Realtime\"",
					"\"${PODS_ROOT}/../../Firebase/Database/third_party/SocketRocket\"",
					"\"${PODS_ROOT}/../../Firebase/Database/Utilities\"",
					"\"${PODS_ROOT}/../../Firebase/Database/Libraries\"",
					"\"${PODS_ROOT}/../../Firebase/Database/Core/Utilities\"",
					"\"${PODS_ROOT}/../../Firebase/Database/Api/Private\"",
					"\"${PODS_ROOT}/../../Firebase/Database/Api\"",
					"\"${PODS_ROOT}/../../Firebase/Database/Snapshot\"",
					"\"${PODS_ROOT}/../../Firebase/Database/Login\"",
					"\"${PODS_ROOT}/../../Firebase/Database/Constants\"",
					"\"${PODS_ROOT}/../../Firebase/Database\"",
					"\"${PODS_ROOT}/../../Firebase/Database/Persistence\"",
					"\"${PODS_ROOT}/../../Firebase/Database/FImmutableSortedDictionary/FImmutableSortedDictionary\"",
					"\"${PODS_ROOT}/../../Firebase/Database/Core/View\"",
				);
				INFOPLIST_FILE = "Database/Tests/FirebaseTests-Info.plist";
				IPHONEOS_DEPLOYMENT_TARGET = 10.2;
				LD_RUNPATH_SEARCH_PATHS = "$(inherited) @executable_path/Frameworks @loader_path/Frameworks";
				MTL_ENABLE_DEBUG_INFO = YES;
				PRODUCT_BUNDLE_IDENTIFIER = "com.google.Database-IntegrationTests-macOS";
				PRODUCT_NAME = "$(TARGET_NAME)";
				SDKROOT = macosx;
				TEST_HOST = "$(BUILT_PRODUCTS_DIR)/Database_Example_macOS.app/Contents/MacOS/Database_Example_macOS";
			};
			name = Debug;
		};
		D0FE8A8B1ED9C87B003F6722 /* Release */ = {
			isa = XCBuildConfiguration;
			buildSettings = {
				BUNDLE_LOADER = "$(TEST_HOST)";
				CLANG_ANALYZER_NONNULL = YES;
				CLANG_WARN_DOCUMENTATION_COMMENTS = YES;
				COPY_PHASE_STRIP = NO;
				DEBUG_INFORMATION_FORMAT = "dwarf-with-dsym";
				HEADER_SEARCH_PATHS = (
					"$(inherited)",
					"\"${PODS_ROOT}/../../Firebase/Database/Utilities/Tuples\"",
					"\"${PODS_ROOT}/../../Firebase/Database/Core\"",
					"\"${PODS_ROOT}/../../Firebase/Database/Realtime\"",
					"\"${PODS_ROOT}/../../Firebase/Database/third_party/SocketRocket\"",
					"\"${PODS_ROOT}/../../Firebase/Database/Utilities\"",
					"\"${PODS_ROOT}/../../Firebase/Database/Libraries\"",
					"\"${PODS_ROOT}/../../Firebase/Database/Core/Utilities\"",
					"\"${PODS_ROOT}/../../Firebase/Database/Api/Private\"",
					"\"${PODS_ROOT}/../../Firebase/Database/Api\"",
					"\"${PODS_ROOT}/../../Firebase/Database/Snapshot\"",
					"\"${PODS_ROOT}/../../Firebase/Database/Login\"",
					"\"${PODS_ROOT}/../../Firebase/Database/Constants\"",
					"\"${PODS_ROOT}/../../Firebase/Database\"",
					"\"${PODS_ROOT}/../../Firebase/Database/Persistence\"",
					"\"${PODS_ROOT}/../../Firebase/Database/FImmutableSortedDictionary/FImmutableSortedDictionary\"",
					"\"${PODS_ROOT}/../../Firebase/Database/Core/View\"",
				);
				INFOPLIST_FILE = "Database/Tests/FirebaseTests-Info.plist";
				IPHONEOS_DEPLOYMENT_TARGET = 10.2;
				LD_RUNPATH_SEARCH_PATHS = "$(inherited) @executable_path/Frameworks @loader_path/Frameworks";
				MTL_ENABLE_DEBUG_INFO = NO;
				PRODUCT_BUNDLE_IDENTIFIER = "com.google.Database-IntegrationTests-macOS";
				PRODUCT_NAME = "$(TARGET_NAME)";
				SDKROOT = macosx;
				TEST_HOST = "$(BUILT_PRODUCTS_DIR)/Database_Example_macOS.app/Contents/MacOS/Database_Example_macOS";
			};
			name = Release;
		};
		DE33738B1E73773400881891 /* Debug */ = {
			isa = XCBuildConfiguration;
			buildSettings = {
				DEVELOPMENT_TEAM = "";
				PRODUCT_NAME = "$(TARGET_NAME)";
			};
			name = Debug;
		};
		DE33738C1E73773400881891 /* Release */ = {
			isa = XCBuildConfiguration;
			buildSettings = {
				DEVELOPMENT_TEAM = "";
				PRODUCT_NAME = "$(TARGET_NAME)";
			};
			name = Release;
		};
		DE7B8D241E8EF078009EB6DF /* Debug */ = {
			isa = XCBuildConfiguration;
			buildSettings = {
				ASSETCATALOG_COMPILER_APPICON_NAME = AppIcon;
				CLANG_ANALYZER_NONNULL = YES;
				CLANG_ANALYZER_NUMBER_OBJECT_CONVERSION = YES_AGGRESSIVE;
				CLANG_WARN_DOCUMENTATION_COMMENTS = YES;
				DEBUG_INFORMATION_FORMAT = dwarf;
				DEVELOPMENT_TEAM = "";
				INFOPLIST_FILE = "$(SRCROOT)/Database/App/iOS/Database-Info.plist";
				LD_RUNPATH_SEARCH_PATHS = "$(inherited) @executable_path/Frameworks";
				MTL_ENABLE_DEBUG_INFO = YES;
				PRODUCT_BUNDLE_IDENTIFIER = "com.google.Database-Example-iOS";
				PRODUCT_NAME = "$(TARGET_NAME)";
			};
			name = Debug;
		};
		DE7B8D251E8EF078009EB6DF /* Release */ = {
			isa = XCBuildConfiguration;
			buildSettings = {
				ASSETCATALOG_COMPILER_APPICON_NAME = AppIcon;
				CLANG_ANALYZER_NONNULL = YES;
				CLANG_ANALYZER_NUMBER_OBJECT_CONVERSION = YES_AGGRESSIVE;
				CLANG_WARN_DOCUMENTATION_COMMENTS = YES;
				COPY_PHASE_STRIP = NO;
				DEBUG_INFORMATION_FORMAT = "dwarf-with-dsym";
				DEVELOPMENT_TEAM = "";
				INFOPLIST_FILE = "$(SRCROOT)/Database/App/iOS/Database-Info.plist";
				LD_RUNPATH_SEARCH_PATHS = "$(inherited) @executable_path/Frameworks";
				MTL_ENABLE_DEBUG_INFO = NO;
				PRODUCT_BUNDLE_IDENTIFIER = "com.google.Database-Example-iOS";
				PRODUCT_NAME = "$(TARGET_NAME)";
			};
			name = Release;
		};
		DE7B8D261E8EF078009EB6DF /* Debug */ = {
			isa = XCBuildConfiguration;
			buildSettings = {
				BUNDLE_LOADER = "$(TEST_HOST)";
				CLANG_ANALYZER_NONNULL = YES;
				CLANG_ANALYZER_NUMBER_OBJECT_CONVERSION = YES_AGGRESSIVE;
				CLANG_WARN_DOCUMENTATION_COMMENTS = YES;
				DEBUG_INFORMATION_FORMAT = dwarf;
				DEVELOPMENT_TEAM = "";
				HEADER_SEARCH_PATHS = (
					"$(inherited)",
					"\"${PODS_ROOT}/../../Firebase/Database/Utilities/Tuples\"",
					"\"${PODS_ROOT}/../../Firebase/Database/Core\"",
					"\"${PODS_ROOT}/../../Firebase/Database/Realtime\"",
					"\"${PODS_ROOT}/../../Firebase/Database/third_party/SocketRocket\"",
					"\"${PODS_ROOT}/../../Firebase/Database/Utilities\"",
					"\"${PODS_ROOT}/../../Firebase/Database/Libraries\"",
					"\"${PODS_ROOT}/../../Firebase/Database/Core/Utilities\"",
					"\"${PODS_ROOT}/../../Firebase/Database/Api/Private\"",
					"\"${PODS_ROOT}/../../Firebase/Database/Api\"",
					"\"${PODS_ROOT}/../../Firebase/Database/Snapshot\"",
					"\"${PODS_ROOT}/../../Firebase/Database/Login\"",
					"\"${PODS_ROOT}/../../Firebase/Database/Constants\"",
					"\"${PODS_ROOT}/../../Firebase/Database\"",
					"\"${PODS_ROOT}/../../Firebase/Database/Persistence\"",
					"\"${PODS_ROOT}/../../Firebase/Database/FImmutableSortedDictionary/FImmutableSortedDictionary\"",
					"\"${PODS_ROOT}/../../Firebase/Database/Core/View\"",
				);
				INFOPLIST_FILE = "Database/Tests/FirebaseTests-Info.plist";
				IPHONEOS_DEPLOYMENT_TARGET = 10.2;
				LD_RUNPATH_SEARCH_PATHS = "$(inherited) @executable_path/Frameworks @loader_path/Frameworks";
				MTL_ENABLE_DEBUG_INFO = YES;
				PRODUCT_BUNDLE_IDENTIFIER = "com.google.Database-Tests-iOS";
				PRODUCT_NAME = "$(TARGET_NAME)";
				SDKROOT = iphoneos;
				TEST_HOST = "$(BUILT_PRODUCTS_DIR)/Database_Example_iOS.app/Database_Example_iOS";
			};
			name = Debug;
		};
		DE7B8D271E8EF078009EB6DF /* Release */ = {
			isa = XCBuildConfiguration;
			buildSettings = {
				BUNDLE_LOADER = "$(TEST_HOST)";
				CLANG_ANALYZER_NONNULL = YES;
				CLANG_ANALYZER_NUMBER_OBJECT_CONVERSION = YES_AGGRESSIVE;
				CLANG_WARN_DOCUMENTATION_COMMENTS = YES;
				COPY_PHASE_STRIP = NO;
				DEBUG_INFORMATION_FORMAT = "dwarf-with-dsym";
				DEVELOPMENT_TEAM = "";
				HEADER_SEARCH_PATHS = (
					"$(inherited)",
					"\"${PODS_ROOT}/../../Firebase/Database/Utilities/Tuples\"",
					"\"${PODS_ROOT}/../../Firebase/Database/Core\"",
					"\"${PODS_ROOT}/../../Firebase/Database/Realtime\"",
					"\"${PODS_ROOT}/../../Firebase/Database/third_party/SocketRocket\"",
					"\"${PODS_ROOT}/../../Firebase/Database/Utilities\"",
					"\"${PODS_ROOT}/../../Firebase/Database/Libraries\"",
					"\"${PODS_ROOT}/../../Firebase/Database/Core/Utilities\"",
					"\"${PODS_ROOT}/../../Firebase/Database/Api/Private\"",
					"\"${PODS_ROOT}/../../Firebase/Database/Api\"",
					"\"${PODS_ROOT}/../../Firebase/Database/Snapshot\"",
					"\"${PODS_ROOT}/../../Firebase/Database/Login\"",
					"\"${PODS_ROOT}/../../Firebase/Database/Constants\"",
					"\"${PODS_ROOT}/../../Firebase/Database\"",
					"\"${PODS_ROOT}/../../Firebase/Database/Persistence\"",
					"\"${PODS_ROOT}/../../Firebase/Database/FImmutableSortedDictionary/FImmutableSortedDictionary\"",
					"\"${PODS_ROOT}/../../Firebase/Database/Core/View\"",
				);
				INFOPLIST_FILE = "Database/Tests/FirebaseTests-Info.plist";
				IPHONEOS_DEPLOYMENT_TARGET = 10.2;
				LD_RUNPATH_SEARCH_PATHS = "$(inherited) @executable_path/Frameworks @loader_path/Frameworks";
				MTL_ENABLE_DEBUG_INFO = NO;
				PRODUCT_BUNDLE_IDENTIFIER = "com.google.Database-Tests-iOS";
				PRODUCT_NAME = "$(TARGET_NAME)";
				SDKROOT = iphoneos;
				TEST_HOST = "$(BUILT_PRODUCTS_DIR)/Database_Example_iOS.app/Database_Example_iOS";
			};
			name = Release;
		};
		DE9314E51E86C6BE0083EDBF /* Debug */ = {
			isa = XCBuildConfiguration;
			baseConfigurationReference = 0274EF76F3021E671FF588E8 /* Pods-Auth_Example_iOS.debug.xcconfig */;
			buildSettings = {
				ASSETCATALOG_COMPILER_APPICON_NAME = AppIcon;
				CLANG_ANALYZER_NONNULL = YES;
				CLANG_ENABLE_MODULES = YES;
				CLANG_WARN_DOCUMENTATION_COMMENTS = YES;
				"CODE_SIGN_IDENTITY[sdk=iphoneos*]" = "iPhone Developer";
				DEBUG_INFORMATION_FORMAT = dwarf;
				DEVELOPMENT_TEAM = "";
				INFOPLIST_FILE = "$(SRCROOT)/Auth/App/iOS/Auth-Info.plist";
				LD_RUNPATH_SEARCH_PATHS = "$(inherited) @executable_path/Frameworks";
				MTL_ENABLE_DEBUG_INFO = YES;
				PRODUCT_BUNDLE_IDENTIFIER = "com.google.Auth-Example-iOS";
				PRODUCT_NAME = "$(TARGET_NAME)";
				PROVISIONING_PROFILE_SPECIFIER = "";
				SWIFT_OPTIMIZATION_LEVEL = "-Onone";
				SWIFT_VERSION = 3.0;
			};
			name = Debug;
		};
		DE9314E61E86C6BE0083EDBF /* Release */ = {
			isa = XCBuildConfiguration;
			baseConfigurationReference = 30E494DA340E02C77453A62A /* Pods-Auth_Example_iOS.release.xcconfig */;
			buildSettings = {
				ASSETCATALOG_COMPILER_APPICON_NAME = AppIcon;
				CLANG_ANALYZER_NONNULL = YES;
				CLANG_ENABLE_MODULES = YES;
				CLANG_WARN_DOCUMENTATION_COMMENTS = YES;
				"CODE_SIGN_IDENTITY[sdk=iphoneos*]" = "iPhone Developer";
				COPY_PHASE_STRIP = NO;
				DEBUG_INFORMATION_FORMAT = "dwarf-with-dsym";
				DEVELOPMENT_TEAM = "";
				INFOPLIST_FILE = "$(SRCROOT)/Auth/App/iOS/Auth-Info.plist";
				LD_RUNPATH_SEARCH_PATHS = "$(inherited) @executable_path/Frameworks";
				MTL_ENABLE_DEBUG_INFO = NO;
				PRODUCT_BUNDLE_IDENTIFIER = "com.google.Auth-Example-iOS";
				PRODUCT_NAME = "$(TARGET_NAME)";
				PROVISIONING_PROFILE_SPECIFIER = "";
				SWIFT_VERSION = 3.0;
			};
			name = Release;
		};
		DE9314E71E86C6BE0083EDBF /* Debug */ = {
			isa = XCBuildConfiguration;
			baseConfigurationReference = 80C920764934BC01C10FF7A6 /* Pods-Auth_Tests_iOS.debug.xcconfig */;
			buildSettings = {
				BUNDLE_LOADER = "$(TEST_HOST)";
				CLANG_ANALYZER_NONNULL = YES;
				CLANG_WARN_DOCUMENTATION_COMMENTS = YES;
				DEBUG_INFORMATION_FORMAT = dwarf;
				DEVELOPMENT_TEAM = "";
				HEADER_SEARCH_PATHS = (
					"$(inherited)",
					"\"${PODS_ROOT}/../../Firebase/Auth/Source/RPCs\"",
					"\"${PODS_ROOT}/../../Firebase/Auth/Source\"",
					"\"${PODS_ROOT}/../../Firebase/Auth/Source/AuthProviders\"",
				);
				INFOPLIST_FILE = "Auth/Tests/Tests-Info.plist";
				IPHONEOS_DEPLOYMENT_TARGET = 10.2;
				LD_RUNPATH_SEARCH_PATHS = "$(inherited) @executable_path/Frameworks @loader_path/Frameworks";
				MTL_ENABLE_DEBUG_INFO = YES;
				PRODUCT_BUNDLE_IDENTIFIER = "com.google.Auth-Tests-iOS";
				PRODUCT_NAME = "$(TARGET_NAME)";
				TEST_HOST = "$(BUILT_PRODUCTS_DIR)/Auth_Example_iOS.app/Auth_Example_iOS";
			};
			name = Debug;
		};
		DE9314E81E86C6BE0083EDBF /* Release */ = {
			isa = XCBuildConfiguration;
			baseConfigurationReference = 69E6CCAF12C5C9905E9F92E3 /* Pods-Auth_Tests_iOS.release.xcconfig */;
			buildSettings = {
				BUNDLE_LOADER = "$(TEST_HOST)";
				CLANG_ANALYZER_NONNULL = YES;
				CLANG_WARN_DOCUMENTATION_COMMENTS = YES;
				COPY_PHASE_STRIP = NO;
				DEBUG_INFORMATION_FORMAT = "dwarf-with-dsym";
				DEVELOPMENT_TEAM = "";
				HEADER_SEARCH_PATHS = (
					"$(inherited)",
					"\"${PODS_ROOT}/../../Firebase/Auth/Source/RPCs\"",
					"\"${PODS_ROOT}/../../Firebase/Auth/Source\"",
					"\"${PODS_ROOT}/../../Firebase/Auth/Source/AuthProviders\"",
				);
				INFOPLIST_FILE = "Auth/Tests/Tests-Info.plist";
				IPHONEOS_DEPLOYMENT_TARGET = 10.2;
				LD_RUNPATH_SEARCH_PATHS = "$(inherited) @executable_path/Frameworks @loader_path/Frameworks";
				MTL_ENABLE_DEBUG_INFO = NO;
				PRODUCT_BUNDLE_IDENTIFIER = "com.google.Auth-Tests-iOS";
				PRODUCT_NAME = "$(TARGET_NAME)";
				TEST_HOST = "$(BUILT_PRODUCTS_DIR)/Auth_Example_iOS.app/Auth_Example_iOS";
			};
			name = Release;
		};
		DE9315B01E8738460083EDBF /* Debug */ = {
			isa = XCBuildConfiguration;
			buildSettings = {
				ALWAYS_EMBED_SWIFT_STANDARD_LIBRARIES = YES;
				BUNDLE_LOADER = "$(TEST_HOST)";
				CLANG_ANALYZER_NONNULL = YES;
				CLANG_WARN_DOCUMENTATION_COMMENTS = YES;
				DEBUG_INFORMATION_FORMAT = dwarf;
				DEVELOPMENT_TEAM = "";
				GCC_PREPROCESSOR_DEFINITIONS = (
					"$(inherited)",
					"COCOAPODS=1",
					"GPB_USE_PROTOBUF_FRAMEWORK_IMPORTS=1",
				);
				HEADER_SEARCH_PATHS = (
					"$(inherited)",
					"\"${PODS_ROOT}/Headers/Public\"",
					"\"${PODS_ROOT}/Headers/Public/FirebaseAnalytics\"",
					"\"${PODS_ROOT}/../../Firebase/Messaging\"",
				);
				INFOPLIST_FILE = Messaging/Tests/Info.plist;
				LD_RUNPATH_SEARCH_PATHS = "$(inherited) @executable_path/Frameworks @loader_path/Frameworks";
				MTL_ENABLE_DEBUG_INFO = YES;
				PRODUCT_BUNDLE_IDENTIFIER = "com.google.Messaging-Tests-iOS";
				PRODUCT_NAME = "$(TARGET_NAME)";
				TEST_HOST = "$(BUILT_PRODUCTS_DIR)/Messaging_Example_iOS.app/Messaging_Example_iOS";
			};
			name = Debug;
		};
		DE9315B11E8738460083EDBF /* Release */ = {
			isa = XCBuildConfiguration;
			buildSettings = {
				ALWAYS_EMBED_SWIFT_STANDARD_LIBRARIES = YES;
				BUNDLE_LOADER = "$(TEST_HOST)";
				CLANG_ANALYZER_NONNULL = YES;
				CLANG_WARN_DOCUMENTATION_COMMENTS = YES;
				COPY_PHASE_STRIP = NO;
				DEBUG_INFORMATION_FORMAT = "dwarf-with-dsym";
				DEVELOPMENT_TEAM = "";
				GCC_PREPROCESSOR_DEFINITIONS = (
					"$(inherited)",
					"COCOAPODS=1",
					"GPB_USE_PROTOBUF_FRAMEWORK_IMPORTS=1",
				);
				HEADER_SEARCH_PATHS = (
					"$(inherited)",
					"\"${PODS_ROOT}/Headers/Public\"",
					"\"${PODS_ROOT}/Headers/Public/FirebaseAnalytics\"",
					"\"${PODS_ROOT}/../../Firebase/Messaging\"",
				);
				INFOPLIST_FILE = Messaging/Tests/Info.plist;
				LD_RUNPATH_SEARCH_PATHS = "$(inherited) @executable_path/Frameworks @loader_path/Frameworks";
				MTL_ENABLE_DEBUG_INFO = NO;
				PRODUCT_BUNDLE_IDENTIFIER = "com.google.Messaging-Tests-iOS";
				PRODUCT_NAME = "$(TARGET_NAME)";
				TEST_HOST = "$(BUILT_PRODUCTS_DIR)/Messaging_Example_iOS.app/Messaging_Example_iOS";
			};
			name = Release;
		};
		DEB13A061E73506A00AC236D /* Debug */ = {
			isa = XCBuildConfiguration;
			baseConfigurationReference = DAA8EA8A9AEB94062A271FD1 /* Pods-Storage_Example_iOS.debug.xcconfig */;
			buildSettings = {
				ASSETCATALOG_COMPILER_APPICON_NAME = AppIcon;
				DEVELOPMENT_TEAM = "";
				FRAMEWORK_SEARCH_PATHS = "$(inherited)";
				GCC_PRECOMPILE_PREFIX_HEADER = YES;
				GCC_PREFIX_HEADER = "";
				HEADER_SEARCH_PATHS = (
					"\"${PODS_ROOT}/../../Firebase/Storage/Private\"",
					"$(inherited)",
				);
				INFOPLIST_FILE = "$(SRCROOT)/Storage/App/iOS/Storage-Info.plist";
				MODULE_NAME = ExampleApp;
				PRODUCT_BUNDLE_IDENTIFIER = "com.google.Storage-Example-iOS";
				PRODUCT_NAME = "$(TARGET_NAME)";
				WRAPPER_EXTENSION = app;
			};
			name = Debug;
		};
		DEB13A071E73506A00AC236D /* Release */ = {
			isa = XCBuildConfiguration;
			baseConfigurationReference = 91102C2A6D5CA57659AE1500 /* Pods-Storage_Example_iOS.release.xcconfig */;
			buildSettings = {
				ASSETCATALOG_COMPILER_APPICON_NAME = AppIcon;
				DEVELOPMENT_TEAM = "";
				FRAMEWORK_SEARCH_PATHS = "$(inherited)";
				GCC_PRECOMPILE_PREFIX_HEADER = YES;
				GCC_PREFIX_HEADER = "";
				HEADER_SEARCH_PATHS = (
					"\"${PODS_ROOT}/../../Firebase/Storage/Private\"",
					"$(inherited)",
				);
				INFOPLIST_FILE = "$(SRCROOT)/Storage/App/iOS/Storage-Info.plist";
				MODULE_NAME = ExampleApp;
				PRODUCT_BUNDLE_IDENTIFIER = "com.google.Storage-Example-iOS";
				PRODUCT_NAME = "$(TARGET_NAME)";
				WRAPPER_EXTENSION = app;
			};
			name = Release;
		};
		DEB13A211E73507E00AC236D /* Debug */ = {
			isa = XCBuildConfiguration;
			baseConfigurationReference = F9685CB96C9B46336C693423 /* Pods-Storage_Tests_iOS.debug.xcconfig */;
			buildSettings = {
				BUNDLE_LOADER = "$(TEST_HOST)";
				DEVELOPMENT_TEAM = "";
				GCC_PRECOMPILE_PREFIX_HEADER = YES;
				GCC_PREFIX_HEADER = "";
				GCC_PREPROCESSOR_DEFINITIONS = (
					"DEBUG=1",
					"$(inherited)",
				);
				HEADER_SEARCH_PATHS = (
					"$(inherited)",
					"\"${PODS_ROOT}/../../Firebase/Storage/Private\"",
				);
				INFOPLIST_FILE = "Storage/Tests/Tests-Info.plist";
				PRODUCT_BUNDLE_IDENTIFIER = "com.google.Storage-Tests-iOS";
				PRODUCT_NAME = "$(TARGET_NAME)";
				TEST_HOST = "$(BUILT_PRODUCTS_DIR)/Storage_Example_iOS.app/Storage_Example_iOS";
				WRAPPER_EXTENSION = xctest;
			};
			name = Debug;
		};
		DEB13A221E73507E00AC236D /* Release */ = {
			isa = XCBuildConfiguration;
			baseConfigurationReference = 78289BFF72DDC118D248BDF1 /* Pods-Storage_Tests_iOS.release.xcconfig */;
			buildSettings = {
				BUNDLE_LOADER = "$(TEST_HOST)";
				DEVELOPMENT_TEAM = "";
				GCC_PRECOMPILE_PREFIX_HEADER = YES;
				GCC_PREFIX_HEADER = "";
				HEADER_SEARCH_PATHS = (
					"$(inherited)",
					"\"${PODS_ROOT}/../../Firebase/Storage/Private\"",
				);
				INFOPLIST_FILE = "Storage/Tests/Tests-Info.plist";
				PRODUCT_BUNDLE_IDENTIFIER = "com.google.Storage-Tests-iOS";
				PRODUCT_NAME = "$(TARGET_NAME)";
				TEST_HOST = "$(BUILT_PRODUCTS_DIR)/Storage_Example_iOS.app/Storage_Example_iOS";
				WRAPPER_EXTENSION = xctest;
			};
			name = Release;
		};
		DEE14D601E84464D006FA992 /* Debug */ = {
			isa = XCBuildConfiguration;
			baseConfigurationReference = 3413D976A68A307FDFFF9EA5 /* Pods-Core_Example_iOS.debug.xcconfig */;
			buildSettings = {
				ASSETCATALOG_COMPILER_APPICON_NAME = AppIcon;
				CLANG_ANALYZER_NONNULL = YES;
				CLANG_WARN_DOCUMENTATION_COMMENTS = YES;
				DEBUG_INFORMATION_FORMAT = dwarf;
				DEVELOPMENT_TEAM = "";
				INFOPLIST_FILE = "$(SRCROOT)/Core/App/iOS/Core-Info.plist";
				LD_RUNPATH_SEARCH_PATHS = "$(inherited) @executable_path/Frameworks";
				MTL_ENABLE_DEBUG_INFO = YES;
				PRODUCT_BUNDLE_IDENTIFIER = "com.google.Core-Example-iOS";
				PRODUCT_NAME = "$(TARGET_NAME)";
			};
			name = Debug;
		};
		DEE14D611E84464D006FA992 /* Release */ = {
			isa = XCBuildConfiguration;
			baseConfigurationReference = 79AB5D6F2D30CF95AC80B437 /* Pods-Core_Example_iOS.release.xcconfig */;
			buildSettings = {
				ASSETCATALOG_COMPILER_APPICON_NAME = AppIcon;
				CLANG_ANALYZER_NONNULL = YES;
				CLANG_WARN_DOCUMENTATION_COMMENTS = YES;
				COPY_PHASE_STRIP = NO;
				DEBUG_INFORMATION_FORMAT = "dwarf-with-dsym";
				DEVELOPMENT_TEAM = "";
				INFOPLIST_FILE = "$(SRCROOT)/Core/App/iOS/Core-Info.plist";
				LD_RUNPATH_SEARCH_PATHS = "$(inherited) @executable_path/Frameworks";
				MTL_ENABLE_DEBUG_INFO = NO;
				PRODUCT_BUNDLE_IDENTIFIER = "com.google.Core-Example-iOS";
				PRODUCT_NAME = "$(TARGET_NAME)";
			};
			name = Release;
		};
		DEE14D621E84464D006FA992 /* Debug */ = {
			isa = XCBuildConfiguration;
			baseConfigurationReference = FE98BEC55C727002857820B7 /* Pods-Core_Tests_iOS.debug.xcconfig */;
			buildSettings = {
				BUNDLE_LOADER = "$(TEST_HOST)";
				CLANG_ANALYZER_NONNULL = YES;
				CLANG_WARN_DOCUMENTATION_COMMENTS = YES;
				DEBUG_INFORMATION_FORMAT = dwarf;
				DEVELOPMENT_TEAM = "";
				HEADER_SEARCH_PATHS = "$(inherited)";
				INFOPLIST_FILE = "Core/Tests/Tests-Info.plist";
				IPHONEOS_DEPLOYMENT_TARGET = 10.2;
				LD_RUNPATH_SEARCH_PATHS = "$(inherited) @executable_path/Frameworks @loader_path/Frameworks";
				MTL_ENABLE_DEBUG_INFO = YES;
				PRODUCT_BUNDLE_IDENTIFIER = "com.google.Core-Tests-iOS";
				PRODUCT_NAME = "$(TARGET_NAME)";
				TEST_HOST = "$(BUILT_PRODUCTS_DIR)/Core_Example_iOS.app/Core_Example_iOS";
			};
			name = Debug;
		};
		DEE14D631E84464D006FA992 /* Release */ = {
			isa = XCBuildConfiguration;
			baseConfigurationReference = 0736E71E297D138B57343D0B /* Pods-Core_Tests_iOS.release.xcconfig */;
			buildSettings = {
				BUNDLE_LOADER = "$(TEST_HOST)";
				CLANG_ANALYZER_NONNULL = YES;
				CLANG_WARN_DOCUMENTATION_COMMENTS = YES;
				COPY_PHASE_STRIP = NO;
				DEBUG_INFORMATION_FORMAT = "dwarf-with-dsym";
				DEVELOPMENT_TEAM = "";
				HEADER_SEARCH_PATHS = "$(inherited)";
				INFOPLIST_FILE = "Core/Tests/Tests-Info.plist";
				IPHONEOS_DEPLOYMENT_TARGET = 10.2;
				LD_RUNPATH_SEARCH_PATHS = "$(inherited) @executable_path/Frameworks @loader_path/Frameworks";
				MTL_ENABLE_DEBUG_INFO = NO;
				PRODUCT_BUNDLE_IDENTIFIER = "com.google.Core-Tests-iOS";
				PRODUCT_NAME = "$(TARGET_NAME)";
				TEST_HOST = "$(BUILT_PRODUCTS_DIR)/Core_Example_iOS.app/Core_Example_iOS";
			};
			name = Release;
		};
/* End XCBuildConfiguration section */

/* Begin XCConfigurationList section */
		06121EC51EC399C50008D70E /* Build configuration list for PBXNativeTarget "Storage_IntegrationTests_iOS" */ = {
			isa = XCConfigurationList;
			buildConfigurations = (
				06121EC31EC399C50008D70E /* Debug */,
				06121EC41EC399C50008D70E /* Release */,
			);
			defaultConfigurationIsVisible = 0;
			defaultConfigurationName = Release;
		};
		0624F3E81EC0ECFA00E5940D /* Build configuration list for PBXNativeTarget "Database_IntegrationTests_iOS" */ = {
			isa = XCConfigurationList;
			buildConfigurations = (
				0624F3E91EC0ECFA00E5940D /* Debug */,
				0624F3EA1EC0ECFA00E5940D /* Release */,
			);
			defaultConfigurationIsVisible = 0;
			defaultConfigurationName = Release;
		};
		6003F585195388D10070C39A /* Build configuration list for PBXProject "Firebase" */ = {
			isa = XCConfigurationList;
			buildConfigurations = (
				6003F5BD195388D20070C39A /* Debug */,
				6003F5BE195388D20070C39A /* Release */,
			);
			defaultConfigurationIsVisible = 0;
			defaultConfigurationName = Release;
		};
		AFD562F41EB13C6D00EA2233 /* Build configuration list for PBXNativeTarget "Messaging_Example_iOS" */ = {
			isa = XCConfigurationList;
			buildConfigurations = (
				AFD562F51EB13C6D00EA2233 /* Debug */,
				AFD562F61EB13C6D00EA2233 /* Release */,
			);
			defaultConfigurationIsVisible = 0;
			defaultConfigurationName = Release;
		};
		D01853761EDAD084003A645C /* Build configuration list for PBXNativeTarget "Auth_Example_macOS" */ = {
			isa = XCConfigurationList;
			buildConfigurations = (
				D01853771EDAD084003A645C /* Debug */,
				D01853781EDAD084003A645C /* Release */,
			);
			defaultConfigurationIsVisible = 0;
			defaultConfigurationName = Release;
		};
		D01853C31EDAD364003A645C /* Build configuration list for PBXNativeTarget "Auth_Tests_macOS" */ = {
			isa = XCConfigurationList;
			buildConfigurations = (
				D01853C41EDAD364003A645C /* Debug */,
				D01853C51EDAD364003A645C /* Release */,
			);
			defaultConfigurationIsVisible = 0;
			defaultConfigurationName = Release;
		};
		D064E6A71ED9B1BF001956DF /* Build configuration list for PBXNativeTarget "Core_Example_macOS" */ = {
			isa = XCConfigurationList;
			buildConfigurations = (
				D064E6A81ED9B1BF001956DF /* Debug */,
				D064E6A91ED9B1BF001956DF /* Release */,
			);
			defaultConfigurationIsVisible = 0;
			defaultConfigurationName = Release;
		};
		D064E6BC1ED9B31C001956DF /* Build configuration list for PBXNativeTarget "Core_Tests_macOS" */ = {
			isa = XCConfigurationList;
			buildConfigurations = (
				D064E6BD1ED9B31C001956DF /* Debug */,
				D064E6BE1ED9B31C001956DF /* Release */,
			);
			defaultConfigurationIsVisible = 0;
			defaultConfigurationName = Release;
		};
		D0EDB2CA1EDA04F800B6C31B /* Build configuration list for PBXNativeTarget "Storage_Example_macOS" */ = {
			isa = XCConfigurationList;
			buildConfigurations = (
				D0EDB2CB1EDA04F800B6C31B /* Debug */,
				D0EDB2CC1EDA04F800B6C31B /* Release */,
			);
			defaultConfigurationIsVisible = 0;
			defaultConfigurationName = Release;
		};
		D0EDB2F31EDA06CB00B6C31B /* Build configuration list for PBXNativeTarget "Storage_Tests_macOS" */ = {
			isa = XCConfigurationList;
			buildConfigurations = (
				D0EDB2F41EDA06CB00B6C31B /* Debug */,
				D0EDB2F51EDA06CB00B6C31B /* Release */,
			);
			defaultConfigurationIsVisible = 0;
			defaultConfigurationName = Release;
		};
		D0EDB3041EDA06D500B6C31B /* Build configuration list for PBXNativeTarget "Storage_IntegrationTests_macOS" */ = {
			isa = XCConfigurationList;
			buildConfigurations = (
				D0EDB3051EDA06D500B6C31B /* Debug */,
				D0EDB3061EDA06D500B6C31B /* Release */,
			);
			defaultConfigurationIsVisible = 0;
			defaultConfigurationName = Release;
		};
		D0FE8A0F1ED9C32C003F6722 /* Build configuration list for PBXAggregateTarget "AllUnitTests_macOS" */ = {
			isa = XCConfigurationList;
			buildConfigurations = (
				D0FE8A101ED9C32C003F6722 /* Debug */,
				D0FE8A111ED9C32C003F6722 /* Release */,
			);
			defaultConfigurationIsVisible = 0;
			defaultConfigurationName = Release;
		};
		D0FE8A2C1ED9C804003F6722 /* Build configuration list for PBXNativeTarget "Database_Example_macOS" */ = {
			isa = XCConfigurationList;
			buildConfigurations = (
				D0FE8A2D1ED9C804003F6722 /* Debug */,
				D0FE8A2E1ED9C804003F6722 /* Release */,
			);
			defaultConfigurationIsVisible = 0;
			defaultConfigurationName = Release;
		};
		D0FE8A5F1ED9C86F003F6722 /* Build configuration list for PBXNativeTarget "Database_Tests_macOS" */ = {
			isa = XCConfigurationList;
			buildConfigurations = (
				D0FE8A601ED9C86F003F6722 /* Debug */,
				D0FE8A611ED9C86F003F6722 /* Release */,
			);
			defaultConfigurationIsVisible = 0;
			defaultConfigurationName = Release;
		};
		D0FE8A891ED9C87B003F6722 /* Build configuration list for PBXNativeTarget "Database_IntegrationTests_macOS" */ = {
			isa = XCConfigurationList;
			buildConfigurations = (
				D0FE8A8A1ED9C87B003F6722 /* Debug */,
				D0FE8A8B1ED9C87B003F6722 /* Release */,
			);
			defaultConfigurationIsVisible = 0;
			defaultConfigurationName = Release;
		};
		DE33738A1E73773400881891 /* Build configuration list for PBXAggregateTarget "AllUnitTests_iOS" */ = {
			isa = XCConfigurationList;
			buildConfigurations = (
				DE33738B1E73773400881891 /* Debug */,
				DE33738C1E73773400881891 /* Release */,
			);
			defaultConfigurationIsVisible = 0;
			defaultConfigurationName = Release;
		};
		DE7B8D281E8EF078009EB6DF /* Build configuration list for PBXNativeTarget "Database_Example_iOS" */ = {
			isa = XCConfigurationList;
			buildConfigurations = (
				DE7B8D241E8EF078009EB6DF /* Debug */,
				DE7B8D251E8EF078009EB6DF /* Release */,
			);
			defaultConfigurationIsVisible = 0;
			defaultConfigurationName = Release;
		};
		DE7B8D291E8EF078009EB6DF /* Build configuration list for PBXNativeTarget "Database_Tests_iOS" */ = {
			isa = XCConfigurationList;
			buildConfigurations = (
				DE7B8D261E8EF078009EB6DF /* Debug */,
				DE7B8D271E8EF078009EB6DF /* Release */,
			);
			defaultConfigurationIsVisible = 0;
			defaultConfigurationName = Release;
		};
		DE9314E91E86C6BE0083EDBF /* Build configuration list for PBXNativeTarget "Auth_Example_iOS" */ = {
			isa = XCConfigurationList;
			buildConfigurations = (
				DE9314E51E86C6BE0083EDBF /* Debug */,
				DE9314E61E86C6BE0083EDBF /* Release */,
			);
			defaultConfigurationIsVisible = 0;
			defaultConfigurationName = Release;
		};
		DE9314EA1E86C6BE0083EDBF /* Build configuration list for PBXNativeTarget "Auth_Tests_iOS" */ = {
			isa = XCConfigurationList;
			buildConfigurations = (
				DE9314E71E86C6BE0083EDBF /* Debug */,
				DE9314E81E86C6BE0083EDBF /* Release */,
			);
			defaultConfigurationIsVisible = 0;
			defaultConfigurationName = Release;
		};
		DE9315B31E8738460083EDBF /* Build configuration list for PBXNativeTarget "Messaging_Tests_iOS" */ = {
			isa = XCConfigurationList;
			buildConfigurations = (
				DE9315B01E8738460083EDBF /* Debug */,
				DE9315B11E8738460083EDBF /* Release */,
			);
			defaultConfigurationIsVisible = 0;
			defaultConfigurationName = Release;
		};
		DEB13A051E73506A00AC236D /* Build configuration list for PBXNativeTarget "Storage_Example_iOS" */ = {
			isa = XCConfigurationList;
			buildConfigurations = (
				DEB13A061E73506A00AC236D /* Debug */,
				DEB13A071E73506A00AC236D /* Release */,
			);
			defaultConfigurationIsVisible = 0;
			defaultConfigurationName = Release;
		};
		DEB13A201E73507E00AC236D /* Build configuration list for PBXNativeTarget "Storage_Tests_iOS" */ = {
			isa = XCConfigurationList;
			buildConfigurations = (
				DEB13A211E73507E00AC236D /* Debug */,
				DEB13A221E73507E00AC236D /* Release */,
			);
			defaultConfigurationIsVisible = 0;
			defaultConfigurationName = Release;
		};
		DEE14D641E84464D006FA992 /* Build configuration list for PBXNativeTarget "Core_Example_iOS" */ = {
			isa = XCConfigurationList;
			buildConfigurations = (
				DEE14D601E84464D006FA992 /* Debug */,
				DEE14D611E84464D006FA992 /* Release */,
			);
			defaultConfigurationIsVisible = 0;
			defaultConfigurationName = Release;
		};
		DEE14D651E84464D006FA992 /* Build configuration list for PBXNativeTarget "Core_Tests_iOS" */ = {
			isa = XCConfigurationList;
			buildConfigurations = (
				DEE14D621E84464D006FA992 /* Debug */,
				DEE14D631E84464D006FA992 /* Release */,
			);
			defaultConfigurationIsVisible = 0;
			defaultConfigurationName = Release;
		};
/* End XCConfigurationList section */
	};
	rootObject = 6003F582195388D10070C39A /* Project object */;
}<|MERGE_RESOLUTION|>--- conflicted
+++ resolved
@@ -250,14 +250,11 @@
 		D0FE8A941ED9CAAE003F6722 /* FIRAppDelegate.m in Sources */ = {isa = PBXBuildFile; fileRef = D0FE8A1A1ED9C6D2003F6722 /* FIRAppDelegate.m */; };
 		D0FE8A951ED9CAAE003F6722 /* FIRViewController.m in Sources */ = {isa = PBXBuildFile; fileRef = D0FE8A1C1ED9C6D2003F6722 /* FIRViewController.m */; };
 		D0FE8A961ED9CAAE003F6722 /* main.m in Sources */ = {isa = PBXBuildFile; fileRef = D0FE8A1D1ED9C6D2003F6722 /* main.m */; };
-<<<<<<< HEAD
-=======
 		D22080FB4B7F4238FAC548D6 /* Pods_Auth_Tests_iOS.framework in Frameworks */ = {isa = PBXBuildFile; fileRef = CECEF04E3B788FA2FA9B29F1 /* Pods_Auth_Tests_iOS.framework */; };
 		D9B0D41E1F578F6D00A567C2 /* FIRGetProjectConfigRequestTests.m in Sources */ = {isa = PBXBuildFile; fileRef = D92C82C61F578DF000D5EAFF /* FIRGetProjectConfigRequestTests.m */; };
 		D9B0D41F1F578F6E00A567C2 /* FIRGetProjectConfigRequestTests.m in Sources */ = {isa = PBXBuildFile; fileRef = D92C82C61F578DF000D5EAFF /* FIRGetProjectConfigRequestTests.m */; };
 		D9B0D4201F578F7200A567C2 /* FIRGetProjectConfigResponseTests.m in Sources */ = {isa = PBXBuildFile; fileRef = D92C82C51F578DF000D5EAFF /* FIRGetProjectConfigResponseTests.m */; };
 		D9B0D4211F578F7300A567C2 /* FIRGetProjectConfigResponseTests.m in Sources */ = {isa = PBXBuildFile; fileRef = D92C82C51F578DF000D5EAFF /* FIRGetProjectConfigResponseTests.m */; };
->>>>>>> 0ce42970
 		DE0E5BBB1EA7D92E00FAA825 /* FIRVerifyClientRequestTest.m in Sources */ = {isa = PBXBuildFile; fileRef = DE0E5BB91EA7D92E00FAA825 /* FIRVerifyClientRequestTest.m */; };
 		DE0E5BBC1EA7D92E00FAA825 /* FIRVerifyClientResponseTests.m in Sources */ = {isa = PBXBuildFile; fileRef = DE0E5BBA1EA7D92E00FAA825 /* FIRVerifyClientResponseTests.m */; };
 		DE0E5BBD1EA7D93100FAA825 /* FIRAuthAppCredentialTests.m in Sources */ = {isa = PBXBuildFile; fileRef = DE0E5BB51EA7D91C00FAA825 /* FIRAuthAppCredentialTests.m */; };
@@ -738,15 +735,11 @@
 		D0FE8A2F1ED9C804003F6722 /* Database_Example_macOS.app */ = {isa = PBXFileReference; explicitFileType = wrapper.application; includeInIndex = 0; path = Database_Example_macOS.app; sourceTree = BUILT_PRODUCTS_DIR; };
 		D0FE8A621ED9C870003F6722 /* Database_Tests_macOS.xctest */ = {isa = PBXFileReference; explicitFileType = wrapper.cfbundle; includeInIndex = 0; path = Database_Tests_macOS.xctest; sourceTree = BUILT_PRODUCTS_DIR; };
 		D0FE8A8C1ED9C87B003F6722 /* Database_IntegrationTests_macOS.xctest */ = {isa = PBXFileReference; explicitFileType = wrapper.cfbundle; includeInIndex = 0; path = Database_IntegrationTests_macOS.xctest; sourceTree = BUILT_PRODUCTS_DIR; };
-<<<<<<< HEAD
-		DAA8EA8A9AEB94062A271FD1 /* Pods-Storage_Example_iOS.debug.xcconfig */ = {isa = PBXFileReference; includeInIndex = 1; lastKnownFileType = text.xcconfig; name = "Pods-Storage_Example_iOS.debug.xcconfig"; path = "Pods/Target Support Files/Pods-Storage_Example_iOS/Pods-Storage_Example_iOS.debug.xcconfig"; sourceTree = "<group>"; };
-=======
 		D4E15AD159B5F9FD595AD761 /* Pods-Auth_Example_macOS.debug.xcconfig */ = {isa = PBXFileReference; includeInIndex = 1; lastKnownFileType = text.xcconfig; name = "Pods-Auth_Example_macOS.debug.xcconfig"; path = "Pods/Target Support Files/Pods-Auth_Example_macOS/Pods-Auth_Example_macOS.debug.xcconfig"; sourceTree = "<group>"; };
 		D8324AEFAEEF81EEDE114E33 /* Pods-Auth_Tests_iOS.debug.xcconfig */ = {isa = PBXFileReference; includeInIndex = 1; lastKnownFileType = text.xcconfig; name = "Pods-Auth_Tests_iOS.debug.xcconfig"; path = "Pods/Target Support Files/Pods-Auth_Tests_iOS/Pods-Auth_Tests_iOS.debug.xcconfig"; sourceTree = "<group>"; };
 		D92C82C51F578DF000D5EAFF /* FIRGetProjectConfigResponseTests.m */ = {isa = PBXFileReference; fileEncoding = 4; lastKnownFileType = sourcecode.c.objc; path = FIRGetProjectConfigResponseTests.m; sourceTree = "<group>"; };
 		D92C82C61F578DF000D5EAFF /* FIRGetProjectConfigRequestTests.m */ = {isa = PBXFileReference; fileEncoding = 4; lastKnownFileType = sourcecode.c.objc; path = FIRGetProjectConfigRequestTests.m; sourceTree = "<group>"; };
 		DAEC0C3CA3C043F584C0D281 /* Pods-Database_IntegrationTests_iOS.debug.xcconfig */ = {isa = PBXFileReference; includeInIndex = 1; lastKnownFileType = text.xcconfig; name = "Pods-Database_IntegrationTests_iOS.debug.xcconfig"; path = "Pods/Target Support Files/Pods-Database_IntegrationTests_iOS/Pods-Database_IntegrationTests_iOS.debug.xcconfig"; sourceTree = "<group>"; };
->>>>>>> 0ce42970
 		DE0E5BB51EA7D91C00FAA825 /* FIRAuthAppCredentialTests.m */ = {isa = PBXFileReference; fileEncoding = 4; lastKnownFileType = sourcecode.c.objc; path = FIRAuthAppCredentialTests.m; sourceTree = "<group>"; };
 		DE0E5BB61EA7D91C00FAA825 /* FIRAuthAppDelegateProxyTests.m */ = {isa = PBXFileReference; fileEncoding = 4; lastKnownFileType = sourcecode.c.objc; path = FIRAuthAppDelegateProxyTests.m; sourceTree = "<group>"; };
 		DE0E5BB91EA7D92E00FAA825 /* FIRVerifyClientRequestTest.m */ = {isa = PBXFileReference; fileEncoding = 4; lastKnownFileType = sourcecode.c.objc; path = FIRVerifyClientRequestTest.m; sourceTree = "<group>"; };
@@ -2442,31 +2435,14 @@
 /* End PBXResourcesBuildPhase section */
 
 /* Begin PBXShellScriptBuildPhase section */
-<<<<<<< HEAD
-=======
-		00B23753C4BF8E8D16969ABD /* [CP] Copy Pods Resources */ = {
+		1063900DF910DA2A4109D98D /* [CP] Embed Pods Frameworks */ = {
 			isa = PBXShellScriptBuildPhase;
 			buildActionMask = 2147483647;
 			files = (
 			);
 			inputPaths = (
-			);
-			name = "[CP] Copy Pods Resources";
-			outputPaths = (
-			);
-			runOnlyForDeploymentPostprocessing = 0;
-			shellPath = /bin/sh;
-			shellScript = "\"${SRCROOT}/Pods/Target Support Files/Pods-Messaging_Example_iOS/Pods-Messaging_Example_iOS-resources.sh\"\n";
-			showEnvVarsInLog = 0;
-		};
-		071225E5DBC237232EC1AB19 /* [CP] Embed Pods Frameworks */ = {
-			isa = PBXShellScriptBuildPhase;
-			buildActionMask = 2147483647;
-			files = (
-			);
-			inputPaths = (
-				"${SRCROOT}/Pods/Target Support Files/Pods-Database_Tests_macOS/Pods-Database_Tests_macOS-frameworks.sh",
-				"${BUILT_PRODUCTS_DIR}/OCMock-macOS/OCMock.framework",
+				"${SRCROOT}/Pods/Target Support Files/Pods-Storage_IntegrationTests_iOS/Pods-Storage_IntegrationTests_iOS-frameworks.sh",
+				"${BUILT_PRODUCTS_DIR}/OCMock/OCMock.framework",
 			);
 			name = "[CP] Embed Pods Frameworks";
 			outputPaths = (
@@ -2474,67 +2450,9 @@
 			);
 			runOnlyForDeploymentPostprocessing = 0;
 			shellPath = /bin/sh;
-			shellScript = "\"${SRCROOT}/Pods/Target Support Files/Pods-Database_Tests_macOS/Pods-Database_Tests_macOS-frameworks.sh\"\n";
-			showEnvVarsInLog = 0;
-		};
-		0EA12A6080140E87FBA3AC06 /* [CP] Check Pods Manifest.lock */ = {
-			isa = PBXShellScriptBuildPhase;
-			buildActionMask = 2147483647;
-			files = (
-			);
-			inputPaths = (
-				"${PODS_PODFILE_DIR_PATH}/Podfile.lock",
-				"${PODS_ROOT}/Manifest.lock",
-			);
-			name = "[CP] Check Pods Manifest.lock";
-			outputPaths = (
-				"$(DERIVED_FILE_DIR)/Pods-Messaging_Example_iOS-checkManifestLockResult.txt",
-			);
-			runOnlyForDeploymentPostprocessing = 0;
-			shellPath = /bin/sh;
-			shellScript = "diff \"${PODS_PODFILE_DIR_PATH}/Podfile.lock\" \"${PODS_ROOT}/Manifest.lock\" > /dev/null\nif [ $? != 0 ] ; then\n    # print error to STDERR\n    echo \"error: The sandbox is not in sync with the Podfile.lock. Run 'pod install' or update your CocoaPods installation.\" >&2\n    exit 1\nfi\n";
-			showEnvVarsInLog = 0;
-		};
->>>>>>> 0ce42970
-		1063900DF910DA2A4109D98D /* [CP] Embed Pods Frameworks */ = {
-			isa = PBXShellScriptBuildPhase;
-			buildActionMask = 2147483647;
-			files = (
-			);
-			inputPaths = (
-				"${SRCROOT}/Pods/Target Support Files/Pods-Storage_IntegrationTests_iOS/Pods-Storage_IntegrationTests_iOS-frameworks.sh",
-				"${BUILT_PRODUCTS_DIR}/OCMock/OCMock.framework",
-			);
-			name = "[CP] Embed Pods Frameworks";
-			outputPaths = (
-				"${TARGET_BUILD_DIR}/${FRAMEWORKS_FOLDER_PATH}/OCMock.framework",
-			);
-			runOnlyForDeploymentPostprocessing = 0;
-			shellPath = /bin/sh;
 			shellScript = "\"${SRCROOT}/Pods/Target Support Files/Pods-Storage_IntegrationTests_iOS/Pods-Storage_IntegrationTests_iOS-frameworks.sh\"\n";
 			showEnvVarsInLog = 0;
 		};
-<<<<<<< HEAD
-=======
-		11F36AD953A5CC9D12935632 /* [CP] Check Pods Manifest.lock */ = {
-			isa = PBXShellScriptBuildPhase;
-			buildActionMask = 2147483647;
-			files = (
-			);
-			inputPaths = (
-				"${PODS_PODFILE_DIR_PATH}/Podfile.lock",
-				"${PODS_ROOT}/Manifest.lock",
-			);
-			name = "[CP] Check Pods Manifest.lock";
-			outputPaths = (
-				"$(DERIVED_FILE_DIR)/Pods-Storage_Example_macOS-checkManifestLockResult.txt",
-			);
-			runOnlyForDeploymentPostprocessing = 0;
-			shellPath = /bin/sh;
-			shellScript = "diff \"${PODS_PODFILE_DIR_PATH}/Podfile.lock\" \"${PODS_ROOT}/Manifest.lock\" > /dev/null\nif [ $? != 0 ] ; then\n    # print error to STDERR\n    echo \"error: The sandbox is not in sync with the Podfile.lock. Run 'pod install' or update your CocoaPods installation.\" >&2\n    exit 1\nfi\n";
-			showEnvVarsInLog = 0;
-		};
->>>>>>> 0ce42970
 		132FCDA41D72A3859CE00BCE /* [CP] Copy Pods Resources */ = {
 			isa = PBXShellScriptBuildPhase;
 			buildActionMask = 2147483647;
@@ -2706,11 +2624,7 @@
 			);
 			runOnlyForDeploymentPostprocessing = 0;
 			shellPath = /bin/sh;
-<<<<<<< HEAD
 			shellScript = "\"${SRCROOT}/Pods/Target Support Files/Pods-Auth_Tests_iOS/Pods-Auth_Tests_iOS-resources.sh\"\n";
-=======
-			shellScript = "diff \"${PODS_PODFILE_DIR_PATH}/Podfile.lock\" \"${PODS_ROOT}/Manifest.lock\" > /dev/null\nif [ $? != 0 ] ; then\n    # print error to STDERR\n    echo \"error: The sandbox is not in sync with the Podfile.lock. Run 'pod install' or update your CocoaPods installation.\" >&2\n    exit 1\nfi\n";
->>>>>>> 0ce42970
 			showEnvVarsInLog = 0;
 		};
 		6EA15A611F2B8F75144549BF /* [CP] Copy Pods Resources */ = {
@@ -2779,13 +2693,25 @@
 			);
 			runOnlyForDeploymentPostprocessing = 0;
 			shellPath = /bin/sh;
-<<<<<<< HEAD
 			shellScript = "\"${SRCROOT}/Pods/Target Support Files/Pods-Storage_Tests_iOS/Pods-Storage_Tests_iOS-frameworks.sh\"\n";
-=======
-			shellScript = "\"${SRCROOT}/Pods/Target Support Files/Pods-Database_Tests_iOS/Pods-Database_Tests_iOS-frameworks.sh\"\n";
 			showEnvVarsInLog = 0;
 		};
-		4115B5AD79B7D4DE65AE67FF /* [CP] Check Pods Manifest.lock */ = {
+		B5EBB1596041B87C01906583 /* [CP] Copy Pods Resources */ = {
+			isa = PBXShellScriptBuildPhase;
+			buildActionMask = 2147483647;
+			files = (
+			);
+			inputPaths = (
+			);
+			name = "[CP] Copy Pods Resources";
+			outputPaths = (
+			);
+			runOnlyForDeploymentPostprocessing = 0;
+			shellPath = /bin/sh;
+			shellScript = "\"${SRCROOT}/Pods/Target Support Files/Pods-Core_Example_iOS/Pods-Core_Example_iOS-resources.sh\"\n";
+			showEnvVarsInLog = 0;
+		};
+		B66F9F8E9BF747B1F447D6C0 /* [CP] Check Pods Manifest.lock */ = {
 			isa = PBXShellScriptBuildPhase;
 			buildActionMask = 2147483647;
 			files = (
@@ -2796,44 +2722,6 @@
 			);
 			name = "[CP] Check Pods Manifest.lock";
 			outputPaths = (
-				"$(DERIVED_FILE_DIR)/Pods-Storage_Example_iOS-checkManifestLockResult.txt",
-			);
-			runOnlyForDeploymentPostprocessing = 0;
-			shellPath = /bin/sh;
-			shellScript = "diff \"${PODS_PODFILE_DIR_PATH}/Podfile.lock\" \"${PODS_ROOT}/Manifest.lock\" > /dev/null\nif [ $? != 0 ] ; then\n    # print error to STDERR\n    echo \"error: The sandbox is not in sync with the Podfile.lock. Run 'pod install' or update your CocoaPods installation.\" >&2\n    exit 1\nfi\n";
->>>>>>> 0ce42970
-			showEnvVarsInLog = 0;
-		};
-		B5EBB1596041B87C01906583 /* [CP] Copy Pods Resources */ = {
-			isa = PBXShellScriptBuildPhase;
-			buildActionMask = 2147483647;
-			files = (
-			);
-			inputPaths = (
-			);
-			name = "[CP] Copy Pods Resources";
-			outputPaths = (
-			);
-			runOnlyForDeploymentPostprocessing = 0;
-			shellPath = /bin/sh;
-<<<<<<< HEAD
-			shellScript = "\"${SRCROOT}/Pods/Target Support Files/Pods-Core_Example_iOS/Pods-Core_Example_iOS-resources.sh\"\n";
-=======
-			shellScript = "diff \"${PODS_PODFILE_DIR_PATH}/Podfile.lock\" \"${PODS_ROOT}/Manifest.lock\" > /dev/null\nif [ $? != 0 ] ; then\n    # print error to STDERR\n    echo \"error: The sandbox is not in sync with the Podfile.lock. Run 'pod install' or update your CocoaPods installation.\" >&2\n    exit 1\nfi\n";
->>>>>>> 0ce42970
-			showEnvVarsInLog = 0;
-		};
-		B66F9F8E9BF747B1F447D6C0 /* [CP] Check Pods Manifest.lock */ = {
-			isa = PBXShellScriptBuildPhase;
-			buildActionMask = 2147483647;
-			files = (
-			);
-			inputPaths = (
-				"${PODS_PODFILE_DIR_PATH}/Podfile.lock",
-				"${PODS_ROOT}/Manifest.lock",
-			);
-			name = "[CP] Check Pods Manifest.lock";
-			outputPaths = (
 				"$(DERIVED_FILE_DIR)/Pods-Core_Example_iOS-checkManifestLockResult.txt",
 			);
 			runOnlyForDeploymentPostprocessing = 0;
@@ -2856,11 +2744,7 @@
 			);
 			runOnlyForDeploymentPostprocessing = 0;
 			shellPath = /bin/sh;
-<<<<<<< HEAD
 			shellScript = "\"${SRCROOT}/Pods/Target Support Files/Pods-Auth_Tests_iOS/Pods-Auth_Tests_iOS-frameworks.sh\"\n";
-=======
-			shellScript = "diff \"${PODS_PODFILE_DIR_PATH}/Podfile.lock\" \"${PODS_ROOT}/Manifest.lock\" > /dev/null\nif [ $? != 0 ] ; then\n    # print error to STDERR\n    echo \"error: The sandbox is not in sync with the Podfile.lock. Run 'pod install' or update your CocoaPods installation.\" >&2\n    exit 1\nfi\n";
->>>>>>> 0ce42970
 			showEnvVarsInLog = 0;
 		};
 		C707F47D947D57E74249C2F6 /* [CP] Embed Pods Frameworks */ = {
@@ -2903,524 +2787,6 @@
 			shellScript = "\"${SRCROOT}/Pods/Target Support Files/Pods-Core_Tests_iOS/Pods-Core_Tests_iOS-frameworks.sh\"\n";
 			showEnvVarsInLog = 0;
 		};
-<<<<<<< HEAD
-=======
-		6CDB2FCF70875C8C64686DD2 /* [CP] Copy Pods Resources */ = {
-			isa = PBXShellScriptBuildPhase;
-			buildActionMask = 2147483647;
-			files = (
-			);
-			inputPaths = (
-			);
-			name = "[CP] Copy Pods Resources";
-			outputPaths = (
-			);
-			runOnlyForDeploymentPostprocessing = 0;
-			shellPath = /bin/sh;
-			shellScript = "\"${SRCROOT}/Pods/Target Support Files/Pods-Auth_Tests_iOS/Pods-Auth_Tests_iOS-resources.sh\"\n";
-			showEnvVarsInLog = 0;
-		};
-		6DA313F9857A3BDBDA296B76 /* [CP] Embed Pods Frameworks */ = {
-			isa = PBXShellScriptBuildPhase;
-			buildActionMask = 2147483647;
-			files = (
-			);
-			inputPaths = (
-				"${SRCROOT}/Pods/Target Support Files/Pods-Core_Example_macOS/Pods-Core_Example_macOS-frameworks.sh",
-				"${BUILT_PRODUCTS_DIR}/FirebaseCommunity-Core-Root-macOS/FirebaseCommunity.framework",
-				"${BUILT_PRODUCTS_DIR}/GoogleToolboxForMac-Defines-NSData+zlib-macOS/GoogleToolboxForMac.framework",
-			);
-			name = "[CP] Embed Pods Frameworks";
-			outputPaths = (
-				"${TARGET_BUILD_DIR}/${FRAMEWORKS_FOLDER_PATH}/FirebaseCommunity.framework",
-				"${TARGET_BUILD_DIR}/${FRAMEWORKS_FOLDER_PATH}/GoogleToolboxForMac.framework",
-			);
-			runOnlyForDeploymentPostprocessing = 0;
-			shellPath = /bin/sh;
-			shellScript = "\"${SRCROOT}/Pods/Target Support Files/Pods-Core_Example_macOS/Pods-Core_Example_macOS-frameworks.sh\"\n";
-			showEnvVarsInLog = 0;
-		};
-		6EA15A611F2B8F75144549BF /* [CP] Copy Pods Resources */ = {
-			isa = PBXShellScriptBuildPhase;
-			buildActionMask = 2147483647;
-			files = (
-			);
-			inputPaths = (
-			);
-			name = "[CP] Copy Pods Resources";
-			outputPaths = (
-			);
-			runOnlyForDeploymentPostprocessing = 0;
-			shellPath = /bin/sh;
-			shellScript = "\"${SRCROOT}/Pods/Target Support Files/Pods-Storage_Tests_iOS/Pods-Storage_Tests_iOS-resources.sh\"\n";
-			showEnvVarsInLog = 0;
-		};
-		6F226BA957A397FC5FECC12E /* [CP] Copy Pods Resources */ = {
-			isa = PBXShellScriptBuildPhase;
-			buildActionMask = 2147483647;
-			files = (
-			);
-			inputPaths = (
-			);
-			name = "[CP] Copy Pods Resources";
-			outputPaths = (
-			);
-			runOnlyForDeploymentPostprocessing = 0;
-			shellPath = /bin/sh;
-			shellScript = "\"${SRCROOT}/Pods/Target Support Files/Pods-Database_IntegrationTests_macOS/Pods-Database_IntegrationTests_macOS-resources.sh\"\n";
-			showEnvVarsInLog = 0;
-		};
-		777537E8787F27950F56D363 /* [CP] Copy Pods Resources */ = {
-			isa = PBXShellScriptBuildPhase;
-			buildActionMask = 2147483647;
-			files = (
-			);
-			inputPaths = (
-			);
-			name = "[CP] Copy Pods Resources";
-			outputPaths = (
-			);
-			runOnlyForDeploymentPostprocessing = 0;
-			shellPath = /bin/sh;
-			shellScript = "\"${SRCROOT}/Pods/Target Support Files/Pods-Database_Example_macOS/Pods-Database_Example_macOS-resources.sh\"\n";
-			showEnvVarsInLog = 0;
-		};
-		77E94B705381010F68BFBF0F /* [CP] Check Pods Manifest.lock */ = {
-			isa = PBXShellScriptBuildPhase;
-			buildActionMask = 2147483647;
-			files = (
-			);
-			inputPaths = (
-				"${PODS_PODFILE_DIR_PATH}/Podfile.lock",
-				"${PODS_ROOT}/Manifest.lock",
-			);
-			name = "[CP] Check Pods Manifest.lock";
-			outputPaths = (
-				"$(DERIVED_FILE_DIR)/Pods-Database_Tests_macOS-checkManifestLockResult.txt",
-			);
-			runOnlyForDeploymentPostprocessing = 0;
-			shellPath = /bin/sh;
-			shellScript = "diff \"${PODS_PODFILE_DIR_PATH}/Podfile.lock\" \"${PODS_ROOT}/Manifest.lock\" > /dev/null\nif [ $? != 0 ] ; then\n    # print error to STDERR\n    echo \"error: The sandbox is not in sync with the Podfile.lock. Run 'pod install' or update your CocoaPods installation.\" >&2\n    exit 1\nfi\n";
-			showEnvVarsInLog = 0;
-		};
-		78B9968CB166AE209A644B63 /* [CP] Copy Pods Resources */ = {
-			isa = PBXShellScriptBuildPhase;
-			buildActionMask = 2147483647;
-			files = (
-			);
-			inputPaths = (
-			);
-			name = "[CP] Copy Pods Resources";
-			outputPaths = (
-			);
-			runOnlyForDeploymentPostprocessing = 0;
-			shellPath = /bin/sh;
-			shellScript = "\"${SRCROOT}/Pods/Target Support Files/Pods-Database_Tests_iOS/Pods-Database_Tests_iOS-resources.sh\"\n";
-			showEnvVarsInLog = 0;
-		};
-		7B5A9979C548A06D6F9F3DF3 /* [CP] Copy Pods Resources */ = {
-			isa = PBXShellScriptBuildPhase;
-			buildActionMask = 2147483647;
-			files = (
-			);
-			inputPaths = (
-			);
-			name = "[CP] Copy Pods Resources";
-			outputPaths = (
-			);
-			runOnlyForDeploymentPostprocessing = 0;
-			shellPath = /bin/sh;
-			shellScript = "\"${SRCROOT}/Pods/Target Support Files/Pods-Auth_Example_macOS/Pods-Auth_Example_macOS-resources.sh\"\n";
-			showEnvVarsInLog = 0;
-		};
-		7D4D62D23FA1B896FD67C5A4 /* [CP] Check Pods Manifest.lock */ = {
-			isa = PBXShellScriptBuildPhase;
-			buildActionMask = 2147483647;
-			files = (
-			);
-			inputPaths = (
-				"${PODS_PODFILE_DIR_PATH}/Podfile.lock",
-				"${PODS_ROOT}/Manifest.lock",
-			);
-			name = "[CP] Check Pods Manifest.lock";
-			outputPaths = (
-				"$(DERIVED_FILE_DIR)/Pods-Auth_Tests_iOS-checkManifestLockResult.txt",
-			);
-			runOnlyForDeploymentPostprocessing = 0;
-			shellPath = /bin/sh;
-			shellScript = "diff \"${PODS_PODFILE_DIR_PATH}/Podfile.lock\" \"${PODS_ROOT}/Manifest.lock\" > /dev/null\nif [ $? != 0 ] ; then\n    # print error to STDERR\n    echo \"error: The sandbox is not in sync with the Podfile.lock. Run 'pod install' or update your CocoaPods installation.\" >&2\n    exit 1\nfi\n";
-			showEnvVarsInLog = 0;
-		};
-		8500FBBCF671CB86388A2A1F /* [CP] Copy Pods Resources */ = {
-			isa = PBXShellScriptBuildPhase;
-			buildActionMask = 2147483647;
-			files = (
-			);
-			inputPaths = (
-			);
-			name = "[CP] Copy Pods Resources";
-			outputPaths = (
-			);
-			runOnlyForDeploymentPostprocessing = 0;
-			shellPath = /bin/sh;
-			shellScript = "\"${SRCROOT}/Pods/Target Support Files/Pods-Core_Tests_macOS/Pods-Core_Tests_macOS-resources.sh\"\n";
-			showEnvVarsInLog = 0;
-		};
-		88BCFC1511548BF9A07844FA /* [CP] Check Pods Manifest.lock */ = {
-			isa = PBXShellScriptBuildPhase;
-			buildActionMask = 2147483647;
-			files = (
-			);
-			inputPaths = (
-				"${PODS_PODFILE_DIR_PATH}/Podfile.lock",
-				"${PODS_ROOT}/Manifest.lock",
-			);
-			name = "[CP] Check Pods Manifest.lock";
-			outputPaths = (
-				"$(DERIVED_FILE_DIR)/Pods-Auth_Example_macOS-checkManifestLockResult.txt",
-			);
-			runOnlyForDeploymentPostprocessing = 0;
-			shellPath = /bin/sh;
-			shellScript = "diff \"${PODS_PODFILE_DIR_PATH}/Podfile.lock\" \"${PODS_ROOT}/Manifest.lock\" > /dev/null\nif [ $? != 0 ] ; then\n    # print error to STDERR\n    echo \"error: The sandbox is not in sync with the Podfile.lock. Run 'pod install' or update your CocoaPods installation.\" >&2\n    exit 1\nfi\n";
-			showEnvVarsInLog = 0;
-		};
-		8C301E5FE3BE0A2411C759AA /* [CP] Copy Pods Resources */ = {
-			isa = PBXShellScriptBuildPhase;
-			buildActionMask = 2147483647;
-			files = (
-			);
-			inputPaths = (
-			);
-			name = "[CP] Copy Pods Resources";
-			outputPaths = (
-			);
-			runOnlyForDeploymentPostprocessing = 0;
-			shellPath = /bin/sh;
-			shellScript = "\"${SRCROOT}/Pods/Target Support Files/Pods-Database_IntegrationTests_iOS/Pods-Database_IntegrationTests_iOS-resources.sh\"\n";
-			showEnvVarsInLog = 0;
-		};
-		8C6BEC1986608252A51D2D30 /* [CP] Check Pods Manifest.lock */ = {
-			isa = PBXShellScriptBuildPhase;
-			buildActionMask = 2147483647;
-			files = (
-			);
-			inputPaths = (
-				"${PODS_PODFILE_DIR_PATH}/Podfile.lock",
-				"${PODS_ROOT}/Manifest.lock",
-			);
-			name = "[CP] Check Pods Manifest.lock";
-			outputPaths = (
-				"$(DERIVED_FILE_DIR)/Pods-Auth_Example_iOS-checkManifestLockResult.txt",
-			);
-			runOnlyForDeploymentPostprocessing = 0;
-			shellPath = /bin/sh;
-			shellScript = "diff \"${PODS_PODFILE_DIR_PATH}/Podfile.lock\" \"${PODS_ROOT}/Manifest.lock\" > /dev/null\nif [ $? != 0 ] ; then\n    # print error to STDERR\n    echo \"error: The sandbox is not in sync with the Podfile.lock. Run 'pod install' or update your CocoaPods installation.\" >&2\n    exit 1\nfi\n";
-			showEnvVarsInLog = 0;
-		};
-		9545BA7AC96B74C6340B0A5B /* [CP] Copy Pods Resources */ = {
-			isa = PBXShellScriptBuildPhase;
-			buildActionMask = 2147483647;
-			files = (
-			);
-			inputPaths = (
-			);
-			name = "[CP] Copy Pods Resources";
-			outputPaths = (
-			);
-			runOnlyForDeploymentPostprocessing = 0;
-			shellPath = /bin/sh;
-			shellScript = "\"${SRCROOT}/Pods/Target Support Files/Pods-Storage_Tests_macOS/Pods-Storage_Tests_macOS-resources.sh\"\n";
-			showEnvVarsInLog = 0;
-		};
-		96ED84C7FC567FEDEF7FD80F /* [CP] Embed Pods Frameworks */ = {
-			isa = PBXShellScriptBuildPhase;
-			buildActionMask = 2147483647;
-			files = (
-			);
-			inputPaths = (
-				"${SRCROOT}/Pods/Target Support Files/Pods-Storage_Example_macOS/Pods-Storage_Example_macOS-frameworks.sh",
-				"${BUILT_PRODUCTS_DIR}/FirebaseCommunity-Core-Root-Storage-macOS/FirebaseCommunity.framework",
-				"${BUILT_PRODUCTS_DIR}/GoogleToolboxForMac-Defines-NSData+zlib-macOS/GoogleToolboxForMac.framework",
-				"${BUILT_PRODUCTS_DIR}/GTMSessionFetcher-macOS/GTMSessionFetcher.framework",
-			);
-			name = "[CP] Embed Pods Frameworks";
-			outputPaths = (
-				"${TARGET_BUILD_DIR}/${FRAMEWORKS_FOLDER_PATH}/FirebaseCommunity.framework",
-				"${TARGET_BUILD_DIR}/${FRAMEWORKS_FOLDER_PATH}/GoogleToolboxForMac.framework",
-				"${TARGET_BUILD_DIR}/${FRAMEWORKS_FOLDER_PATH}/GTMSessionFetcher.framework",
-			);
-			runOnlyForDeploymentPostprocessing = 0;
-			shellPath = /bin/sh;
-			shellScript = "\"${SRCROOT}/Pods/Target Support Files/Pods-Storage_Example_macOS/Pods-Storage_Example_macOS-frameworks.sh\"\n";
-			showEnvVarsInLog = 0;
-		};
-		9CEB39C23D6A99B302EB07E9 /* [CP] Check Pods Manifest.lock */ = {
-			isa = PBXShellScriptBuildPhase;
-			buildActionMask = 2147483647;
-			files = (
-			);
-			inputPaths = (
-				"${PODS_PODFILE_DIR_PATH}/Podfile.lock",
-				"${PODS_ROOT}/Manifest.lock",
-			);
-			name = "[CP] Check Pods Manifest.lock";
-			outputPaths = (
-				"$(DERIVED_FILE_DIR)/Pods-Database_Example_iOS-checkManifestLockResult.txt",
-			);
-			runOnlyForDeploymentPostprocessing = 0;
-			shellPath = /bin/sh;
-			shellScript = "diff \"${PODS_PODFILE_DIR_PATH}/Podfile.lock\" \"${PODS_ROOT}/Manifest.lock\" > /dev/null\nif [ $? != 0 ] ; then\n    # print error to STDERR\n    echo \"error: The sandbox is not in sync with the Podfile.lock. Run 'pod install' or update your CocoaPods installation.\" >&2\n    exit 1\nfi\n";
-			showEnvVarsInLog = 0;
-		};
-		A74FE39C9BA59971425C1059 /* [CP] Embed Pods Frameworks */ = {
-			isa = PBXShellScriptBuildPhase;
-			buildActionMask = 2147483647;
-			files = (
-			);
-			inputPaths = (
-				"${SRCROOT}/Pods/Target Support Files/Pods-Storage_Tests_iOS/Pods-Storage_Tests_iOS-frameworks.sh",
-				"${BUILT_PRODUCTS_DIR}/OCMock-iOS/OCMock.framework",
-			);
-			name = "[CP] Embed Pods Frameworks";
-			outputPaths = (
-				"${TARGET_BUILD_DIR}/${FRAMEWORKS_FOLDER_PATH}/OCMock.framework",
-			);
-			runOnlyForDeploymentPostprocessing = 0;
-			shellPath = /bin/sh;
-			shellScript = "\"${SRCROOT}/Pods/Target Support Files/Pods-Storage_Tests_iOS/Pods-Storage_Tests_iOS-frameworks.sh\"\n";
-			showEnvVarsInLog = 0;
-		};
-		A969D5847DE84AFD9C0B2EAA /* [CP] Copy Pods Resources */ = {
-			isa = PBXShellScriptBuildPhase;
-			buildActionMask = 2147483647;
-			files = (
-			);
-			inputPaths = (
-			);
-			name = "[CP] Copy Pods Resources";
-			outputPaths = (
-			);
-			runOnlyForDeploymentPostprocessing = 0;
-			shellPath = /bin/sh;
-			shellScript = "\"${SRCROOT}/Pods/Target Support Files/Pods-Auth_Tests_macOS/Pods-Auth_Tests_macOS-resources.sh\"\n";
-			showEnvVarsInLog = 0;
-		};
-		AAAD94DC9AD45DB4D4A83C6F /* [CP] Embed Pods Frameworks */ = {
-			isa = PBXShellScriptBuildPhase;
-			buildActionMask = 2147483647;
-			files = (
-			);
-			inputPaths = (
-				"${SRCROOT}/Pods/Target Support Files/Pods-Storage_IntegrationTests_macOS/Pods-Storage_IntegrationTests_macOS-frameworks.sh",
-				"${BUILT_PRODUCTS_DIR}/OCMock-macOS/OCMock.framework",
-			);
-			name = "[CP] Embed Pods Frameworks";
-			outputPaths = (
-				"${TARGET_BUILD_DIR}/${FRAMEWORKS_FOLDER_PATH}/OCMock.framework",
-			);
-			runOnlyForDeploymentPostprocessing = 0;
-			shellPath = /bin/sh;
-			shellScript = "\"${SRCROOT}/Pods/Target Support Files/Pods-Storage_IntegrationTests_macOS/Pods-Storage_IntegrationTests_macOS-frameworks.sh\"\n";
-			showEnvVarsInLog = 0;
-		};
-		AF2540B4B40DE449024AEA95 /* [CP] Copy Pods Resources */ = {
-			isa = PBXShellScriptBuildPhase;
-			buildActionMask = 2147483647;
-			files = (
-			);
-			inputPaths = (
-			);
-			name = "[CP] Copy Pods Resources";
-			outputPaths = (
-			);
-			runOnlyForDeploymentPostprocessing = 0;
-			shellPath = /bin/sh;
-			shellScript = "\"${SRCROOT}/Pods/Target Support Files/Pods-Storage_Example_macOS/Pods-Storage_Example_macOS-resources.sh\"\n";
-			showEnvVarsInLog = 0;
-		};
-		B5EBB1596041B87C01906583 /* [CP] Copy Pods Resources */ = {
-			isa = PBXShellScriptBuildPhase;
-			buildActionMask = 2147483647;
-			files = (
-			);
-			inputPaths = (
-			);
-			name = "[CP] Copy Pods Resources";
-			outputPaths = (
-			);
-			runOnlyForDeploymentPostprocessing = 0;
-			shellPath = /bin/sh;
-			shellScript = "\"${SRCROOT}/Pods/Target Support Files/Pods-Core_Example_iOS/Pods-Core_Example_iOS-resources.sh\"\n";
-			showEnvVarsInLog = 0;
-		};
-		B66F9F8E9BF747B1F447D6C0 /* [CP] Check Pods Manifest.lock */ = {
-			isa = PBXShellScriptBuildPhase;
-			buildActionMask = 2147483647;
-			files = (
-			);
-			inputPaths = (
-				"${PODS_PODFILE_DIR_PATH}/Podfile.lock",
-				"${PODS_ROOT}/Manifest.lock",
-			);
-			name = "[CP] Check Pods Manifest.lock";
-			outputPaths = (
-				"$(DERIVED_FILE_DIR)/Pods-Core_Example_iOS-checkManifestLockResult.txt",
-			);
-			runOnlyForDeploymentPostprocessing = 0;
-			shellPath = /bin/sh;
-			shellScript = "diff \"${PODS_PODFILE_DIR_PATH}/Podfile.lock\" \"${PODS_ROOT}/Manifest.lock\" > /dev/null\nif [ $? != 0 ] ; then\n    # print error to STDERR\n    echo \"error: The sandbox is not in sync with the Podfile.lock. Run 'pod install' or update your CocoaPods installation.\" >&2\n    exit 1\nfi\n";
-			showEnvVarsInLog = 0;
-		};
-		BE0467734612262580712A0B /* [CP] Embed Pods Frameworks */ = {
-			isa = PBXShellScriptBuildPhase;
-			buildActionMask = 2147483647;
-			files = (
-			);
-			inputPaths = (
-				"${SRCROOT}/Pods/Target Support Files/Pods-Auth_Tests_iOS/Pods-Auth_Tests_iOS-frameworks.sh",
-				"${BUILT_PRODUCTS_DIR}/OCMock-iOS/OCMock.framework",
-			);
-			name = "[CP] Embed Pods Frameworks";
-			outputPaths = (
-				"${TARGET_BUILD_DIR}/${FRAMEWORKS_FOLDER_PATH}/OCMock.framework",
-			);
-			runOnlyForDeploymentPostprocessing = 0;
-			shellPath = /bin/sh;
-			shellScript = "\"${SRCROOT}/Pods/Target Support Files/Pods-Auth_Tests_iOS/Pods-Auth_Tests_iOS-frameworks.sh\"\n";
-			showEnvVarsInLog = 0;
-		};
-		BF2336EA73E2EC48D55AD7AE /* [CP] Check Pods Manifest.lock */ = {
-			isa = PBXShellScriptBuildPhase;
-			buildActionMask = 2147483647;
-			files = (
-			);
-			inputPaths = (
-				"${PODS_PODFILE_DIR_PATH}/Podfile.lock",
-				"${PODS_ROOT}/Manifest.lock",
-			);
-			name = "[CP] Check Pods Manifest.lock";
-			outputPaths = (
-				"$(DERIVED_FILE_DIR)/Pods-Core_Example_macOS-checkManifestLockResult.txt",
-			);
-			runOnlyForDeploymentPostprocessing = 0;
-			shellPath = /bin/sh;
-			shellScript = "diff \"${PODS_PODFILE_DIR_PATH}/Podfile.lock\" \"${PODS_ROOT}/Manifest.lock\" > /dev/null\nif [ $? != 0 ] ; then\n    # print error to STDERR\n    echo \"error: The sandbox is not in sync with the Podfile.lock. Run 'pod install' or update your CocoaPods installation.\" >&2\n    exit 1\nfi\n";
-			showEnvVarsInLog = 0;
-		};
-		C707F47D947D57E74249C2F6 /* [CP] Embed Pods Frameworks */ = {
-			isa = PBXShellScriptBuildPhase;
-			buildActionMask = 2147483647;
-			files = (
-			);
-			inputPaths = (
-				"${SRCROOT}/Pods/Target Support Files/Pods-Storage_Example_iOS/Pods-Storage_Example_iOS-frameworks.sh",
-				"${BUILT_PRODUCTS_DIR}/FirebaseCommunity-Core-Root-Storage-iOS/FirebaseCommunity.framework",
-				"${BUILT_PRODUCTS_DIR}/GoogleToolboxForMac-Defines-NSData+zlib-iOS/GoogleToolboxForMac.framework",
-				"${BUILT_PRODUCTS_DIR}/GTMSessionFetcher-iOS/GTMSessionFetcher.framework",
-			);
-			name = "[CP] Embed Pods Frameworks";
-			outputPaths = (
-				"${TARGET_BUILD_DIR}/${FRAMEWORKS_FOLDER_PATH}/FirebaseCommunity.framework",
-				"${TARGET_BUILD_DIR}/${FRAMEWORKS_FOLDER_PATH}/GoogleToolboxForMac.framework",
-				"${TARGET_BUILD_DIR}/${FRAMEWORKS_FOLDER_PATH}/GTMSessionFetcher.framework",
-			);
-			runOnlyForDeploymentPostprocessing = 0;
-			shellPath = /bin/sh;
-			shellScript = "\"${SRCROOT}/Pods/Target Support Files/Pods-Storage_Example_iOS/Pods-Storage_Example_iOS-frameworks.sh\"\n";
-			showEnvVarsInLog = 0;
-		};
-		D3703F55DC5ED15CAB21565A /* [CP] Check Pods Manifest.lock */ = {
-			isa = PBXShellScriptBuildPhase;
-			buildActionMask = 2147483647;
-			files = (
-			);
-			inputPaths = (
-				"${PODS_PODFILE_DIR_PATH}/Podfile.lock",
-				"${PODS_ROOT}/Manifest.lock",
-			);
-			name = "[CP] Check Pods Manifest.lock";
-			outputPaths = (
-				"$(DERIVED_FILE_DIR)/Pods-Core_Tests_macOS-checkManifestLockResult.txt",
-			);
-			runOnlyForDeploymentPostprocessing = 0;
-			shellPath = /bin/sh;
-			shellScript = "diff \"${PODS_PODFILE_DIR_PATH}/Podfile.lock\" \"${PODS_ROOT}/Manifest.lock\" > /dev/null\nif [ $? != 0 ] ; then\n    # print error to STDERR\n    echo \"error: The sandbox is not in sync with the Podfile.lock. Run 'pod install' or update your CocoaPods installation.\" >&2\n    exit 1\nfi\n";
-			showEnvVarsInLog = 0;
-		};
-		D91D8C04B4376FFAD9D5FEBE /* [CP] Copy Pods Resources */ = {
-			isa = PBXShellScriptBuildPhase;
-			buildActionMask = 2147483647;
-			files = (
-			);
-			inputPaths = (
-			);
-			name = "[CP] Copy Pods Resources";
-			outputPaths = (
-			);
-			runOnlyForDeploymentPostprocessing = 0;
-			shellPath = /bin/sh;
-			shellScript = "\"${SRCROOT}/Pods/Target Support Files/Pods-Messaging_Tests_iOS/Pods-Messaging_Tests_iOS-resources.sh\"\n";
-			showEnvVarsInLog = 0;
-		};
-		D97ECF2CC0F803E2796C1729 /* [CP] Embed Pods Frameworks */ = {
-			isa = PBXShellScriptBuildPhase;
-			buildActionMask = 2147483647;
-			files = (
-			);
-			inputPaths = (
-				"${SRCROOT}/Pods/Target Support Files/Pods-Core_Tests_iOS/Pods-Core_Tests_iOS-frameworks.sh",
-				"${BUILT_PRODUCTS_DIR}/OCMock-iOS/OCMock.framework",
-			);
-			name = "[CP] Embed Pods Frameworks";
-			outputPaths = (
-				"${TARGET_BUILD_DIR}/${FRAMEWORKS_FOLDER_PATH}/OCMock.framework",
-			);
-			runOnlyForDeploymentPostprocessing = 0;
-			shellPath = /bin/sh;
-			shellScript = "\"${SRCROOT}/Pods/Target Support Files/Pods-Core_Tests_iOS/Pods-Core_Tests_iOS-frameworks.sh\"\n";
-			showEnvVarsInLog = 0;
-		};
-		DAD74549C85FC7655DF05FBA /* [CP] Embed Pods Frameworks */ = {
-			isa = PBXShellScriptBuildPhase;
-			buildActionMask = 2147483647;
-			files = (
-			);
-			inputPaths = (
-				"${SRCROOT}/Pods/Target Support Files/Pods-Messaging_Tests_iOS/Pods-Messaging_Tests_iOS-frameworks.sh",
-				"${BUILT_PRODUCTS_DIR}/OCMock-iOS/OCMock.framework",
-			);
-			name = "[CP] Embed Pods Frameworks";
-			outputPaths = (
-				"${TARGET_BUILD_DIR}/${FRAMEWORKS_FOLDER_PATH}/OCMock.framework",
-			);
-			runOnlyForDeploymentPostprocessing = 0;
-			shellPath = /bin/sh;
-			shellScript = "\"${SRCROOT}/Pods/Target Support Files/Pods-Messaging_Tests_iOS/Pods-Messaging_Tests_iOS-frameworks.sh\"\n";
-			showEnvVarsInLog = 0;
-		};
-		E6B7CF75067684486A66E0EE /* [CP] Embed Pods Frameworks */ = {
-			isa = PBXShellScriptBuildPhase;
-			buildActionMask = 2147483647;
-			files = (
-			);
-			inputPaths = (
-				"${SRCROOT}/Pods/Target Support Files/Pods-Auth_Example_macOS/Pods-Auth_Example_macOS-frameworks.sh",
-				"${BUILT_PRODUCTS_DIR}/FirebaseCommunity-Auth-Core-Root-macOS/FirebaseCommunity.framework",
-				"${BUILT_PRODUCTS_DIR}/GoogleToolboxForMac-465fce74/GoogleToolboxForMac.framework",
-				"${BUILT_PRODUCTS_DIR}/GTMSessionFetcher-macOS/GTMSessionFetcher.framework",
-			);
-			name = "[CP] Embed Pods Frameworks";
-			outputPaths = (
-				"${TARGET_BUILD_DIR}/${FRAMEWORKS_FOLDER_PATH}/FirebaseCommunity.framework",
-				"${TARGET_BUILD_DIR}/${FRAMEWORKS_FOLDER_PATH}/GoogleToolboxForMac.framework",
-				"${TARGET_BUILD_DIR}/${FRAMEWORKS_FOLDER_PATH}/GTMSessionFetcher.framework",
-			);
-			runOnlyForDeploymentPostprocessing = 0;
-			shellPath = /bin/sh;
-			shellScript = "\"${SRCROOT}/Pods/Target Support Files/Pods-Auth_Example_macOS/Pods-Auth_Example_macOS-frameworks.sh\"\n";
-			showEnvVarsInLog = 0;
-		};
->>>>>>> 0ce42970
 		F1A319FB51EA9E2F33538E3C /* [CP] Copy Pods Resources */ = {
 			isa = PBXShellScriptBuildPhase;
 			buildActionMask = 2147483647;
@@ -3436,82 +2802,6 @@
 			shellScript = "\"${SRCROOT}/Pods/Target Support Files/Pods-Auth_Example_iOS/Pods-Auth_Example_iOS-resources.sh\"\n";
 			showEnvVarsInLog = 0;
 		};
-<<<<<<< HEAD
-=======
-		F3FBA8A6C2D3E5CBD29AACB8 /* [CP] Copy Pods Resources */ = {
-			isa = PBXShellScriptBuildPhase;
-			buildActionMask = 2147483647;
-			files = (
-			);
-			inputPaths = (
-			);
-			name = "[CP] Copy Pods Resources";
-			outputPaths = (
-			);
-			runOnlyForDeploymentPostprocessing = 0;
-			shellPath = /bin/sh;
-			shellScript = "\"${SRCROOT}/Pods/Target Support Files/Pods-Database_Example_iOS/Pods-Database_Example_iOS-resources.sh\"\n";
-			showEnvVarsInLog = 0;
-		};
-		F6DC06843B1A770F9279D334 /* [CP] Embed Pods Frameworks */ = {
-			isa = PBXShellScriptBuildPhase;
-			buildActionMask = 2147483647;
-			files = (
-			);
-			inputPaths = (
-				"${SRCROOT}/Pods/Target Support Files/Pods-Auth_Tests_macOS/Pods-Auth_Tests_macOS-frameworks.sh",
-				"${BUILT_PRODUCTS_DIR}/OCMock-macOS/OCMock.framework",
-			);
-			name = "[CP] Embed Pods Frameworks";
-			outputPaths = (
-				"${TARGET_BUILD_DIR}/${FRAMEWORKS_FOLDER_PATH}/OCMock.framework",
-			);
-			runOnlyForDeploymentPostprocessing = 0;
-			shellPath = /bin/sh;
-			shellScript = "\"${SRCROOT}/Pods/Target Support Files/Pods-Auth_Tests_macOS/Pods-Auth_Tests_macOS-frameworks.sh\"\n";
-			showEnvVarsInLog = 0;
-		};
-		F8451B3BC6FE1309C54DA67A /* [CP] Check Pods Manifest.lock */ = {
-			isa = PBXShellScriptBuildPhase;
-			buildActionMask = 2147483647;
-			files = (
-			);
-			inputPaths = (
-				"${PODS_PODFILE_DIR_PATH}/Podfile.lock",
-				"${PODS_ROOT}/Manifest.lock",
-			);
-			name = "[CP] Check Pods Manifest.lock";
-			outputPaths = (
-				"$(DERIVED_FILE_DIR)/Pods-Database_Tests_iOS-checkManifestLockResult.txt",
-			);
-			runOnlyForDeploymentPostprocessing = 0;
-			shellPath = /bin/sh;
-			shellScript = "diff \"${PODS_PODFILE_DIR_PATH}/Podfile.lock\" \"${PODS_ROOT}/Manifest.lock\" > /dev/null\nif [ $? != 0 ] ; then\n    # print error to STDERR\n    echo \"error: The sandbox is not in sync with the Podfile.lock. Run 'pod install' or update your CocoaPods installation.\" >&2\n    exit 1\nfi\n";
-			showEnvVarsInLog = 0;
-		};
-		FA4CDC0B9CEED724759D523A /* [CP] Embed Pods Frameworks */ = {
-			isa = PBXShellScriptBuildPhase;
-			buildActionMask = 2147483647;
-			files = (
-			);
-			inputPaths = (
-				"${SRCROOT}/Pods/Target Support Files/Pods-Database_Example_iOS/Pods-Database_Example_iOS-frameworks.sh",
-				"${BUILT_PRODUCTS_DIR}/FirebaseCommunity-Core-Database-Root-iOS/FirebaseCommunity.framework",
-				"${BUILT_PRODUCTS_DIR}/GoogleToolboxForMac-Defines-NSData+zlib-iOS/GoogleToolboxForMac.framework",
-				"${BUILT_PRODUCTS_DIR}/leveldb-library-iOS/leveldb.framework",
-			);
-			name = "[CP] Embed Pods Frameworks";
-			outputPaths = (
-				"${TARGET_BUILD_DIR}/${FRAMEWORKS_FOLDER_PATH}/FirebaseCommunity.framework",
-				"${TARGET_BUILD_DIR}/${FRAMEWORKS_FOLDER_PATH}/GoogleToolboxForMac.framework",
-				"${TARGET_BUILD_DIR}/${FRAMEWORKS_FOLDER_PATH}/leveldb.framework",
-			);
-			runOnlyForDeploymentPostprocessing = 0;
-			shellPath = /bin/sh;
-			shellScript = "\"${SRCROOT}/Pods/Target Support Files/Pods-Database_Example_iOS/Pods-Database_Example_iOS-frameworks.sh\"\n";
-			showEnvVarsInLog = 0;
-		};
->>>>>>> 0ce42970
 /* End PBXShellScriptBuildPhase section */
 
 /* Begin PBXSourcesBuildPhase section */
