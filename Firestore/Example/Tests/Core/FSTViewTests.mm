/*
 * Copyright 2017 Google
 *
 * Licensed under the Apache License, Version 2.0 (the "License");
 * you may not use this file except in compliance with the License.
 * You may obtain a copy of the License at
 *
 *      http://www.apache.org/licenses/LICENSE-2.0
 *
 * Unless required by applicable law or agreed to in writing, software
 * distributed under the License is distributed on an "AS IS" BASIS,
 * WITHOUT WARRANTIES OR CONDITIONS OF ANY KIND, either express or implied.
 * See the License for the specific language governing permissions and
 * limitations under the License.
 */

#import "Firestore/Source/Core/FSTView.h"

#import <XCTest/XCTest.h>

#import "Firestore/Source/API/FIRFirestore+Internal.h"
#import "Firestore/Source/Core/FSTQuery.h"
#import "Firestore/Source/Core/FSTViewSnapshot.h"
#import "Firestore/Source/Model/FSTDocument.h"
#import "Firestore/Source/Model/FSTDocumentKey.h"
#import "Firestore/Source/Model/FSTDocumentSet.h"
#import "Firestore/Source/Model/FSTFieldValue.h"
#import "Firestore/Source/Remote/FSTRemoteEvent.h"

#import "Firestore/Example/Tests/Util/FSTHelpers.h"

#include "Firestore/core/src/firebase/firestore/model/resource_path.h"
<<<<<<< HEAD

=======
#include "Firestore/core/test/firebase/firestore/testutil/testutil.h"

namespace testutil = firebase::firestore::testutil;
>>>>>>> 34ebf10b
using firebase::firestore::model::ResourcePath;

NS_ASSUME_NONNULL_BEGIN

@interface FSTViewTests : XCTestCase
@end

@implementation FSTViewTests

/** Returns a new empty query to use for testing. */
- (FSTQuery *)queryForMessages {
  return [FSTQuery queryWithPath:ResourcePath{"rooms", "eros", "messages"}];
}

- (void)testAddsDocumentsBasedOnQuery {
  FSTQuery *query = [self queryForMessages];
  FSTView *view = [[FSTView alloc] initWithQuery:query remoteDocuments:[FSTDocumentKeySet keySet]];

  FSTDocument *doc1 = FSTTestDoc(@"rooms/eros/messages/1", 0, @{@"text" : @"msg1"}, NO);
  FSTDocument *doc2 = FSTTestDoc(@"rooms/eros/messages/2", 0, @{@"text" : @"msg2"}, NO);
  FSTDocument *doc3 = FSTTestDoc(@"rooms/other/messages/1", 0, @{@"text" : @"msg3"}, NO);

  FSTViewSnapshot *_Nullable snapshot =
      FSTTestApplyChanges(view, @[ doc1, doc2, doc3 ],
                          [FSTTargetChange changeWithDocuments:@[ doc1, doc2, doc3 ]
                                           currentStatusUpdate:FSTCurrentStatusUpdateMarkCurrent]);

  XCTAssertEqual(snapshot.query, query);

  XCTAssertEqualObjects(snapshot.documents.arrayValue, (@[ doc1, doc2 ]));

  XCTAssertEqualObjects(
      snapshot.documentChanges, (@[
        [FSTDocumentViewChange changeWithDocument:doc1 type:FSTDocumentViewChangeTypeAdded],
        [FSTDocumentViewChange changeWithDocument:doc2 type:FSTDocumentViewChangeTypeAdded]
      ]));

  XCTAssertFalse(snapshot.isFromCache);
  XCTAssertFalse(snapshot.hasPendingWrites);
  XCTAssertTrue(snapshot.syncStateChanged);
}

- (void)testRemovesDocuments {
  FSTQuery *query = [self queryForMessages];
  FSTView *view = [[FSTView alloc] initWithQuery:query remoteDocuments:[FSTDocumentKeySet keySet]];

  FSTDocument *doc1 = FSTTestDoc(@"rooms/eros/messages/1", 0, @{@"text" : @"msg1"}, NO);
  FSTDocument *doc2 = FSTTestDoc(@"rooms/eros/messages/2", 0, @{@"text" : @"msg2"}, NO);
  FSTDocument *doc3 = FSTTestDoc(@"rooms/eros/messages/3", 0, @{@"text" : @"msg3"}, NO);

  // initial state
  FSTTestApplyChanges(view, @[ doc1, doc2 ], nil);

  // delete doc2, add doc3
  FSTViewSnapshot *snapshot =
      FSTTestApplyChanges(view, @[ FSTTestDeletedDoc(@"rooms/eros/messages/2", 0), doc3 ],
                          [FSTTargetChange changeWithDocuments:@[ doc1, doc3 ]
                                           currentStatusUpdate:FSTCurrentStatusUpdateMarkCurrent]);

  XCTAssertEqual(snapshot.query, query);

  XCTAssertEqualObjects(snapshot.documents.arrayValue, (@[ doc1, doc3 ]));

  XCTAssertEqualObjects(
      snapshot.documentChanges, (@[
        [FSTDocumentViewChange changeWithDocument:doc2 type:FSTDocumentViewChangeTypeRemoved],
        [FSTDocumentViewChange changeWithDocument:doc3 type:FSTDocumentViewChangeTypeAdded]
      ]));

  XCTAssertFalse(snapshot.isFromCache);
  XCTAssertTrue(snapshot.syncStateChanged);
}

- (void)testReturnsNilIfThereAreNoChanges {
  FSTQuery *query = [self queryForMessages];
  FSTView *view = [[FSTView alloc] initWithQuery:query remoteDocuments:[FSTDocumentKeySet keySet]];

  FSTDocument *doc1 = FSTTestDoc(@"rooms/eros/messages/1", 0, @{@"text" : @"msg1"}, NO);
  FSTDocument *doc2 = FSTTestDoc(@"rooms/eros/messages/2", 0, @{@"text" : @"msg2"}, NO);

  // initial state
  FSTTestApplyChanges(view, @[ doc1, doc2 ], nil);

  // reapply same docs, no changes
  FSTViewSnapshot *snapshot = FSTTestApplyChanges(view, @[ doc1, doc2 ], nil);
  XCTAssertNil(snapshot);
}

- (void)testDoesNotReturnNilForFirstChanges {
  FSTQuery *query = [self queryForMessages];
  FSTView *view = [[FSTView alloc] initWithQuery:query remoteDocuments:[FSTDocumentKeySet keySet]];

  FSTViewSnapshot *snapshot = FSTTestApplyChanges(view, @[], nil);
  XCTAssertNotNil(snapshot);
}

- (void)testFiltersDocumentsBasedOnQueryWithFilter {
  FSTQuery *query = [self queryForMessages];
  FSTRelationFilter *filter =
<<<<<<< HEAD
      [FSTRelationFilter filterWithField:FSTTestFieldPath("sort")
=======
      [FSTRelationFilter filterWithField:testutil::Field("sort")
>>>>>>> 34ebf10b
                          filterOperator:FSTRelationFilterOperatorLessThanOrEqual
                                   value:[FSTDoubleValue doubleValue:2]];
  query = [query queryByAddingFilter:filter];

  FSTView *view = [[FSTView alloc] initWithQuery:query remoteDocuments:[FSTDocumentKeySet keySet]];
  FSTDocument *doc1 = FSTTestDoc(@"rooms/eros/messages/1", 0, @{ @"sort" : @1 }, NO);
  FSTDocument *doc2 = FSTTestDoc(@"rooms/eros/messages/2", 0, @{ @"sort" : @2 }, NO);
  FSTDocument *doc3 = FSTTestDoc(@"rooms/eros/messages/3", 0, @{ @"sort" : @3 }, NO);
  FSTDocument *doc4 = FSTTestDoc(@"rooms/eros/messages/4", 0, @{}, NO);  // no sort, no match
  FSTDocument *doc5 = FSTTestDoc(@"rooms/eros/messages/5", 0, @{ @"sort" : @1 }, NO);

  FSTViewSnapshot *snapshot = FSTTestApplyChanges(view, @[ doc1, doc2, doc3, doc4, doc5 ], nil);

  XCTAssertEqual(snapshot.query, query);

  XCTAssertEqualObjects(snapshot.documents.arrayValue, (@[ doc1, doc5, doc2 ]));

  XCTAssertEqualObjects(
      snapshot.documentChanges, (@[
        [FSTDocumentViewChange changeWithDocument:doc1 type:FSTDocumentViewChangeTypeAdded],
        [FSTDocumentViewChange changeWithDocument:doc5 type:FSTDocumentViewChangeTypeAdded],
        [FSTDocumentViewChange changeWithDocument:doc2 type:FSTDocumentViewChangeTypeAdded]
      ]));

  XCTAssertTrue(snapshot.isFromCache);
  XCTAssertTrue(snapshot.syncStateChanged);
}

- (void)testUpdatesDocumentsBasedOnQueryWithFilter {
  FSTQuery *query = [self queryForMessages];
  FSTRelationFilter *filter =
<<<<<<< HEAD
      [FSTRelationFilter filterWithField:FSTTestFieldPath("sort")
=======
      [FSTRelationFilter filterWithField:testutil::Field("sort")
>>>>>>> 34ebf10b
                          filterOperator:FSTRelationFilterOperatorLessThanOrEqual
                                   value:[FSTDoubleValue doubleValue:2]];
  query = [query queryByAddingFilter:filter];

  FSTView *view = [[FSTView alloc] initWithQuery:query remoteDocuments:[FSTDocumentKeySet keySet]];
  FSTDocument *doc1 = FSTTestDoc(@"rooms/eros/messages/1", 0, @{ @"sort" : @1 }, NO);
  FSTDocument *doc2 = FSTTestDoc(@"rooms/eros/messages/2", 0, @{ @"sort" : @3 }, NO);
  FSTDocument *doc3 = FSTTestDoc(@"rooms/eros/messages/3", 0, @{ @"sort" : @2 }, NO);
  FSTDocument *doc4 = FSTTestDoc(@"rooms/eros/messages/4", 0, @{}, NO);

  FSTViewSnapshot *snapshot = FSTTestApplyChanges(view, @[ doc1, doc2, doc3, doc4 ], nil);

  XCTAssertEqual(snapshot.query, query);

  XCTAssertEqualObjects(snapshot.documents.arrayValue, (@[ doc1, doc3 ]));

  FSTDocument *newDoc2 = FSTTestDoc(@"rooms/eros/messages/2", 1, @{ @"sort" : @2 }, NO);
  FSTDocument *newDoc3 = FSTTestDoc(@"rooms/eros/messages/3", 1, @{ @"sort" : @3 }, NO);
  FSTDocument *newDoc4 = FSTTestDoc(@"rooms/eros/messages/4", 1, @{ @"sort" : @0 }, NO);

  snapshot = FSTTestApplyChanges(view, @[ newDoc2, newDoc3, newDoc4 ], nil);

  XCTAssertEqual(snapshot.query, query);

  XCTAssertEqualObjects(snapshot.documents.arrayValue, (@[ newDoc4, doc1, newDoc2 ]));

  XCTAssertEqualObjects(
      snapshot.documentChanges, (@[
        [FSTDocumentViewChange changeWithDocument:doc3 type:FSTDocumentViewChangeTypeRemoved],
        [FSTDocumentViewChange changeWithDocument:newDoc4 type:FSTDocumentViewChangeTypeAdded],
        [FSTDocumentViewChange changeWithDocument:newDoc2 type:FSTDocumentViewChangeTypeAdded]
      ]));

  XCTAssertTrue(snapshot.isFromCache);
  XCTAssertFalse(snapshot.syncStateChanged);
}

- (void)testRemovesDocumentsForQueryWithLimit {
  FSTQuery *query = [self queryForMessages];
  query = [query queryBySettingLimit:2];
  FSTView *view = [[FSTView alloc] initWithQuery:query remoteDocuments:[FSTDocumentKeySet keySet]];

  FSTDocument *doc1 = FSTTestDoc(@"rooms/eros/messages/1", 0, @{@"text" : @"msg1"}, NO);
  FSTDocument *doc2 = FSTTestDoc(@"rooms/eros/messages/2", 0, @{@"text" : @"msg2"}, NO);
  FSTDocument *doc3 = FSTTestDoc(@"rooms/eros/messages/3", 0, @{@"text" : @"msg3"}, NO);

  // initial state
  FSTTestApplyChanges(view, @[ doc1, doc3 ], nil);

  // add doc2, which should push out doc3
  FSTViewSnapshot *snapshot =
      FSTTestApplyChanges(view, @[ doc2 ],
                          [FSTTargetChange changeWithDocuments:@[ doc1, doc2, doc3 ]
                                           currentStatusUpdate:FSTCurrentStatusUpdateMarkCurrent]);

  XCTAssertEqual(snapshot.query, query);

  XCTAssertEqualObjects(snapshot.documents.arrayValue, (@[ doc1, doc2 ]));

  XCTAssertEqualObjects(
      snapshot.documentChanges, (@[
        [FSTDocumentViewChange changeWithDocument:doc3 type:FSTDocumentViewChangeTypeRemoved],
        [FSTDocumentViewChange changeWithDocument:doc2 type:FSTDocumentViewChangeTypeAdded]
      ]));

  XCTAssertFalse(snapshot.isFromCache);
  XCTAssertTrue(snapshot.syncStateChanged);
}

- (void)testDoesntReportChangesForDocumentBeyondLimitOfQuery {
  FSTQuery *query = [self queryForMessages];
<<<<<<< HEAD
  query = [query queryByAddingSortOrder:[FSTSortOrder sortOrderWithFieldPath:FSTTestFieldPath("num")
=======
  query = [query queryByAddingSortOrder:[FSTSortOrder sortOrderWithFieldPath:testutil::Field("num")
>>>>>>> 34ebf10b
                                                                   ascending:YES]];
  query = [query queryBySettingLimit:2];
  FSTView *view = [[FSTView alloc] initWithQuery:query remoteDocuments:[FSTDocumentKeySet keySet]];

  FSTDocument *doc1 = FSTTestDoc(@"rooms/eros/messages/1", 0, @{ @"num" : @1 }, NO);
  FSTDocument *doc2 = FSTTestDoc(@"rooms/eros/messages/2", 0, @{ @"num" : @2 }, NO);
  FSTDocument *doc3 = FSTTestDoc(@"rooms/eros/messages/3", 0, @{ @"num" : @3 }, NO);
  FSTDocument *doc4 = FSTTestDoc(@"rooms/eros/messages/4", 0, @{ @"num" : @4 }, NO);

  // initial state
  FSTTestApplyChanges(view, @[ doc1, doc2 ], nil);

  // change doc2 to 5, and add doc3 and doc4.
  // doc2 will be modified + removed = removed
  // doc3 will be added
  // doc4 will be added + removed = nothing
  doc2 = FSTTestDoc(@"rooms/eros/messages/2", 1, @{ @"num" : @5 }, NO);
  FSTViewDocumentChanges *viewDocChanges =
      [view computeChangesWithDocuments:FSTTestDocUpdates(@[ doc2, doc3, doc4 ])];
  XCTAssertTrue(viewDocChanges.needsRefill);
  // Verify that all the docs still match.
  viewDocChanges = [view computeChangesWithDocuments:FSTTestDocUpdates(@[ doc1, doc2, doc3, doc4 ])
                                     previousChanges:viewDocChanges];
  FSTViewSnapshot *snapshot =
      [view applyChangesToDocuments:viewDocChanges
                       targetChange:[FSTTargetChange
                                        changeWithDocuments:@[ doc1, doc2, doc3, doc4 ]
                                        currentStatusUpdate:FSTCurrentStatusUpdateMarkCurrent]]
          .snapshot;

  XCTAssertEqual(snapshot.query, query);

  XCTAssertEqualObjects(snapshot.documents.arrayValue, (@[ doc1, doc3 ]));

  XCTAssertEqualObjects(
      snapshot.documentChanges, (@[
        [FSTDocumentViewChange changeWithDocument:doc2 type:FSTDocumentViewChangeTypeRemoved],
        [FSTDocumentViewChange changeWithDocument:doc3 type:FSTDocumentViewChangeTypeAdded]
      ]));

  XCTAssertFalse(snapshot.isFromCache);
  XCTAssertTrue(snapshot.syncStateChanged);
}

- (void)testKeepsTrackOfLimboDocuments {
  FSTQuery *query = [self queryForMessages];
  FSTView *view = [[FSTView alloc] initWithQuery:query remoteDocuments:[FSTDocumentKeySet keySet]];

  FSTDocument *doc1 = FSTTestDoc(@"rooms/eros/messages/0", 0, @{}, NO);
  FSTDocument *doc2 = FSTTestDoc(@"rooms/eros/messages/1", 0, @{}, NO);
  FSTDocument *doc3 = FSTTestDoc(@"rooms/eros/messages/2", 0, @{}, NO);

  FSTViewChange *change = [view
      applyChangesToDocuments:[view computeChangesWithDocuments:FSTTestDocUpdates(@[ doc1 ])]];
  XCTAssertEqualObjects(change.limboChanges, @[]);

  change =
      [view applyChangesToDocuments:[view computeChangesWithDocuments:FSTTestDocUpdates(@[])]
                       targetChange:[FSTTargetChange
                                        changeWithDocuments:@[]
                                        currentStatusUpdate:FSTCurrentStatusUpdateMarkCurrent]];
  XCTAssertEqualObjects(
      change.limboChanges,
      @[ [FSTLimboDocumentChange changeWithType:FSTLimboDocumentChangeTypeAdded key:doc1.key] ]);

  change = [view
      applyChangesToDocuments:[view computeChangesWithDocuments:FSTTestDocUpdates(@[])]
                 targetChange:[FSTTargetChange changeWithDocuments:@[ doc1 ]
                                               currentStatusUpdate:FSTCurrentStatusUpdateNone]];
  XCTAssertEqualObjects(
      change.limboChanges,
      @[ [FSTLimboDocumentChange changeWithType:FSTLimboDocumentChangeTypeRemoved key:doc1.key] ]);

  change = [view
      applyChangesToDocuments:[view computeChangesWithDocuments:FSTTestDocUpdates(@[ doc2 ])]
                 targetChange:[FSTTargetChange changeWithDocuments:@[ doc2 ]
                                               currentStatusUpdate:FSTCurrentStatusUpdateNone]];
  XCTAssertEqualObjects(change.limboChanges, @[]);

  change = [view
      applyChangesToDocuments:[view computeChangesWithDocuments:FSTTestDocUpdates(@[ doc3 ])]];
  XCTAssertEqualObjects(
      change.limboChanges,
      @[ [FSTLimboDocumentChange changeWithType:FSTLimboDocumentChangeTypeAdded key:doc3.key] ]);

  change = [view applyChangesToDocuments:[view computeChangesWithDocuments:FSTTestDocUpdates(@[
                                                 FSTTestDeletedDoc(@"rooms/eros/messages/2",
                                                                   1)
                                               ])]];  // remove
  XCTAssertEqualObjects(
      change.limboChanges,
      @[ [FSTLimboDocumentChange changeWithType:FSTLimboDocumentChangeTypeRemoved key:doc3.key] ]);
}

- (void)testResumingQueryCreatesNoLimbos {
  FSTQuery *query = [self queryForMessages];

  FSTDocument *doc1 = FSTTestDoc(@"rooms/eros/messages/0", 0, @{}, NO);
  FSTDocument *doc2 = FSTTestDoc(@"rooms/eros/messages/1", 0, @{}, NO);

  // Unlike other cases, here the view is initialized with a set of previously synced documents
  // which happens when listening to a previously listened-to query.
  FSTView *view = [[FSTView alloc] initWithQuery:query
                                 remoteDocuments:FSTTestDocKeySet(@[ doc1.key, doc2.key ])];

  FSTTargetChange *markCurrent =
      [FSTTargetChange changeWithDocuments:@[]
                       currentStatusUpdate:FSTCurrentStatusUpdateMarkCurrent];
  FSTViewDocumentChanges *changes = [view computeChangesWithDocuments:FSTTestDocUpdates(@[])];
  FSTViewChange *change = [view applyChangesToDocuments:changes targetChange:markCurrent];
  XCTAssertEqualObjects(change.limboChanges, @[]);
}

- (void)assertDocSet:(FSTDocumentSet *)docSet containsDocs:(NSArray<FSTDocument *> *)docs {
  XCTAssertEqual(docs.count, docSet.count);
  for (FSTDocument *doc in docs) {
    XCTAssertTrue([docSet containsKey:doc.key]);
  }
}

- (void)testReturnsNeedsRefillOnDeleteInLimitQuery {
  FSTQuery *query = [[self queryForMessages] queryBySettingLimit:2];
  FSTDocument *doc1 = FSTTestDoc(@"rooms/eros/messages/0", 0, @{}, NO);
  FSTDocument *doc2 = FSTTestDoc(@"rooms/eros/messages/1", 0, @{}, NO);
  FSTView *view = [[FSTView alloc] initWithQuery:query remoteDocuments:[FSTDocumentKeySet keySet]];

  // Start with a full view.
  FSTViewDocumentChanges *changes =
      [view computeChangesWithDocuments:FSTTestDocUpdates(@[ doc1, doc2 ])];
  [self assertDocSet:changes.documentSet containsDocs:@[ doc1, doc2 ]];
  XCTAssertFalse(changes.needsRefill);
  XCTAssertEqual(2, [changes.changeSet changes].count);
  [view applyChangesToDocuments:changes];

  // Remove one of the docs.
  changes = [view computeChangesWithDocuments:FSTTestDocUpdates(@[ FSTTestDeletedDoc(
                                                  @"rooms/eros/messages/0", 0) ])];
  [self assertDocSet:changes.documentSet containsDocs:@[ doc2 ]];
  XCTAssertTrue(changes.needsRefill);
  XCTAssertEqual(1, [changes.changeSet changes].count);
  // Refill it with just the one doc remaining.
  changes = [view computeChangesWithDocuments:FSTTestDocUpdates(@[ doc2 ]) previousChanges:changes];
  [self assertDocSet:changes.documentSet containsDocs:@[ doc2 ]];
  XCTAssertFalse(changes.needsRefill);
  XCTAssertEqual(1, [changes.changeSet changes].count);
  [view applyChangesToDocuments:changes];
}

- (void)testReturnsNeedsRefillOnReorderInLimitQuery {
  FSTQuery *query = [self queryForMessages];
  query =
<<<<<<< HEAD
      [query queryByAddingSortOrder:[FSTSortOrder sortOrderWithFieldPath:FSTTestFieldPath("order")
=======
      [query queryByAddingSortOrder:[FSTSortOrder sortOrderWithFieldPath:testutil::Field("order")
>>>>>>> 34ebf10b
                                                               ascending:YES]];
  query = [query queryBySettingLimit:2];
  FSTDocument *doc1 = FSTTestDoc(@"rooms/eros/messages/0", 0, @{ @"order" : @1 }, NO);
  FSTDocument *doc2 = FSTTestDoc(@"rooms/eros/messages/1", 0, @{ @"order" : @2 }, NO);
  FSTDocument *doc3 = FSTTestDoc(@"rooms/eros/messages/2", 0, @{ @"order" : @3 }, NO);
  FSTView *view = [[FSTView alloc] initWithQuery:query remoteDocuments:[FSTDocumentKeySet keySet]];

  // Start with a full view.
  FSTViewDocumentChanges *changes =
      [view computeChangesWithDocuments:FSTTestDocUpdates(@[ doc1, doc2, doc3 ])];
  [self assertDocSet:changes.documentSet containsDocs:@[ doc1, doc2 ]];
  XCTAssertFalse(changes.needsRefill);
  XCTAssertEqual(2, [changes.changeSet changes].count);
  [view applyChangesToDocuments:changes];

  // Move one of the docs.
  doc2 = FSTTestDoc(@"rooms/eros/messages/1", 1, @{ @"order" : @2000 }, NO);
  changes = [view computeChangesWithDocuments:FSTTestDocUpdates(@[ doc2 ])];
  [self assertDocSet:changes.documentSet containsDocs:@[ doc1, doc2 ]];
  XCTAssertTrue(changes.needsRefill);
  XCTAssertEqual(1, [changes.changeSet changes].count);
  // Refill it with all three current docs.
  changes = [view computeChangesWithDocuments:FSTTestDocUpdates(@[ doc1, doc2, doc3 ])
                              previousChanges:changes];
  [self assertDocSet:changes.documentSet containsDocs:@[ doc1, doc3 ]];
  XCTAssertFalse(changes.needsRefill);
  XCTAssertEqual(2, [changes.changeSet changes].count);
  [view applyChangesToDocuments:changes];
}

- (void)testDoesntNeedRefillOnReorderWithinLimit {
  FSTQuery *query = [self queryForMessages];
  query =
<<<<<<< HEAD
      [query queryByAddingSortOrder:[FSTSortOrder sortOrderWithFieldPath:FSTTestFieldPath("order")
=======
      [query queryByAddingSortOrder:[FSTSortOrder sortOrderWithFieldPath:testutil::Field("order")
>>>>>>> 34ebf10b
                                                               ascending:YES]];
  query = [query queryBySettingLimit:3];
  FSTDocument *doc1 = FSTTestDoc(@"rooms/eros/messages/0", 0, @{ @"order" : @1 }, NO);
  FSTDocument *doc2 = FSTTestDoc(@"rooms/eros/messages/1", 0, @{ @"order" : @2 }, NO);
  FSTDocument *doc3 = FSTTestDoc(@"rooms/eros/messages/2", 0, @{ @"order" : @3 }, NO);
  FSTDocument *doc4 = FSTTestDoc(@"rooms/eros/messages/3", 0, @{ @"order" : @4 }, NO);
  FSTDocument *doc5 = FSTTestDoc(@"rooms/eros/messages/4", 0, @{ @"order" : @5 }, NO);
  FSTView *view = [[FSTView alloc] initWithQuery:query remoteDocuments:[FSTDocumentKeySet keySet]];

  // Start with a full view.
  FSTViewDocumentChanges *changes =
      [view computeChangesWithDocuments:FSTTestDocUpdates(@[ doc1, doc2, doc3, doc4, doc5 ])];
  [self assertDocSet:changes.documentSet containsDocs:@[ doc1, doc2, doc3 ]];
  XCTAssertFalse(changes.needsRefill);
  XCTAssertEqual(3, [changes.changeSet changes].count);
  [view applyChangesToDocuments:changes];

  // Move one of the docs.
  doc1 = FSTTestDoc(@"rooms/eros/messages/0", 1, @{ @"order" : @3 }, NO);
  changes = [view computeChangesWithDocuments:FSTTestDocUpdates(@[ doc1 ])];
  [self assertDocSet:changes.documentSet containsDocs:@[ doc2, doc3, doc1 ]];
  XCTAssertFalse(changes.needsRefill);
  XCTAssertEqual(1, [changes.changeSet changes].count);
  [view applyChangesToDocuments:changes];
}

- (void)testDoesntNeedRefillOnReorderAfterLimitQuery {
  FSTQuery *query = [self queryForMessages];
  query =
<<<<<<< HEAD
      [query queryByAddingSortOrder:[FSTSortOrder sortOrderWithFieldPath:FSTTestFieldPath("order")
=======
      [query queryByAddingSortOrder:[FSTSortOrder sortOrderWithFieldPath:testutil::Field("order")
>>>>>>> 34ebf10b
                                                               ascending:YES]];
  query = [query queryBySettingLimit:3];
  FSTDocument *doc1 = FSTTestDoc(@"rooms/eros/messages/0", 0, @{ @"order" : @1 }, NO);
  FSTDocument *doc2 = FSTTestDoc(@"rooms/eros/messages/1", 0, @{ @"order" : @2 }, NO);
  FSTDocument *doc3 = FSTTestDoc(@"rooms/eros/messages/2", 0, @{ @"order" : @3 }, NO);
  FSTDocument *doc4 = FSTTestDoc(@"rooms/eros/messages/3", 0, @{ @"order" : @4 }, NO);
  FSTDocument *doc5 = FSTTestDoc(@"rooms/eros/messages/4", 0, @{ @"order" : @5 }, NO);
  FSTView *view = [[FSTView alloc] initWithQuery:query remoteDocuments:[FSTDocumentKeySet keySet]];

  // Start with a full view.
  FSTViewDocumentChanges *changes =
      [view computeChangesWithDocuments:FSTTestDocUpdates(@[ doc1, doc2, doc3, doc4, doc5 ])];
  [self assertDocSet:changes.documentSet containsDocs:@[ doc1, doc2, doc3 ]];
  XCTAssertFalse(changes.needsRefill);
  XCTAssertEqual(3, [changes.changeSet changes].count);
  [view applyChangesToDocuments:changes];

  // Move one of the docs.
  doc4 = FSTTestDoc(@"rooms/eros/messages/3", 1, @{ @"order" : @6 }, NO);
  changes = [view computeChangesWithDocuments:FSTTestDocUpdates(@[ doc4 ])];
  [self assertDocSet:changes.documentSet containsDocs:@[ doc1, doc2, doc3 ]];
  XCTAssertFalse(changes.needsRefill);
  XCTAssertEqual(0, [changes.changeSet changes].count);
  [view applyChangesToDocuments:changes];
}

- (void)testDoesntNeedRefillForAdditionAfterTheLimit {
  FSTQuery *query = [[self queryForMessages] queryBySettingLimit:2];
  FSTDocument *doc1 = FSTTestDoc(@"rooms/eros/messages/0", 0, @{}, NO);
  FSTDocument *doc2 = FSTTestDoc(@"rooms/eros/messages/1", 0, @{}, NO);
  FSTView *view = [[FSTView alloc] initWithQuery:query remoteDocuments:[FSTDocumentKeySet keySet]];

  // Start with a full view.
  FSTViewDocumentChanges *changes =
      [view computeChangesWithDocuments:FSTTestDocUpdates(@[ doc1, doc2 ])];
  [self assertDocSet:changes.documentSet containsDocs:@[ doc1, doc2 ]];
  XCTAssertFalse(changes.needsRefill);
  XCTAssertEqual(2, [changes.changeSet changes].count);
  [view applyChangesToDocuments:changes];

  // Add a doc that is past the limit.
  FSTDocument *doc3 = FSTTestDoc(@"rooms/eros/messages/2", 1, @{}, NO);
  changes = [view computeChangesWithDocuments:FSTTestDocUpdates(@[ doc3 ])];
  [self assertDocSet:changes.documentSet containsDocs:@[ doc1, doc2 ]];
  XCTAssertFalse(changes.needsRefill);
  XCTAssertEqual(0, [changes.changeSet changes].count);
  [view applyChangesToDocuments:changes];
}

- (void)testDoesntNeedRefillForDeletionsWhenNotNearTheLimit {
  FSTQuery *query = [[self queryForMessages] queryBySettingLimit:20];
  FSTDocument *doc1 = FSTTestDoc(@"rooms/eros/messages/0", 0, @{}, NO);
  FSTDocument *doc2 = FSTTestDoc(@"rooms/eros/messages/1", 0, @{}, NO);
  FSTView *view = [[FSTView alloc] initWithQuery:query remoteDocuments:[FSTDocumentKeySet keySet]];

  FSTViewDocumentChanges *changes =
      [view computeChangesWithDocuments:FSTTestDocUpdates(@[ doc1, doc2 ])];
  [self assertDocSet:changes.documentSet containsDocs:@[ doc1, doc2 ]];
  XCTAssertFalse(changes.needsRefill);
  XCTAssertEqual(2, [changes.changeSet changes].count);
  [view applyChangesToDocuments:changes];

  // Remove one of the docs.
  changes = [view computeChangesWithDocuments:FSTTestDocUpdates(@[ FSTTestDeletedDoc(
                                                  @"rooms/eros/messages/1", 0) ])];
  [self assertDocSet:changes.documentSet containsDocs:@[ doc1 ]];
  XCTAssertFalse(changes.needsRefill);
  XCTAssertEqual(1, [changes.changeSet changes].count);
  [view applyChangesToDocuments:changes];
}

- (void)testHandlesApplyingIrrelevantDocs {
  FSTQuery *query = [[self queryForMessages] queryBySettingLimit:2];
  FSTDocument *doc1 = FSTTestDoc(@"rooms/eros/messages/0", 0, @{}, NO);
  FSTDocument *doc2 = FSTTestDoc(@"rooms/eros/messages/1", 0, @{}, NO);
  FSTView *view = [[FSTView alloc] initWithQuery:query remoteDocuments:[FSTDocumentKeySet keySet]];

  // Start with a full view.
  FSTViewDocumentChanges *changes =
      [view computeChangesWithDocuments:FSTTestDocUpdates(@[ doc1, doc2 ])];
  [self assertDocSet:changes.documentSet containsDocs:@[ doc1, doc2 ]];
  XCTAssertFalse(changes.needsRefill);
  XCTAssertEqual(2, [changes.changeSet changes].count);
  [view applyChangesToDocuments:changes];

  // Remove a doc that isn't even in the results.
  changes = [view computeChangesWithDocuments:FSTTestDocUpdates(@[ FSTTestDeletedDoc(
                                                  @"rooms/eros/messages/2", 0) ])];
  [self assertDocSet:changes.documentSet containsDocs:@[ doc1, doc2 ]];
  XCTAssertFalse(changes.needsRefill);
  XCTAssertEqual(0, [changes.changeSet changes].count);
  [view applyChangesToDocuments:changes];
}

- (void)testComputesMutatedKeys {
  FSTQuery *query = [self queryForMessages];
  FSTDocument *doc1 = FSTTestDoc(@"rooms/eros/messages/0", 0, @{}, NO);
  FSTDocument *doc2 = FSTTestDoc(@"rooms/eros/messages/1", 0, @{}, NO);
  FSTView *view = [[FSTView alloc] initWithQuery:query remoteDocuments:[FSTDocumentKeySet keySet]];

  // Start with a full view.
  FSTViewDocumentChanges *changes =
      [view computeChangesWithDocuments:FSTTestDocUpdates(@[ doc1, doc2 ])];
  [view applyChangesToDocuments:changes];
  XCTAssertEqualObjects(changes.mutatedKeys, FSTTestDocKeySet(@[]));

  FSTDocument *doc3 = FSTTestDoc(@"rooms/eros/messages/2", 0, @{}, YES);
  changes = [view computeChangesWithDocuments:FSTTestDocUpdates(@[ doc3 ])];
  XCTAssertEqualObjects(changes.mutatedKeys, FSTTestDocKeySet(@[ doc3.key ]));
}

- (void)testRemovesKeysFromMutatedKeysWhenNewDocHasNoLocalChanges {
  FSTQuery *query = [self queryForMessages];
  FSTDocument *doc1 = FSTTestDoc(@"rooms/eros/messages/0", 0, @{}, NO);
  FSTDocument *doc2 = FSTTestDoc(@"rooms/eros/messages/1", 0, @{}, YES);
  FSTView *view = [[FSTView alloc] initWithQuery:query remoteDocuments:[FSTDocumentKeySet keySet]];

  // Start with a full view.
  FSTViewDocumentChanges *changes =
      [view computeChangesWithDocuments:FSTTestDocUpdates(@[ doc1, doc2 ])];
  [view applyChangesToDocuments:changes];
  XCTAssertEqualObjects(changes.mutatedKeys, FSTTestDocKeySet(@[ doc2.key ]));

  FSTDocument *doc2Prime = FSTTestDoc(@"rooms/eros/messages/1", 0, @{}, NO);
  changes = [view computeChangesWithDocuments:FSTTestDocUpdates(@[ doc2Prime ])];
  [view applyChangesToDocuments:changes];
  XCTAssertEqualObjects(changes.mutatedKeys, FSTTestDocKeySet(@[]));
}

- (void)testRemembersLocalMutationsFromPreviousSnapshot {
  FSTQuery *query = [self queryForMessages];
  FSTDocument *doc1 = FSTTestDoc(@"rooms/eros/messages/0", 0, @{}, NO);
  FSTDocument *doc2 = FSTTestDoc(@"rooms/eros/messages/1", 0, @{}, YES);
  FSTView *view = [[FSTView alloc] initWithQuery:query remoteDocuments:[FSTDocumentKeySet keySet]];

  // Start with a full view.
  FSTViewDocumentChanges *changes =
      [view computeChangesWithDocuments:FSTTestDocUpdates(@[ doc1, doc2 ])];
  [view applyChangesToDocuments:changes];
  XCTAssertEqualObjects(changes.mutatedKeys, FSTTestDocKeySet(@[ doc2.key ]));

  FSTDocument *doc3 = FSTTestDoc(@"rooms/eros/messages/2", 0, @{}, NO);
  changes = [view computeChangesWithDocuments:FSTTestDocUpdates(@[ doc3 ])];
  [view applyChangesToDocuments:changes];
  XCTAssertEqualObjects(changes.mutatedKeys, FSTTestDocKeySet(@[ doc2.key ]));
}

- (void)testRemembersLocalMutationsFromPreviousCallToComputeChangesWithDocuments {
  FSTQuery *query = [self queryForMessages];
  FSTDocument *doc1 = FSTTestDoc(@"rooms/eros/messages/0", 0, @{}, NO);
  FSTDocument *doc2 = FSTTestDoc(@"rooms/eros/messages/1", 0, @{}, YES);
  FSTView *view = [[FSTView alloc] initWithQuery:query remoteDocuments:[FSTDocumentKeySet keySet]];

  // Start with a full view.
  FSTViewDocumentChanges *changes =
      [view computeChangesWithDocuments:FSTTestDocUpdates(@[ doc1, doc2 ])];
  XCTAssertEqualObjects(changes.mutatedKeys, FSTTestDocKeySet(@[ doc2.key ]));

  FSTDocument *doc3 = FSTTestDoc(@"rooms/eros/messages/2", 0, @{}, NO);
  changes = [view computeChangesWithDocuments:FSTTestDocUpdates(@[ doc3 ]) previousChanges:changes];
  XCTAssertEqualObjects(changes.mutatedKeys, FSTTestDocKeySet(@[ doc2.key ]));
}

@end

NS_ASSUME_NONNULL_END<|MERGE_RESOLUTION|>--- conflicted
+++ resolved
@@ -30,13 +30,9 @@
 #import "Firestore/Example/Tests/Util/FSTHelpers.h"
 
 #include "Firestore/core/src/firebase/firestore/model/resource_path.h"
-<<<<<<< HEAD
-
-=======
 #include "Firestore/core/test/firebase/firestore/testutil/testutil.h"
 
 namespace testutil = firebase::firestore::testutil;
->>>>>>> 34ebf10b
 using firebase::firestore::model::ResourcePath;
 
 NS_ASSUME_NONNULL_BEGIN
@@ -136,11 +132,7 @@
 - (void)testFiltersDocumentsBasedOnQueryWithFilter {
   FSTQuery *query = [self queryForMessages];
   FSTRelationFilter *filter =
-<<<<<<< HEAD
-      [FSTRelationFilter filterWithField:FSTTestFieldPath("sort")
-=======
       [FSTRelationFilter filterWithField:testutil::Field("sort")
->>>>>>> 34ebf10b
                           filterOperator:FSTRelationFilterOperatorLessThanOrEqual
                                    value:[FSTDoubleValue doubleValue:2]];
   query = [query queryByAddingFilter:filter];
@@ -172,11 +164,7 @@
 - (void)testUpdatesDocumentsBasedOnQueryWithFilter {
   FSTQuery *query = [self queryForMessages];
   FSTRelationFilter *filter =
-<<<<<<< HEAD
-      [FSTRelationFilter filterWithField:FSTTestFieldPath("sort")
-=======
       [FSTRelationFilter filterWithField:testutil::Field("sort")
->>>>>>> 34ebf10b
                           filterOperator:FSTRelationFilterOperatorLessThanOrEqual
                                    value:[FSTDoubleValue doubleValue:2]];
   query = [query queryByAddingFilter:filter];
@@ -248,11 +236,7 @@
 
 - (void)testDoesntReportChangesForDocumentBeyondLimitOfQuery {
   FSTQuery *query = [self queryForMessages];
-<<<<<<< HEAD
-  query = [query queryByAddingSortOrder:[FSTSortOrder sortOrderWithFieldPath:FSTTestFieldPath("num")
-=======
   query = [query queryByAddingSortOrder:[FSTSortOrder sortOrderWithFieldPath:testutil::Field("num")
->>>>>>> 34ebf10b
                                                                    ascending:YES]];
   query = [query queryBySettingLimit:2];
   FSTView *view = [[FSTView alloc] initWithQuery:query remoteDocuments:[FSTDocumentKeySet keySet]];
@@ -404,11 +388,7 @@
 - (void)testReturnsNeedsRefillOnReorderInLimitQuery {
   FSTQuery *query = [self queryForMessages];
   query =
-<<<<<<< HEAD
-      [query queryByAddingSortOrder:[FSTSortOrder sortOrderWithFieldPath:FSTTestFieldPath("order")
-=======
       [query queryByAddingSortOrder:[FSTSortOrder sortOrderWithFieldPath:testutil::Field("order")
->>>>>>> 34ebf10b
                                                                ascending:YES]];
   query = [query queryBySettingLimit:2];
   FSTDocument *doc1 = FSTTestDoc(@"rooms/eros/messages/0", 0, @{ @"order" : @1 }, NO);
@@ -442,11 +422,7 @@
 - (void)testDoesntNeedRefillOnReorderWithinLimit {
   FSTQuery *query = [self queryForMessages];
   query =
-<<<<<<< HEAD
-      [query queryByAddingSortOrder:[FSTSortOrder sortOrderWithFieldPath:FSTTestFieldPath("order")
-=======
       [query queryByAddingSortOrder:[FSTSortOrder sortOrderWithFieldPath:testutil::Field("order")
->>>>>>> 34ebf10b
                                                                ascending:YES]];
   query = [query queryBySettingLimit:3];
   FSTDocument *doc1 = FSTTestDoc(@"rooms/eros/messages/0", 0, @{ @"order" : @1 }, NO);
@@ -476,11 +452,7 @@
 - (void)testDoesntNeedRefillOnReorderAfterLimitQuery {
   FSTQuery *query = [self queryForMessages];
   query =
-<<<<<<< HEAD
-      [query queryByAddingSortOrder:[FSTSortOrder sortOrderWithFieldPath:FSTTestFieldPath("order")
-=======
       [query queryByAddingSortOrder:[FSTSortOrder sortOrderWithFieldPath:testutil::Field("order")
->>>>>>> 34ebf10b
                                                                ascending:YES]];
   query = [query queryBySettingLimit:3];
   FSTDocument *doc1 = FSTTestDoc(@"rooms/eros/messages/0", 0, @{ @"order" : @1 }, NO);
