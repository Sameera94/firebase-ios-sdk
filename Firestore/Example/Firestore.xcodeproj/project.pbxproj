// !$*UTF8*$!
{
	archiveVersion = 1;
	classes = {
	};
	objectVersion = 46;
	objects = {

/* Begin PBXAggregateTarget section */
		DE29E7F51F2174B000909613 /* AllTests */ = {
			isa = PBXAggregateTarget;
			buildConfigurationList = DE29E7F81F2174B000909613 /* Build configuration list for PBXAggregateTarget "AllTests" */;
			buildPhases = (
			);
			dependencies = (
				DE0761FA1F2FEE7E003233AF /* PBXTargetDependency */,
				DE29E7FA1F2174DD00909613 /* PBXTargetDependency */,
				DE29E7FC1F2174DD00909613 /* PBXTargetDependency */,
			);
			name = AllTests;
			productName = AllTests;
		};
/* End PBXAggregateTarget section */

/* Begin PBXBuildFile section */
		132E3DCA493C99C592FF748A /* FSTLRUGarbageCollectorTests.m in Sources */ = {isa = PBXBuildFile; fileRef = 132E398C14613B2457AE19FD /* FSTLRUGarbageCollectorTests.m */; };
		3B843E4C1F3A182900548890 /* remote_store_spec_test.json in Resources */ = {isa = PBXBuildFile; fileRef = 3B843E4A1F3930A400548890 /* remote_store_spec_test.json */; };
		5436F32420008FAD006E51E3 /* string_printf_test.cc in Sources */ = {isa = PBXBuildFile; fileRef = 5436F32320008FAD006E51E3 /* string_printf_test.cc */; };
		54740A571FC914BA00713A1A /* secure_random_test.cc in Sources */ = {isa = PBXBuildFile; fileRef = 54740A531FC913E500713A1A /* secure_random_test.cc */; };
		54740A581FC914F000713A1A /* autoid_test.cc in Sources */ = {isa = PBXBuildFile; fileRef = 54740A521FC913E500713A1A /* autoid_test.cc */; };
		54764FAF1FAA21B90085E60A /* FSTGoogleTestTests.mm in Sources */ = {isa = PBXBuildFile; fileRef = 54764FAE1FAA21B90085E60A /* FSTGoogleTestTests.mm */; };
		548DB927200D590300E00ABC /* assert_test.cc in Sources */ = {isa = PBXBuildFile; fileRef = 548DB926200D590300E00ABC /* assert_test.cc */; };
		548DB929200D59F600E00ABC /* comparison_test.cc in Sources */ = {isa = PBXBuildFile; fileRef = 548DB928200D59F600E00ABC /* comparison_test.cc */; };
		5491BC721FB44593008B3588 /* FSTIntegrationTestCase.mm in Sources */ = {isa = PBXBuildFile; fileRef = 5491BC711FB44593008B3588 /* FSTIntegrationTestCase.mm */; };
		5491BC731FB44593008B3588 /* FSTIntegrationTestCase.mm in Sources */ = {isa = PBXBuildFile; fileRef = 5491BC711FB44593008B3588 /* FSTIntegrationTestCase.mm */; };
		5492E03120213FFC00B64F25 /* FSTLevelDBSpecTests.mm in Sources */ = {isa = PBXBuildFile; fileRef = 5492E02C20213FFB00B64F25 /* FSTLevelDBSpecTests.mm */; };
		5492E03220213FFC00B64F25 /* FSTMockDatastore.mm in Sources */ = {isa = PBXBuildFile; fileRef = 5492E02D20213FFC00B64F25 /* FSTMockDatastore.mm */; };
		5492E03320213FFC00B64F25 /* FSTSyncEngineTestDriver.mm in Sources */ = {isa = PBXBuildFile; fileRef = 5492E02E20213FFC00B64F25 /* FSTSyncEngineTestDriver.mm */; };
		5492E03420213FFC00B64F25 /* FSTMemorySpecTests.mm in Sources */ = {isa = PBXBuildFile; fileRef = 5492E02F20213FFC00B64F25 /* FSTMemorySpecTests.mm */; };
		5492E03520213FFC00B64F25 /* FSTSpecTests.mm in Sources */ = {isa = PBXBuildFile; fileRef = 5492E03020213FFC00B64F25 /* FSTSpecTests.mm */; };
		5492E03B2021401F00B64F25 /* FSTTestDispatchQueue.mm in Sources */ = {isa = PBXBuildFile; fileRef = 5492E0362021401E00B64F25 /* FSTTestDispatchQueue.mm */; };
		5492E03C2021401F00B64F25 /* XCTestCase+Await.mm in Sources */ = {isa = PBXBuildFile; fileRef = 5492E0372021401E00B64F25 /* XCTestCase+Await.mm */; };
		5492E03D2021401F00B64F25 /* FSTAssertTests.mm in Sources */ = {isa = PBXBuildFile; fileRef = 5492E0382021401E00B64F25 /* FSTAssertTests.mm */; };
		5492E03E2021401F00B64F25 /* FSTEventAccumulator.mm in Sources */ = {isa = PBXBuildFile; fileRef = 5492E0392021401F00B64F25 /* FSTEventAccumulator.mm */; };
		5492E03F2021401F00B64F25 /* FSTHelpers.mm in Sources */ = {isa = PBXBuildFile; fileRef = 5492E03A2021401F00B64F25 /* FSTHelpers.mm */; };
		5492E041202143E700B64F25 /* FSTEventAccumulator.mm in Sources */ = {isa = PBXBuildFile; fileRef = 5492E0392021401F00B64F25 /* FSTEventAccumulator.mm */; };
		5492E0422021440500B64F25 /* FSTHelpers.mm in Sources */ = {isa = PBXBuildFile; fileRef = 5492E03A2021401F00B64F25 /* FSTHelpers.mm */; };
		5492E0432021441E00B64F25 /* FSTTestDispatchQueue.mm in Sources */ = {isa = PBXBuildFile; fileRef = 5492E0362021401E00B64F25 /* FSTTestDispatchQueue.mm */; };
		5492E0442021457E00B64F25 /* XCTestCase+Await.mm in Sources */ = {isa = PBXBuildFile; fileRef = 5492E0372021401E00B64F25 /* XCTestCase+Await.mm */; };
		5492E050202154AA00B64F25 /* FIRCollectionReferenceTests.mm in Sources */ = {isa = PBXBuildFile; fileRef = 5492E045202154AA00B64F25 /* FIRCollectionReferenceTests.mm */; };
		5492E051202154AA00B64F25 /* FIRQueryTests.mm in Sources */ = {isa = PBXBuildFile; fileRef = 5492E046202154AA00B64F25 /* FIRQueryTests.mm */; };
		5492E052202154AB00B64F25 /* FIRGeoPointTests.mm in Sources */ = {isa = PBXBuildFile; fileRef = 5492E048202154AA00B64F25 /* FIRGeoPointTests.mm */; };
		5492E053202154AB00B64F25 /* FIRDocumentReferenceTests.mm in Sources */ = {isa = PBXBuildFile; fileRef = 5492E049202154AA00B64F25 /* FIRDocumentReferenceTests.mm */; };
		5492E054202154AB00B64F25 /* FIRFieldValueTests.mm in Sources */ = {isa = PBXBuildFile; fileRef = 5492E04A202154AA00B64F25 /* FIRFieldValueTests.mm */; };
		5492E055202154AB00B64F25 /* FIRDocumentSnapshotTests.mm in Sources */ = {isa = PBXBuildFile; fileRef = 5492E04B202154AA00B64F25 /* FIRDocumentSnapshotTests.mm */; };
		5492E056202154AB00B64F25 /* FIRFieldPathTests.mm in Sources */ = {isa = PBXBuildFile; fileRef = 5492E04C202154AA00B64F25 /* FIRFieldPathTests.mm */; };
		5492E057202154AB00B64F25 /* FIRSnapshotMetadataTests.mm in Sources */ = {isa = PBXBuildFile; fileRef = 5492E04D202154AA00B64F25 /* FIRSnapshotMetadataTests.mm */; };
		5492E058202154AB00B64F25 /* FSTAPIHelpers.mm in Sources */ = {isa = PBXBuildFile; fileRef = 5492E04E202154AA00B64F25 /* FSTAPIHelpers.mm */; };
		5492E059202154AB00B64F25 /* FIRQuerySnapshotTests.mm in Sources */ = {isa = PBXBuildFile; fileRef = 5492E04F202154AA00B64F25 /* FIRQuerySnapshotTests.mm */; };
		5492E062202154B900B64F25 /* FSTTimestampTests.mm in Sources */ = {isa = PBXBuildFile; fileRef = 5492E05B202154B800B64F25 /* FSTTimestampTests.mm */; };
		5492E063202154B900B64F25 /* FSTViewSnapshotTest.mm in Sources */ = {isa = PBXBuildFile; fileRef = 5492E05C202154B800B64F25 /* FSTViewSnapshotTest.mm */; };
		5492E064202154B900B64F25 /* FSTQueryListenerTests.mm in Sources */ = {isa = PBXBuildFile; fileRef = 5492E05D202154B900B64F25 /* FSTQueryListenerTests.mm */; };
		5492E065202154B900B64F25 /* FSTViewTests.mm in Sources */ = {isa = PBXBuildFile; fileRef = 5492E05E202154B900B64F25 /* FSTViewTests.mm */; };
		5492E066202154B900B64F25 /* FSTDatabaseInfoTests.mm in Sources */ = {isa = PBXBuildFile; fileRef = 5492E05F202154B900B64F25 /* FSTDatabaseInfoTests.mm */; };
		5492E067202154B900B64F25 /* FSTEventManagerTests.mm in Sources */ = {isa = PBXBuildFile; fileRef = 5492E060202154B900B64F25 /* FSTEventManagerTests.mm */; };
		5492E068202154B900B64F25 /* FSTQueryTests.mm in Sources */ = {isa = PBXBuildFile; fileRef = 5492E061202154B900B64F25 /* FSTQueryTests.mm */; };
		5492E072202154D600B64F25 /* FIRQueryTests.mm in Sources */ = {isa = PBXBuildFile; fileRef = 5492E069202154D500B64F25 /* FIRQueryTests.mm */; };
		5492E073202154D600B64F25 /* FIRFieldsTests.mm in Sources */ = {isa = PBXBuildFile; fileRef = 5492E06A202154D500B64F25 /* FIRFieldsTests.mm */; };
		5492E074202154D600B64F25 /* FIRListenerRegistrationTests.mm in Sources */ = {isa = PBXBuildFile; fileRef = 5492E06B202154D500B64F25 /* FIRListenerRegistrationTests.mm */; };
		5492E075202154D600B64F25 /* FIRDatabaseTests.mm in Sources */ = {isa = PBXBuildFile; fileRef = 5492E06C202154D500B64F25 /* FIRDatabaseTests.mm */; };
		5492E076202154D600B64F25 /* FIRValidationTests.mm in Sources */ = {isa = PBXBuildFile; fileRef = 5492E06D202154D600B64F25 /* FIRValidationTests.mm */; };
		5492E077202154D600B64F25 /* FIRServerTimestampTests.mm in Sources */ = {isa = PBXBuildFile; fileRef = 5492E06E202154D600B64F25 /* FIRServerTimestampTests.mm */; };
		5492E078202154D600B64F25 /* FIRWriteBatchTests.mm in Sources */ = {isa = PBXBuildFile; fileRef = 5492E06F202154D600B64F25 /* FIRWriteBatchTests.mm */; };
		5492E079202154D600B64F25 /* FIRCursorTests.mm in Sources */ = {isa = PBXBuildFile; fileRef = 5492E070202154D600B64F25 /* FIRCursorTests.mm */; };
		5492E07A202154D600B64F25 /* FIRTypeTests.mm in Sources */ = {isa = PBXBuildFile; fileRef = 5492E071202154D600B64F25 /* FIRTypeTests.mm */; };
		5492E07F202154EC00B64F25 /* FSTTransactionTests.mm in Sources */ = {isa = PBXBuildFile; fileRef = 5492E07B202154EB00B64F25 /* FSTTransactionTests.mm */; };
		5492E080202154EC00B64F25 /* FSTSmokeTests.mm in Sources */ = {isa = PBXBuildFile; fileRef = 5492E07C202154EB00B64F25 /* FSTSmokeTests.mm */; };
		5492E081202154EC00B64F25 /* FSTStreamTests.mm in Sources */ = {isa = PBXBuildFile; fileRef = 5492E07D202154EB00B64F25 /* FSTStreamTests.mm */; };
		5492E082202154EC00B64F25 /* FSTDatastoreTests.mm in Sources */ = {isa = PBXBuildFile; fileRef = 5492E07E202154EC00B64F25 /* FSTDatastoreTests.mm */; };
		5492E09D2021552D00B64F25 /* FSTLocalStoreTests.mm in Sources */ = {isa = PBXBuildFile; fileRef = 5492E0832021552A00B64F25 /* FSTLocalStoreTests.mm */; };
		5492E09E2021552D00B64F25 /* FSTEagerGarbageCollectorTests.mm in Sources */ = {isa = PBXBuildFile; fileRef = 5492E0842021552A00B64F25 /* FSTEagerGarbageCollectorTests.mm */; };
		5492E09F2021552D00B64F25 /* FSTLevelDBMigrationsTests.mm in Sources */ = {isa = PBXBuildFile; fileRef = 5492E0862021552A00B64F25 /* FSTLevelDBMigrationsTests.mm */; };
		5492E0A02021552D00B64F25 /* FSTLevelDBMutationQueueTests.mm in Sources */ = {isa = PBXBuildFile; fileRef = 5492E0872021552A00B64F25 /* FSTLevelDBMutationQueueTests.mm */; };
		5492E0A12021552D00B64F25 /* FSTMemoryLocalStoreTests.mm in Sources */ = {isa = PBXBuildFile; fileRef = 5492E0882021552A00B64F25 /* FSTMemoryLocalStoreTests.mm */; };
		5492E0A22021552D00B64F25 /* FSTQueryCacheTests.mm in Sources */ = {isa = PBXBuildFile; fileRef = 5492E0892021552A00B64F25 /* FSTQueryCacheTests.mm */; };
		5492E0A32021552D00B64F25 /* FSTLocalSerializerTests.mm in Sources */ = {isa = PBXBuildFile; fileRef = 5492E08A2021552A00B64F25 /* FSTLocalSerializerTests.mm */; };
		5492E0A42021552D00B64F25 /* FSTMemoryQueryCacheTests.mm in Sources */ = {isa = PBXBuildFile; fileRef = 5492E08B2021552B00B64F25 /* FSTMemoryQueryCacheTests.mm */; };
		5492E0A52021552D00B64F25 /* FSTMemoryRemoteDocumentCacheTests.mm in Sources */ = {isa = PBXBuildFile; fileRef = 5492E08C2021552B00B64F25 /* FSTMemoryRemoteDocumentCacheTests.mm */; };
		5492E0A62021552D00B64F25 /* FSTPersistenceTestHelpers.mm in Sources */ = {isa = PBXBuildFile; fileRef = 5492E08D2021552B00B64F25 /* FSTPersistenceTestHelpers.mm */; };
		5492E0A72021552D00B64F25 /* FSTLevelDBKeyTests.mm in Sources */ = {isa = PBXBuildFile; fileRef = 5492E08E2021552B00B64F25 /* FSTLevelDBKeyTests.mm */; };
		5492E0A82021552D00B64F25 /* FSTLevelDBLocalStoreTests.mm in Sources */ = {isa = PBXBuildFile; fileRef = 5492E08F2021552B00B64F25 /* FSTLevelDBLocalStoreTests.mm */; };
		5492E0A92021552D00B64F25 /* FSTRemoteDocumentChangeBufferTests.mm in Sources */ = {isa = PBXBuildFile; fileRef = 5492E0902021552B00B64F25 /* FSTRemoteDocumentChangeBufferTests.mm */; };
		5492E0AA2021552D00B64F25 /* FSTLevelDBRemoteDocumentCacheTests.mm in Sources */ = {isa = PBXBuildFile; fileRef = 5492E0922021552B00B64F25 /* FSTLevelDBRemoteDocumentCacheTests.mm */; };
		5492E0AB2021552D00B64F25 /* StringViewTests.mm in Sources */ = {isa = PBXBuildFile; fileRef = 5492E0932021552B00B64F25 /* StringViewTests.mm */; };
		5492E0AC2021552D00B64F25 /* FSTMutationQueueTests.mm in Sources */ = {isa = PBXBuildFile; fileRef = 5492E0962021552C00B64F25 /* FSTMutationQueueTests.mm */; };
		5492E0AD2021552D00B64F25 /* FSTMemoryMutationQueueTests.mm in Sources */ = {isa = PBXBuildFile; fileRef = 5492E0972021552C00B64F25 /* FSTMemoryMutationQueueTests.mm */; };
		5492E0AE2021552D00B64F25 /* FSTLevelDBQueryCacheTests.mm in Sources */ = {isa = PBXBuildFile; fileRef = 5492E0982021552C00B64F25 /* FSTLevelDBQueryCacheTests.mm */; };
		5492E0AF2021552D00B64F25 /* FSTReferenceSetTests.mm in Sources */ = {isa = PBXBuildFile; fileRef = 5492E09A2021552C00B64F25 /* FSTReferenceSetTests.mm */; };
		5492E0B02021552D00B64F25 /* FSTWriteGroupTests.mm in Sources */ = {isa = PBXBuildFile; fileRef = 5492E09B2021552C00B64F25 /* FSTWriteGroupTests.mm */; };
		5492E0B12021552D00B64F25 /* FSTRemoteDocumentCacheTests.mm in Sources */ = {isa = PBXBuildFile; fileRef = 5492E09C2021552D00B64F25 /* FSTRemoteDocumentCacheTests.mm */; };
		5492E0B92021555100B64F25 /* FSTDocumentKeyTests.mm in Sources */ = {isa = PBXBuildFile; fileRef = 5492E0B22021555000B64F25 /* FSTDocumentKeyTests.mm */; };
		5492E0BA2021555100B64F25 /* FSTDocumentSetTests.mm in Sources */ = {isa = PBXBuildFile; fileRef = 5492E0B32021555100B64F25 /* FSTDocumentSetTests.mm */; };
		5492E0BB2021555100B64F25 /* FSTDatabaseIDTests.mm in Sources */ = {isa = PBXBuildFile; fileRef = 5492E0B42021555100B64F25 /* FSTDatabaseIDTests.mm */; };
		5492E0BC2021555100B64F25 /* FSTPathTests.mm in Sources */ = {isa = PBXBuildFile; fileRef = 5492E0B52021555100B64F25 /* FSTPathTests.mm */; };
		5492E0BD2021555100B64F25 /* FSTDocumentTests.mm in Sources */ = {isa = PBXBuildFile; fileRef = 5492E0B62021555100B64F25 /* FSTDocumentTests.mm */; };
		5492E0BE2021555100B64F25 /* FSTMutationTests.mm in Sources */ = {isa = PBXBuildFile; fileRef = 5492E0B72021555100B64F25 /* FSTMutationTests.mm */; };
		5492E0BF2021555100B64F25 /* FSTFieldValueTests.mm in Sources */ = {isa = PBXBuildFile; fileRef = 5492E0B82021555100B64F25 /* FSTFieldValueTests.mm */; };
		5492E0C62021557E00B64F25 /* FSTWatchChange+Testing.mm in Sources */ = {isa = PBXBuildFile; fileRef = 5492E0C02021557E00B64F25 /* FSTWatchChange+Testing.mm */; };
		5492E0C72021557E00B64F25 /* FSTSerializerBetaTests.mm in Sources */ = {isa = PBXBuildFile; fileRef = 5492E0C12021557E00B64F25 /* FSTSerializerBetaTests.mm */; };
		5492E0C82021557E00B64F25 /* FSTDatastoreTests.mm in Sources */ = {isa = PBXBuildFile; fileRef = 5492E0C22021557E00B64F25 /* FSTDatastoreTests.mm */; };
		5492E0C92021557E00B64F25 /* FSTRemoteEventTests.mm in Sources */ = {isa = PBXBuildFile; fileRef = 5492E0C32021557E00B64F25 /* FSTRemoteEventTests.mm */; };
		5492E0CA2021557E00B64F25 /* FSTWatchChangeTests.mm in Sources */ = {isa = PBXBuildFile; fileRef = 5492E0C52021557E00B64F25 /* FSTWatchChangeTests.mm */; };
		54C2294F1FECABAE007D065B /* log_test.cc in Sources */ = {isa = PBXBuildFile; fileRef = 54C2294E1FECABAE007D065B /* log_test.cc */; };
		54DA12A61F315EE100DD57A1 /* collection_spec_test.json in Resources */ = {isa = PBXBuildFile; fileRef = 54DA129C1F315EE100DD57A1 /* collection_spec_test.json */; };
		54DA12A71F315EE100DD57A1 /* existence_filter_spec_test.json in Resources */ = {isa = PBXBuildFile; fileRef = 54DA129D1F315EE100DD57A1 /* existence_filter_spec_test.json */; };
		54DA12A81F315EE100DD57A1 /* limbo_spec_test.json in Resources */ = {isa = PBXBuildFile; fileRef = 54DA129E1F315EE100DD57A1 /* limbo_spec_test.json */; };
		54DA12A91F315EE100DD57A1 /* limit_spec_test.json in Resources */ = {isa = PBXBuildFile; fileRef = 54DA129F1F315EE100DD57A1 /* limit_spec_test.json */; };
		54DA12AA1F315EE100DD57A1 /* listen_spec_test.json in Resources */ = {isa = PBXBuildFile; fileRef = 54DA12A01F315EE100DD57A1 /* listen_spec_test.json */; };
		54DA12AB1F315EE100DD57A1 /* offline_spec_test.json in Resources */ = {isa = PBXBuildFile; fileRef = 54DA12A11F315EE100DD57A1 /* offline_spec_test.json */; };
		54DA12AC1F315EE100DD57A1 /* orderby_spec_test.json in Resources */ = {isa = PBXBuildFile; fileRef = 54DA12A21F315EE100DD57A1 /* orderby_spec_test.json */; };
		54DA12AD1F315EE100DD57A1 /* persistence_spec_test.json in Resources */ = {isa = PBXBuildFile; fileRef = 54DA12A31F315EE100DD57A1 /* persistence_spec_test.json */; };
		54DA12AE1F315EE100DD57A1 /* resume_token_spec_test.json in Resources */ = {isa = PBXBuildFile; fileRef = 54DA12A41F315EE100DD57A1 /* resume_token_spec_test.json */; };
		54DA12AF1F315EE100DD57A1 /* write_spec_test.json in Resources */ = {isa = PBXBuildFile; fileRef = 54DA12A51F315EE100DD57A1 /* write_spec_test.json */; };
		6003F58E195388D20070C39A /* Foundation.framework in Frameworks */ = {isa = PBXBuildFile; fileRef = 6003F58D195388D20070C39A /* Foundation.framework */; };
		6003F590195388D20070C39A /* CoreGraphics.framework in Frameworks */ = {isa = PBXBuildFile; fileRef = 6003F58F195388D20070C39A /* CoreGraphics.framework */; };
		6003F592195388D20070C39A /* UIKit.framework in Frameworks */ = {isa = PBXBuildFile; fileRef = 6003F591195388D20070C39A /* UIKit.framework */; };
		6003F598195388D20070C39A /* InfoPlist.strings in Resources */ = {isa = PBXBuildFile; fileRef = 6003F596195388D20070C39A /* InfoPlist.strings */; };
		6003F59A195388D20070C39A /* main.m in Sources */ = {isa = PBXBuildFile; fileRef = 6003F599195388D20070C39A /* main.m */; };
		6003F59E195388D20070C39A /* FIRAppDelegate.m in Sources */ = {isa = PBXBuildFile; fileRef = 6003F59D195388D20070C39A /* FIRAppDelegate.m */; };
		6003F5A7195388D20070C39A /* FIRViewController.m in Sources */ = {isa = PBXBuildFile; fileRef = 6003F5A6195388D20070C39A /* FIRViewController.m */; };
		6003F5A9195388D20070C39A /* Images.xcassets in Resources */ = {isa = PBXBuildFile; fileRef = 6003F5A8195388D20070C39A /* Images.xcassets */; };
		6003F5B0195388D20070C39A /* XCTest.framework in Frameworks */ = {isa = PBXBuildFile; fileRef = 6003F5AF195388D20070C39A /* XCTest.framework */; };
		6003F5B1195388D20070C39A /* Foundation.framework in Frameworks */ = {isa = PBXBuildFile; fileRef = 6003F58D195388D20070C39A /* Foundation.framework */; };
		6003F5B2195388D20070C39A /* UIKit.framework in Frameworks */ = {isa = PBXBuildFile; fileRef = 6003F591195388D20070C39A /* UIKit.framework */; };
		6003F5BA195388D20070C39A /* InfoPlist.strings in Resources */ = {isa = PBXBuildFile; fileRef = 6003F5B8195388D20070C39A /* InfoPlist.strings */; };
		6ED54761B845349D43DB6B78 /* Pods_Firestore_Example.framework in Frameworks */ = {isa = PBXBuildFile; fileRef = 75A6FE51C1A02DF38F62FAAD /* Pods_Firestore_Example.framework */; };
		71719F9F1E33DC2100824A3D /* LaunchScreen.storyboard in Resources */ = {isa = PBXBuildFile; fileRef = 71719F9D1E33DC2100824A3D /* LaunchScreen.storyboard */; };
		873B8AEB1B1F5CCA007FD442 /* Main.storyboard in Resources */ = {isa = PBXBuildFile; fileRef = 873B8AEA1B1F5CCA007FD442 /* Main.storyboard */; };
		AB356EF7200EA5EB0089B766 /* field_value_test.cc in Sources */ = {isa = PBXBuildFile; fileRef = AB356EF6200EA5EB0089B766 /* field_value_test.cc */; };
		AB380CFB2019388600D97691 /* target_id_generator_test.cc in Sources */ = {isa = PBXBuildFile; fileRef = AB380CF82019382300D97691 /* target_id_generator_test.cc */; };
		AB380CFE201A2F4500D97691 /* string_util_test.cc in Sources */ = {isa = PBXBuildFile; fileRef = AB380CFC201A2EE200D97691 /* string_util_test.cc */; };
		AB380D02201BC69F00D97691 /* bits_test.cc in Sources */ = {isa = PBXBuildFile; fileRef = AB380D01201BC69F00D97691 /* bits_test.cc */; };
		AB380D04201BC6E400D97691 /* ordered_code_test.cc in Sources */ = {isa = PBXBuildFile; fileRef = AB380D03201BC6E400D97691 /* ordered_code_test.cc */; };
		AB7BAB342012B519001E0872 /* geo_point_test.cc in Sources */ = {isa = PBXBuildFile; fileRef = AB7BAB332012B519001E0872 /* geo_point_test.cc */; };
		ABE6637A201FA81900ED349A /* database_id_test.cc in Sources */ = {isa = PBXBuildFile; fileRef = AB71064B201FA60300344F18 /* database_id_test.cc */; };
		ABF6506C201131F8005F2C74 /* timestamp_test.cc in Sources */ = {isa = PBXBuildFile; fileRef = ABF6506B201131F8005F2C74 /* timestamp_test.cc */; };
		AFE6114F0D4DAECBA7B7C089 /* Pods_Firestore_IntegrationTests.framework in Frameworks */ = {isa = PBXBuildFile; fileRef = B2FA635DF5D116A67A7441CD /* Pods_Firestore_IntegrationTests.framework */; };
		C4E749275AD0FBDF9F4716A8 /* Pods_SwiftBuildTest.framework in Frameworks */ = {isa = PBXBuildFile; fileRef = 32AD40BF6B0E849B07FFD05E /* Pods_SwiftBuildTest.framework */; };
		DE03B2D41F2149D600A30B9C /* XCTest.framework in Frameworks */ = {isa = PBXBuildFile; fileRef = 6003F5AF195388D20070C39A /* XCTest.framework */; };
		DE03B2D51F2149D600A30B9C /* UIKit.framework in Frameworks */ = {isa = PBXBuildFile; fileRef = 6003F591195388D20070C39A /* UIKit.framework */; };
		DE03B2D61F2149D600A30B9C /* Foundation.framework in Frameworks */ = {isa = PBXBuildFile; fileRef = 6003F58D195388D20070C39A /* Foundation.framework */; };
		DE03B2D71F2149D600A30B9C /* Pods_Firestore_Tests.framework in Frameworks */ = {isa = PBXBuildFile; fileRef = 69F6A10DBD6187489481CD76 /* Pods_Firestore_Tests.framework */; };
		DE03B2DD1F2149D600A30B9C /* InfoPlist.strings in Resources */ = {isa = PBXBuildFile; fileRef = 6003F5B8195388D20070C39A /* InfoPlist.strings */; };
		DE03B3631F215E1A00A30B9C /* CAcert.pem in Resources */ = {isa = PBXBuildFile; fileRef = DE03B3621F215E1600A30B9C /* CAcert.pem */; };
		DE0761F81F2FE68D003233AF /* main.swift in Sources */ = {isa = PBXBuildFile; fileRef = DE0761F61F2FE68D003233AF /* main.swift */; };
		DE2EF0851F3D0B6E003D0CDC /* FSTArraySortedDictionaryTests.m in Sources */ = {isa = PBXBuildFile; fileRef = DE2EF07E1F3D0B6E003D0CDC /* FSTArraySortedDictionaryTests.m */; };
		DE2EF0861F3D0B6E003D0CDC /* FSTImmutableSortedDictionary+Testing.m in Sources */ = {isa = PBXBuildFile; fileRef = DE2EF0801F3D0B6E003D0CDC /* FSTImmutableSortedDictionary+Testing.m */; };
		DE2EF0871F3D0B6E003D0CDC /* FSTImmutableSortedSet+Testing.m in Sources */ = {isa = PBXBuildFile; fileRef = DE2EF0821F3D0B6E003D0CDC /* FSTImmutableSortedSet+Testing.m */; };
		DE2EF0881F3D0B6E003D0CDC /* FSTTreeSortedDictionaryTests.m in Sources */ = {isa = PBXBuildFile; fileRef = DE2EF0841F3D0B6E003D0CDC /* FSTTreeSortedDictionaryTests.m */; };
		F104BBD69BC3F0796E3A77C1 /* Pods_Firestore_Tests.framework in Frameworks */ = {isa = PBXBuildFile; fileRef = 69F6A10DBD6187489481CD76 /* Pods_Firestore_Tests.framework */; };
/* End PBXBuildFile section */

/* Begin PBXContainerItemProxy section */
		6003F5B3195388D20070C39A /* PBXContainerItemProxy */ = {
			isa = PBXContainerItemProxy;
			containerPortal = 6003F582195388D10070C39A /* Project object */;
			proxyType = 1;
			remoteGlobalIDString = 6003F589195388D20070C39A;
			remoteInfo = Firestore;
		};
		DE03B2961F2149D600A30B9C /* PBXContainerItemProxy */ = {
			isa = PBXContainerItemProxy;
			containerPortal = 6003F582195388D10070C39A /* Project object */;
			proxyType = 1;
			remoteGlobalIDString = 6003F589195388D20070C39A;
			remoteInfo = Firestore;
		};
		DE0761F91F2FEE7E003233AF /* PBXContainerItemProxy */ = {
			isa = PBXContainerItemProxy;
			containerPortal = 6003F582195388D10070C39A /* Project object */;
			proxyType = 1;
			remoteGlobalIDString = DE0761E31F2FE611003233AF;
			remoteInfo = SwiftBuildTest;
		};
		DE29E7F91F2174DD00909613 /* PBXContainerItemProxy */ = {
			isa = PBXContainerItemProxy;
			containerPortal = 6003F582195388D10070C39A /* Project object */;
			proxyType = 1;
			remoteGlobalIDString = 6003F5AD195388D20070C39A;
			remoteInfo = Firestore_Tests;
		};
		DE29E7FB1F2174DD00909613 /* PBXContainerItemProxy */ = {
			isa = PBXContainerItemProxy;
			containerPortal = 6003F582195388D10070C39A /* Project object */;
			proxyType = 1;
			remoteGlobalIDString = DE03B2941F2149D600A30B9C;
			remoteInfo = Firestore_IntegrationTests;
		};
/* End PBXContainerItemProxy section */

/* Begin PBXFileReference section */
		04DF37A117F88A9891379ED6 /* Pods-Firestore_Tests.release.xcconfig */ = {isa = PBXFileReference; includeInIndex = 1; lastKnownFileType = text.xcconfig; name = "Pods-Firestore_Tests.release.xcconfig"; path = "Pods/Target Support Files/Pods-Firestore_Tests/Pods-Firestore_Tests.release.xcconfig"; sourceTree = "<group>"; };
		12F4357299652983A615F886 /* LICENSE */ = {isa = PBXFileReference; includeInIndex = 1; lastKnownFileType = text; name = LICENSE; path = ../LICENSE; sourceTree = "<group>"; };
		132E398C14613B2457AE19FD /* FSTLRUGarbageCollectorTests.m */ = {isa = PBXFileReference; fileEncoding = 4; lastKnownFileType = sourcecode.c.objc; path = FSTLRUGarbageCollectorTests.m; sourceTree = "<group>"; };
		32AD40BF6B0E849B07FFD05E /* Pods_SwiftBuildTest.framework */ = {isa = PBXFileReference; explicitFileType = wrapper.framework; includeInIndex = 0; path = Pods_SwiftBuildTest.framework; sourceTree = BUILT_PRODUCTS_DIR; };
		3B843E4A1F3930A400548890 /* remote_store_spec_test.json */ = {isa = PBXFileReference; fileEncoding = 4; lastKnownFileType = text.json; path = remote_store_spec_test.json; sourceTree = "<group>"; };
		42491D7DC8C8CD245CC22B93 /* Pods-SwiftBuildTest.debug.xcconfig */ = {isa = PBXFileReference; includeInIndex = 1; lastKnownFileType = text.xcconfig; name = "Pods-SwiftBuildTest.debug.xcconfig"; path = "Pods/Target Support Files/Pods-SwiftBuildTest/Pods-SwiftBuildTest.debug.xcconfig"; sourceTree = "<group>"; };
		4EBC5F5ABE1FD097EFE5E224 /* Pods-Firestore_Example.release.xcconfig */ = {isa = PBXFileReference; includeInIndex = 1; lastKnownFileType = text.xcconfig; name = "Pods-Firestore_Example.release.xcconfig"; path = "Pods/Target Support Files/Pods-Firestore_Example/Pods-Firestore_Example.release.xcconfig"; sourceTree = "<group>"; };
		5436F32320008FAD006E51E3 /* string_printf_test.cc */ = {isa = PBXFileReference; fileEncoding = 4; lastKnownFileType = sourcecode.cpp.cpp; name = string_printf_test.cc; path = ../../core/test/firebase/firestore/util/string_printf_test.cc; sourceTree = "<group>"; };
		54740A521FC913E500713A1A /* autoid_test.cc */ = {isa = PBXFileReference; fileEncoding = 4; lastKnownFileType = sourcecode.cpp.cpp; name = autoid_test.cc; path = ../../core/test/firebase/firestore/util/autoid_test.cc; sourceTree = "<group>"; };
		54740A531FC913E500713A1A /* secure_random_test.cc */ = {isa = PBXFileReference; fileEncoding = 4; lastKnownFileType = sourcecode.cpp.cpp; name = secure_random_test.cc; path = ../../core/test/firebase/firestore/util/secure_random_test.cc; sourceTree = "<group>"; };
		54764FAE1FAA21B90085E60A /* FSTGoogleTestTests.mm */ = {isa = PBXFileReference; fileEncoding = 4; lastKnownFileType = sourcecode.cpp.objcpp; name = FSTGoogleTestTests.mm; path = GoogleTest/FSTGoogleTestTests.mm; sourceTree = "<group>"; };
		548DB926200D590300E00ABC /* assert_test.cc */ = {isa = PBXFileReference; fileEncoding = 4; lastKnownFileType = sourcecode.cpp.cpp; name = assert_test.cc; path = ../../core/test/firebase/firestore/util/assert_test.cc; sourceTree = "<group>"; };
		548DB928200D59F600E00ABC /* comparison_test.cc */ = {isa = PBXFileReference; fileEncoding = 4; lastKnownFileType = sourcecode.cpp.cpp; name = comparison_test.cc; path = ../../core/test/firebase/firestore/util/comparison_test.cc; sourceTree = "<group>"; };
		5491BC711FB44593008B3588 /* FSTIntegrationTestCase.mm */ = {isa = PBXFileReference; fileEncoding = 4; lastKnownFileType = sourcecode.cpp.objcpp; path = FSTIntegrationTestCase.mm; sourceTree = "<group>"; };
		5492E02C20213FFB00B64F25 /* FSTLevelDBSpecTests.mm */ = {isa = PBXFileReference; fileEncoding = 4; lastKnownFileType = sourcecode.cpp.objcpp; path = FSTLevelDBSpecTests.mm; sourceTree = "<group>"; };
		5492E02D20213FFC00B64F25 /* FSTMockDatastore.mm */ = {isa = PBXFileReference; fileEncoding = 4; lastKnownFileType = sourcecode.cpp.objcpp; path = FSTMockDatastore.mm; sourceTree = "<group>"; };
		5492E02E20213FFC00B64F25 /* FSTSyncEngineTestDriver.mm */ = {isa = PBXFileReference; fileEncoding = 4; lastKnownFileType = sourcecode.cpp.objcpp; path = FSTSyncEngineTestDriver.mm; sourceTree = "<group>"; };
		5492E02F20213FFC00B64F25 /* FSTMemorySpecTests.mm */ = {isa = PBXFileReference; fileEncoding = 4; lastKnownFileType = sourcecode.cpp.objcpp; path = FSTMemorySpecTests.mm; sourceTree = "<group>"; };
		5492E03020213FFC00B64F25 /* FSTSpecTests.mm */ = {isa = PBXFileReference; fileEncoding = 4; lastKnownFileType = sourcecode.cpp.objcpp; path = FSTSpecTests.mm; sourceTree = "<group>"; };
		5492E0362021401E00B64F25 /* FSTTestDispatchQueue.mm */ = {isa = PBXFileReference; fileEncoding = 4; lastKnownFileType = sourcecode.cpp.objcpp; path = FSTTestDispatchQueue.mm; sourceTree = "<group>"; };
		5492E0372021401E00B64F25 /* XCTestCase+Await.mm */ = {isa = PBXFileReference; fileEncoding = 4; lastKnownFileType = sourcecode.cpp.objcpp; path = "XCTestCase+Await.mm"; sourceTree = "<group>"; };
		5492E0382021401E00B64F25 /* FSTAssertTests.mm */ = {isa = PBXFileReference; fileEncoding = 4; lastKnownFileType = sourcecode.cpp.objcpp; path = FSTAssertTests.mm; sourceTree = "<group>"; };
		5492E0392021401F00B64F25 /* FSTEventAccumulator.mm */ = {isa = PBXFileReference; fileEncoding = 4; lastKnownFileType = sourcecode.cpp.objcpp; path = FSTEventAccumulator.mm; sourceTree = "<group>"; };
		5492E03A2021401F00B64F25 /* FSTHelpers.mm */ = {isa = PBXFileReference; fileEncoding = 4; lastKnownFileType = sourcecode.cpp.objcpp; path = FSTHelpers.mm; sourceTree = "<group>"; };
		5492E045202154AA00B64F25 /* FIRCollectionReferenceTests.mm */ = {isa = PBXFileReference; fileEncoding = 4; lastKnownFileType = sourcecode.cpp.objcpp; path = FIRCollectionReferenceTests.mm; sourceTree = "<group>"; };
		5492E046202154AA00B64F25 /* FIRQueryTests.mm */ = {isa = PBXFileReference; fileEncoding = 4; lastKnownFileType = sourcecode.cpp.objcpp; path = FIRQueryTests.mm; sourceTree = "<group>"; };
		5492E047202154AA00B64F25 /* FSTAPIHelpers.h */ = {isa = PBXFileReference; fileEncoding = 4; lastKnownFileType = sourcecode.c.h; path = FSTAPIHelpers.h; sourceTree = "<group>"; };
		5492E048202154AA00B64F25 /* FIRGeoPointTests.mm */ = {isa = PBXFileReference; fileEncoding = 4; lastKnownFileType = sourcecode.cpp.objcpp; path = FIRGeoPointTests.mm; sourceTree = "<group>"; };
		5492E049202154AA00B64F25 /* FIRDocumentReferenceTests.mm */ = {isa = PBXFileReference; fileEncoding = 4; lastKnownFileType = sourcecode.cpp.objcpp; path = FIRDocumentReferenceTests.mm; sourceTree = "<group>"; };
		5492E04A202154AA00B64F25 /* FIRFieldValueTests.mm */ = {isa = PBXFileReference; fileEncoding = 4; lastKnownFileType = sourcecode.cpp.objcpp; path = FIRFieldValueTests.mm; sourceTree = "<group>"; };
		5492E04B202154AA00B64F25 /* FIRDocumentSnapshotTests.mm */ = {isa = PBXFileReference; fileEncoding = 4; lastKnownFileType = sourcecode.cpp.objcpp; path = FIRDocumentSnapshotTests.mm; sourceTree = "<group>"; };
		5492E04C202154AA00B64F25 /* FIRFieldPathTests.mm */ = {isa = PBXFileReference; fileEncoding = 4; lastKnownFileType = sourcecode.cpp.objcpp; path = FIRFieldPathTests.mm; sourceTree = "<group>"; };
		5492E04D202154AA00B64F25 /* FIRSnapshotMetadataTests.mm */ = {isa = PBXFileReference; fileEncoding = 4; lastKnownFileType = sourcecode.cpp.objcpp; path = FIRSnapshotMetadataTests.mm; sourceTree = "<group>"; };
		5492E04E202154AA00B64F25 /* FSTAPIHelpers.mm */ = {isa = PBXFileReference; fileEncoding = 4; lastKnownFileType = sourcecode.cpp.objcpp; path = FSTAPIHelpers.mm; sourceTree = "<group>"; };
		5492E04F202154AA00B64F25 /* FIRQuerySnapshotTests.mm */ = {isa = PBXFileReference; fileEncoding = 4; lastKnownFileType = sourcecode.cpp.objcpp; path = FIRQuerySnapshotTests.mm; sourceTree = "<group>"; };
		5492E05A202154B800B64F25 /* FSTSyncEngine+Testing.h */ = {isa = PBXFileReference; fileEncoding = 4; lastKnownFileType = sourcecode.c.h; path = "FSTSyncEngine+Testing.h"; sourceTree = "<group>"; };
		5492E05B202154B800B64F25 /* FSTTimestampTests.mm */ = {isa = PBXFileReference; fileEncoding = 4; lastKnownFileType = sourcecode.cpp.objcpp; path = FSTTimestampTests.mm; sourceTree = "<group>"; };
		5492E05C202154B800B64F25 /* FSTViewSnapshotTest.mm */ = {isa = PBXFileReference; fileEncoding = 4; lastKnownFileType = sourcecode.cpp.objcpp; path = FSTViewSnapshotTest.mm; sourceTree = "<group>"; };
		5492E05D202154B900B64F25 /* FSTQueryListenerTests.mm */ = {isa = PBXFileReference; fileEncoding = 4; lastKnownFileType = sourcecode.cpp.objcpp; path = FSTQueryListenerTests.mm; sourceTree = "<group>"; };
		5492E05E202154B900B64F25 /* FSTViewTests.mm */ = {isa = PBXFileReference; fileEncoding = 4; lastKnownFileType = sourcecode.cpp.objcpp; path = FSTViewTests.mm; sourceTree = "<group>"; };
		5492E05F202154B900B64F25 /* FSTDatabaseInfoTests.mm */ = {isa = PBXFileReference; fileEncoding = 4; lastKnownFileType = sourcecode.cpp.objcpp; path = FSTDatabaseInfoTests.mm; sourceTree = "<group>"; };
		5492E060202154B900B64F25 /* FSTEventManagerTests.mm */ = {isa = PBXFileReference; fileEncoding = 4; lastKnownFileType = sourcecode.cpp.objcpp; path = FSTEventManagerTests.mm; sourceTree = "<group>"; };
		5492E061202154B900B64F25 /* FSTQueryTests.mm */ = {isa = PBXFileReference; fileEncoding = 4; lastKnownFileType = sourcecode.cpp.objcpp; path = FSTQueryTests.mm; sourceTree = "<group>"; };
		5492E069202154D500B64F25 /* FIRQueryTests.mm */ = {isa = PBXFileReference; fileEncoding = 4; lastKnownFileType = sourcecode.cpp.objcpp; path = FIRQueryTests.mm; sourceTree = "<group>"; };
		5492E06A202154D500B64F25 /* FIRFieldsTests.mm */ = {isa = PBXFileReference; fileEncoding = 4; lastKnownFileType = sourcecode.cpp.objcpp; path = FIRFieldsTests.mm; sourceTree = "<group>"; };
		5492E06B202154D500B64F25 /* FIRListenerRegistrationTests.mm */ = {isa = PBXFileReference; fileEncoding = 4; lastKnownFileType = sourcecode.cpp.objcpp; path = FIRListenerRegistrationTests.mm; sourceTree = "<group>"; };
		5492E06C202154D500B64F25 /* FIRDatabaseTests.mm */ = {isa = PBXFileReference; fileEncoding = 4; lastKnownFileType = sourcecode.cpp.objcpp; path = FIRDatabaseTests.mm; sourceTree = "<group>"; };
		5492E06D202154D600B64F25 /* FIRValidationTests.mm */ = {isa = PBXFileReference; fileEncoding = 4; lastKnownFileType = sourcecode.cpp.objcpp; path = FIRValidationTests.mm; sourceTree = "<group>"; };
		5492E06E202154D600B64F25 /* FIRServerTimestampTests.mm */ = {isa = PBXFileReference; fileEncoding = 4; lastKnownFileType = sourcecode.cpp.objcpp; path = FIRServerTimestampTests.mm; sourceTree = "<group>"; };
		5492E06F202154D600B64F25 /* FIRWriteBatchTests.mm */ = {isa = PBXFileReference; fileEncoding = 4; lastKnownFileType = sourcecode.cpp.objcpp; path = FIRWriteBatchTests.mm; sourceTree = "<group>"; };
		5492E070202154D600B64F25 /* FIRCursorTests.mm */ = {isa = PBXFileReference; fileEncoding = 4; lastKnownFileType = sourcecode.cpp.objcpp; path = FIRCursorTests.mm; sourceTree = "<group>"; };
		5492E071202154D600B64F25 /* FIRTypeTests.mm */ = {isa = PBXFileReference; fileEncoding = 4; lastKnownFileType = sourcecode.cpp.objcpp; path = FIRTypeTests.mm; sourceTree = "<group>"; };
		5492E07B202154EB00B64F25 /* FSTTransactionTests.mm */ = {isa = PBXFileReference; fileEncoding = 4; lastKnownFileType = sourcecode.cpp.objcpp; path = FSTTransactionTests.mm; sourceTree = "<group>"; };
		5492E07C202154EB00B64F25 /* FSTSmokeTests.mm */ = {isa = PBXFileReference; fileEncoding = 4; lastKnownFileType = sourcecode.cpp.objcpp; path = FSTSmokeTests.mm; sourceTree = "<group>"; };
		5492E07D202154EB00B64F25 /* FSTStreamTests.mm */ = {isa = PBXFileReference; fileEncoding = 4; lastKnownFileType = sourcecode.cpp.objcpp; path = FSTStreamTests.mm; sourceTree = "<group>"; };
		5492E07E202154EC00B64F25 /* FSTDatastoreTests.mm */ = {isa = PBXFileReference; fileEncoding = 4; lastKnownFileType = sourcecode.cpp.objcpp; path = FSTDatastoreTests.mm; sourceTree = "<group>"; };
		5492E0832021552A00B64F25 /* FSTLocalStoreTests.mm */ = {isa = PBXFileReference; fileEncoding = 4; lastKnownFileType = sourcecode.cpp.objcpp; path = FSTLocalStoreTests.mm; sourceTree = "<group>"; };
		5492E0842021552A00B64F25 /* FSTEagerGarbageCollectorTests.mm */ = {isa = PBXFileReference; fileEncoding = 4; lastKnownFileType = sourcecode.cpp.objcpp; path = FSTEagerGarbageCollectorTests.mm; sourceTree = "<group>"; };
		5492E0852021552A00B64F25 /* FSTRemoteDocumentCacheTests.h */ = {isa = PBXFileReference; fileEncoding = 4; lastKnownFileType = sourcecode.c.h; path = FSTRemoteDocumentCacheTests.h; sourceTree = "<group>"; };
		5492E0862021552A00B64F25 /* FSTLevelDBMigrationsTests.mm */ = {isa = PBXFileReference; fileEncoding = 4; lastKnownFileType = sourcecode.cpp.objcpp; path = FSTLevelDBMigrationsTests.mm; sourceTree = "<group>"; };
		5492E0872021552A00B64F25 /* FSTLevelDBMutationQueueTests.mm */ = {isa = PBXFileReference; fileEncoding = 4; lastKnownFileType = sourcecode.cpp.objcpp; path = FSTLevelDBMutationQueueTests.mm; sourceTree = "<group>"; };
		5492E0882021552A00B64F25 /* FSTMemoryLocalStoreTests.mm */ = {isa = PBXFileReference; fileEncoding = 4; lastKnownFileType = sourcecode.cpp.objcpp; path = FSTMemoryLocalStoreTests.mm; sourceTree = "<group>"; };
		5492E0892021552A00B64F25 /* FSTQueryCacheTests.mm */ = {isa = PBXFileReference; fileEncoding = 4; lastKnownFileType = sourcecode.cpp.objcpp; path = FSTQueryCacheTests.mm; sourceTree = "<group>"; };
		5492E08A2021552A00B64F25 /* FSTLocalSerializerTests.mm */ = {isa = PBXFileReference; fileEncoding = 4; lastKnownFileType = sourcecode.cpp.objcpp; path = FSTLocalSerializerTests.mm; sourceTree = "<group>"; };
		5492E08B2021552B00B64F25 /* FSTMemoryQueryCacheTests.mm */ = {isa = PBXFileReference; fileEncoding = 4; lastKnownFileType = sourcecode.cpp.objcpp; path = FSTMemoryQueryCacheTests.mm; sourceTree = "<group>"; };
		5492E08C2021552B00B64F25 /* FSTMemoryRemoteDocumentCacheTests.mm */ = {isa = PBXFileReference; fileEncoding = 4; lastKnownFileType = sourcecode.cpp.objcpp; path = FSTMemoryRemoteDocumentCacheTests.mm; sourceTree = "<group>"; };
		5492E08D2021552B00B64F25 /* FSTPersistenceTestHelpers.mm */ = {isa = PBXFileReference; fileEncoding = 4; lastKnownFileType = sourcecode.cpp.objcpp; path = FSTPersistenceTestHelpers.mm; sourceTree = "<group>"; };
		5492E08E2021552B00B64F25 /* FSTLevelDBKeyTests.mm */ = {isa = PBXFileReference; fileEncoding = 4; lastKnownFileType = sourcecode.cpp.objcpp; path = FSTLevelDBKeyTests.mm; sourceTree = "<group>"; };
		5492E08F2021552B00B64F25 /* FSTLevelDBLocalStoreTests.mm */ = {isa = PBXFileReference; fileEncoding = 4; lastKnownFileType = sourcecode.cpp.objcpp; path = FSTLevelDBLocalStoreTests.mm; sourceTree = "<group>"; };
		5492E0902021552B00B64F25 /* FSTRemoteDocumentChangeBufferTests.mm */ = {isa = PBXFileReference; fileEncoding = 4; lastKnownFileType = sourcecode.cpp.objcpp; path = FSTRemoteDocumentChangeBufferTests.mm; sourceTree = "<group>"; };
		5492E0912021552B00B64F25 /* FSTLocalStoreTests.h */ = {isa = PBXFileReference; fileEncoding = 4; lastKnownFileType = sourcecode.c.h; path = FSTLocalStoreTests.h; sourceTree = "<group>"; };
		5492E0922021552B00B64F25 /* FSTLevelDBRemoteDocumentCacheTests.mm */ = {isa = PBXFileReference; fileEncoding = 4; lastKnownFileType = sourcecode.cpp.objcpp; path = FSTLevelDBRemoteDocumentCacheTests.mm; sourceTree = "<group>"; };
		5492E0932021552B00B64F25 /* StringViewTests.mm */ = {isa = PBXFileReference; fileEncoding = 4; lastKnownFileType = sourcecode.cpp.objcpp; path = StringViewTests.mm; sourceTree = "<group>"; };
		5492E0942021552C00B64F25 /* FSTMutationQueueTests.h */ = {isa = PBXFileReference; fileEncoding = 4; lastKnownFileType = sourcecode.c.h; path = FSTMutationQueueTests.h; sourceTree = "<group>"; };
		5492E0952021552C00B64F25 /* FSTQueryCacheTests.h */ = {isa = PBXFileReference; fileEncoding = 4; lastKnownFileType = sourcecode.c.h; path = FSTQueryCacheTests.h; sourceTree = "<group>"; };
		5492E0962021552C00B64F25 /* FSTMutationQueueTests.mm */ = {isa = PBXFileReference; fileEncoding = 4; lastKnownFileType = sourcecode.cpp.objcpp; path = FSTMutationQueueTests.mm; sourceTree = "<group>"; };
		5492E0972021552C00B64F25 /* FSTMemoryMutationQueueTests.mm */ = {isa = PBXFileReference; fileEncoding = 4; lastKnownFileType = sourcecode.cpp.objcpp; path = FSTMemoryMutationQueueTests.mm; sourceTree = "<group>"; };
		5492E0982021552C00B64F25 /* FSTLevelDBQueryCacheTests.mm */ = {isa = PBXFileReference; fileEncoding = 4; lastKnownFileType = sourcecode.cpp.objcpp; path = FSTLevelDBQueryCacheTests.mm; sourceTree = "<group>"; };
		5492E0992021552C00B64F25 /* FSTPersistenceTestHelpers.h */ = {isa = PBXFileReference; fileEncoding = 4; lastKnownFileType = sourcecode.c.h; path = FSTPersistenceTestHelpers.h; sourceTree = "<group>"; };
		5492E09A2021552C00B64F25 /* FSTReferenceSetTests.mm */ = {isa = PBXFileReference; fileEncoding = 4; lastKnownFileType = sourcecode.cpp.objcpp; path = FSTReferenceSetTests.mm; sourceTree = "<group>"; };
		5492E09B2021552C00B64F25 /* FSTWriteGroupTests.mm */ = {isa = PBXFileReference; fileEncoding = 4; lastKnownFileType = sourcecode.cpp.objcpp; path = FSTWriteGroupTests.mm; sourceTree = "<group>"; };
		5492E09C2021552D00B64F25 /* FSTRemoteDocumentCacheTests.mm */ = {isa = PBXFileReference; fileEncoding = 4; lastKnownFileType = sourcecode.cpp.objcpp; path = FSTRemoteDocumentCacheTests.mm; sourceTree = "<group>"; };
		5492E0B22021555000B64F25 /* FSTDocumentKeyTests.mm */ = {isa = PBXFileReference; fileEncoding = 4; lastKnownFileType = sourcecode.cpp.objcpp; path = FSTDocumentKeyTests.mm; sourceTree = "<group>"; };
		5492E0B32021555100B64F25 /* FSTDocumentSetTests.mm */ = {isa = PBXFileReference; fileEncoding = 4; lastKnownFileType = sourcecode.cpp.objcpp; path = FSTDocumentSetTests.mm; sourceTree = "<group>"; };
		5492E0B42021555100B64F25 /* FSTDatabaseIDTests.mm */ = {isa = PBXFileReference; fileEncoding = 4; lastKnownFileType = sourcecode.cpp.objcpp; path = FSTDatabaseIDTests.mm; sourceTree = "<group>"; };
		5492E0B52021555100B64F25 /* FSTPathTests.mm */ = {isa = PBXFileReference; fileEncoding = 4; lastKnownFileType = sourcecode.cpp.objcpp; path = FSTPathTests.mm; sourceTree = "<group>"; };
		5492E0B62021555100B64F25 /* FSTDocumentTests.mm */ = {isa = PBXFileReference; fileEncoding = 4; lastKnownFileType = sourcecode.cpp.objcpp; path = FSTDocumentTests.mm; sourceTree = "<group>"; };
		5492E0B72021555100B64F25 /* FSTMutationTests.mm */ = {isa = PBXFileReference; fileEncoding = 4; lastKnownFileType = sourcecode.cpp.objcpp; path = FSTMutationTests.mm; sourceTree = "<group>"; };
		5492E0B82021555100B64F25 /* FSTFieldValueTests.mm */ = {isa = PBXFileReference; fileEncoding = 4; lastKnownFileType = sourcecode.cpp.objcpp; path = FSTFieldValueTests.mm; sourceTree = "<group>"; };
		5492E0C02021557E00B64F25 /* FSTWatchChange+Testing.mm */ = {isa = PBXFileReference; fileEncoding = 4; lastKnownFileType = sourcecode.cpp.objcpp; path = "FSTWatchChange+Testing.mm"; sourceTree = "<group>"; };
		5492E0C12021557E00B64F25 /* FSTSerializerBetaTests.mm */ = {isa = PBXFileReference; fileEncoding = 4; lastKnownFileType = sourcecode.cpp.objcpp; path = FSTSerializerBetaTests.mm; sourceTree = "<group>"; };
		5492E0C22021557E00B64F25 /* FSTDatastoreTests.mm */ = {isa = PBXFileReference; fileEncoding = 4; lastKnownFileType = sourcecode.cpp.objcpp; path = FSTDatastoreTests.mm; sourceTree = "<group>"; };
		5492E0C32021557E00B64F25 /* FSTRemoteEventTests.mm */ = {isa = PBXFileReference; fileEncoding = 4; lastKnownFileType = sourcecode.cpp.objcpp; path = FSTRemoteEventTests.mm; sourceTree = "<group>"; };
		5492E0C42021557E00B64F25 /* FSTWatchChange+Testing.h */ = {isa = PBXFileReference; fileEncoding = 4; lastKnownFileType = sourcecode.c.h; path = "FSTWatchChange+Testing.h"; sourceTree = "<group>"; };
		5492E0C52021557E00B64F25 /* FSTWatchChangeTests.mm */ = {isa = PBXFileReference; fileEncoding = 4; lastKnownFileType = sourcecode.cpp.objcpp; path = FSTWatchChangeTests.mm; sourceTree = "<group>"; };
		54C2294E1FECABAE007D065B /* log_test.cc */ = {isa = PBXFileReference; fileEncoding = 4; lastKnownFileType = sourcecode.cpp.cpp; name = log_test.cc; path = ../../core/test/firebase/firestore/util/log_test.cc; sourceTree = "<group>"; };
		54DA129C1F315EE100DD57A1 /* collection_spec_test.json */ = {isa = PBXFileReference; fileEncoding = 4; lastKnownFileType = text.json; path = collection_spec_test.json; sourceTree = "<group>"; };
		54DA129D1F315EE100DD57A1 /* existence_filter_spec_test.json */ = {isa = PBXFileReference; fileEncoding = 4; lastKnownFileType = text.json; path = existence_filter_spec_test.json; sourceTree = "<group>"; };
		54DA129E1F315EE100DD57A1 /* limbo_spec_test.json */ = {isa = PBXFileReference; fileEncoding = 4; lastKnownFileType = text.json; path = limbo_spec_test.json; sourceTree = "<group>"; };
		54DA129F1F315EE100DD57A1 /* limit_spec_test.json */ = {isa = PBXFileReference; fileEncoding = 4; lastKnownFileType = text.json; path = limit_spec_test.json; sourceTree = "<group>"; };
		54DA12A01F315EE100DD57A1 /* listen_spec_test.json */ = {isa = PBXFileReference; fileEncoding = 4; lastKnownFileType = text.json; path = listen_spec_test.json; sourceTree = "<group>"; };
		54DA12A11F315EE100DD57A1 /* offline_spec_test.json */ = {isa = PBXFileReference; fileEncoding = 4; lastKnownFileType = text.json; path = offline_spec_test.json; sourceTree = "<group>"; };
		54DA12A21F315EE100DD57A1 /* orderby_spec_test.json */ = {isa = PBXFileReference; fileEncoding = 4; lastKnownFileType = text.json; path = orderby_spec_test.json; sourceTree = "<group>"; };
		54DA12A31F315EE100DD57A1 /* persistence_spec_test.json */ = {isa = PBXFileReference; fileEncoding = 4; lastKnownFileType = text.json; path = persistence_spec_test.json; sourceTree = "<group>"; };
		54DA12A41F315EE100DD57A1 /* resume_token_spec_test.json */ = {isa = PBXFileReference; fileEncoding = 4; lastKnownFileType = text.json; path = resume_token_spec_test.json; sourceTree = "<group>"; };
		54DA12A51F315EE100DD57A1 /* write_spec_test.json */ = {isa = PBXFileReference; fileEncoding = 4; lastKnownFileType = text.json; path = write_spec_test.json; sourceTree = "<group>"; };
		54E9281C1F33950B00C1953E /* FSTEventAccumulator.h */ = {isa = PBXFileReference; fileEncoding = 4; lastKnownFileType = sourcecode.c.h; path = FSTEventAccumulator.h; sourceTree = "<group>"; };
		54E9281E1F33950B00C1953E /* FSTIntegrationTestCase.h */ = {isa = PBXFileReference; fileEncoding = 4; lastKnownFileType = sourcecode.c.h; path = FSTIntegrationTestCase.h; sourceTree = "<group>"; };
		54E9282A1F339CAD00C1953E /* XCTestCase+Await.h */ = {isa = PBXFileReference; fileEncoding = 4; lastKnownFileType = sourcecode.c.h; path = "XCTestCase+Await.h"; sourceTree = "<group>"; };
		6003F58A195388D20070C39A /* Firestore_Example.app */ = {isa = PBXFileReference; explicitFileType = wrapper.application; includeInIndex = 0; path = Firestore_Example.app; sourceTree = BUILT_PRODUCTS_DIR; };
		6003F58D195388D20070C39A /* Foundation.framework */ = {isa = PBXFileReference; lastKnownFileType = wrapper.framework; name = Foundation.framework; path = System/Library/Frameworks/Foundation.framework; sourceTree = SDKROOT; };
		6003F58F195388D20070C39A /* CoreGraphics.framework */ = {isa = PBXFileReference; lastKnownFileType = wrapper.framework; name = CoreGraphics.framework; path = System/Library/Frameworks/CoreGraphics.framework; sourceTree = SDKROOT; };
		6003F591195388D20070C39A /* UIKit.framework */ = {isa = PBXFileReference; lastKnownFileType = wrapper.framework; name = UIKit.framework; path = System/Library/Frameworks/UIKit.framework; sourceTree = SDKROOT; };
		6003F595195388D20070C39A /* Firestore-Info.plist */ = {isa = PBXFileReference; lastKnownFileType = text.plist.xml; path = "Firestore-Info.plist"; sourceTree = "<group>"; };
		6003F597195388D20070C39A /* en */ = {isa = PBXFileReference; lastKnownFileType = text.plist.strings; name = en; path = en.lproj/InfoPlist.strings; sourceTree = "<group>"; };
		6003F599195388D20070C39A /* main.m */ = {isa = PBXFileReference; lastKnownFileType = sourcecode.c.objc; path = main.m; sourceTree = "<group>"; };
		6003F59C195388D20070C39A /* FIRAppDelegate.h */ = {isa = PBXFileReference; lastKnownFileType = sourcecode.c.h; path = FIRAppDelegate.h; sourceTree = "<group>"; };
		6003F59D195388D20070C39A /* FIRAppDelegate.m */ = {isa = PBXFileReference; lastKnownFileType = sourcecode.c.objc; path = FIRAppDelegate.m; sourceTree = "<group>"; };
		6003F5A5195388D20070C39A /* FIRViewController.h */ = {isa = PBXFileReference; lastKnownFileType = sourcecode.c.h; path = FIRViewController.h; sourceTree = "<group>"; };
		6003F5A6195388D20070C39A /* FIRViewController.m */ = {isa = PBXFileReference; lastKnownFileType = sourcecode.c.objc; path = FIRViewController.m; sourceTree = "<group>"; };
		6003F5A8195388D20070C39A /* Images.xcassets */ = {isa = PBXFileReference; lastKnownFileType = folder.assetcatalog; path = Images.xcassets; sourceTree = "<group>"; };
		6003F5AE195388D20070C39A /* Firestore_Tests.xctest */ = {isa = PBXFileReference; explicitFileType = wrapper.cfbundle; includeInIndex = 0; path = Firestore_Tests.xctest; sourceTree = BUILT_PRODUCTS_DIR; };
		6003F5AF195388D20070C39A /* XCTest.framework */ = {isa = PBXFileReference; lastKnownFileType = wrapper.framework; name = XCTest.framework; path = Library/Frameworks/XCTest.framework; sourceTree = DEVELOPER_DIR; };
		6003F5B7195388D20070C39A /* Tests-Info.plist */ = {isa = PBXFileReference; lastKnownFileType = text.plist.xml; path = "Tests-Info.plist"; sourceTree = "<group>"; };
		6003F5B9195388D20070C39A /* en */ = {isa = PBXFileReference; lastKnownFileType = text.plist.strings; name = en; path = en.lproj/InfoPlist.strings; sourceTree = "<group>"; };
		69F6A10DBD6187489481CD76 /* Pods_Firestore_Tests.framework */ = {isa = PBXFileReference; explicitFileType = wrapper.framework; includeInIndex = 0; path = Pods_Firestore_Tests.framework; sourceTree = BUILT_PRODUCTS_DIR; };
		71719F9E1E33DC2100824A3D /* Base */ = {isa = PBXFileReference; lastKnownFileType = file.storyboard; name = Base; path = Base.lproj/LaunchScreen.storyboard; sourceTree = "<group>"; };
		75A6FE51C1A02DF38F62FAAD /* Pods_Firestore_Example.framework */ = {isa = PBXFileReference; explicitFileType = wrapper.framework; includeInIndex = 0; path = Pods_Firestore_Example.framework; sourceTree = BUILT_PRODUCTS_DIR; };
		873B8AEA1B1F5CCA007FD442 /* Main.storyboard */ = {isa = PBXFileReference; fileEncoding = 4; lastKnownFileType = file.storyboard; name = Main.storyboard; path = Base.lproj/Main.storyboard; sourceTree = "<group>"; };
		8E002F4AD5D9B6197C940847 /* Firestore.podspec */ = {isa = PBXFileReference; includeInIndex = 1; lastKnownFileType = text; name = Firestore.podspec; path = ../Firestore.podspec; sourceTree = "<group>"; };
		9D52E67EE96AA7E5D6F69748 /* Pods-Firestore_IntegrationTests.debug.xcconfig */ = {isa = PBXFileReference; includeInIndex = 1; lastKnownFileType = text.xcconfig; name = "Pods-Firestore_IntegrationTests.debug.xcconfig"; path = "Pods/Target Support Files/Pods-Firestore_IntegrationTests/Pods-Firestore_IntegrationTests.debug.xcconfig"; sourceTree = "<group>"; };
		9EF477AD4B2B643FD320867A /* Pods-Firestore_Example.debug.xcconfig */ = {isa = PBXFileReference; includeInIndex = 1; lastKnownFileType = text.xcconfig; name = "Pods-Firestore_Example.debug.xcconfig"; path = "Pods/Target Support Files/Pods-Firestore_Example/Pods-Firestore_Example.debug.xcconfig"; sourceTree = "<group>"; };
		AB356EF6200EA5EB0089B766 /* field_value_test.cc */ = {isa = PBXFileReference; lastKnownFileType = sourcecode.cpp.cpp; path = field_value_test.cc; sourceTree = "<group>"; };
		AB380CF82019382300D97691 /* target_id_generator_test.cc */ = {isa = PBXFileReference; fileEncoding = 4; lastKnownFileType = sourcecode.cpp.cpp; path = target_id_generator_test.cc; sourceTree = "<group>"; };
		AB380CFC201A2EE200D97691 /* string_util_test.cc */ = {isa = PBXFileReference; fileEncoding = 4; lastKnownFileType = sourcecode.cpp.cpp; name = string_util_test.cc; path = ../../core/test/firebase/firestore/util/string_util_test.cc; sourceTree = "<group>"; };
		AB380D01201BC69F00D97691 /* bits_test.cc */ = {isa = PBXFileReference; fileEncoding = 4; lastKnownFileType = sourcecode.cpp.cpp; name = bits_test.cc; path = ../../core/test/firebase/firestore/util/bits_test.cc; sourceTree = "<group>"; };
		AB380D03201BC6E400D97691 /* ordered_code_test.cc */ = {isa = PBXFileReference; fileEncoding = 4; lastKnownFileType = sourcecode.cpp.cpp; name = ordered_code_test.cc; path = ../../core/test/firebase/firestore/util/ordered_code_test.cc; sourceTree = "<group>"; };
		AB71064B201FA60300344F18 /* database_id_test.cc */ = {isa = PBXFileReference; fileEncoding = 4; lastKnownFileType = sourcecode.cpp.cpp; path = database_id_test.cc; sourceTree = "<group>"; };
		AB7BAB332012B519001E0872 /* geo_point_test.cc */ = {isa = PBXFileReference; fileEncoding = 4; lastKnownFileType = sourcecode.cpp.cpp; name = geo_point_test.cc; path = ../../core/test/firebase/firestore/geo_point_test.cc; sourceTree = "<group>"; };
		ABF6506B201131F8005F2C74 /* timestamp_test.cc */ = {isa = PBXFileReference; lastKnownFileType = sourcecode.cpp.cpp; path = timestamp_test.cc; sourceTree = "<group>"; };
		B2FA635DF5D116A67A7441CD /* Pods_Firestore_IntegrationTests.framework */ = {isa = PBXFileReference; explicitFileType = wrapper.framework; includeInIndex = 0; path = Pods_Firestore_IntegrationTests.framework; sourceTree = BUILT_PRODUCTS_DIR; };
		CE00BABB5A3AAB44A4C209E2 /* Pods-Firestore_Tests.debug.xcconfig */ = {isa = PBXFileReference; includeInIndex = 1; lastKnownFileType = text.xcconfig; name = "Pods-Firestore_Tests.debug.xcconfig"; path = "Pods/Target Support Files/Pods-Firestore_Tests/Pods-Firestore_Tests.debug.xcconfig"; sourceTree = "<group>"; };
		D3CC3DC5338DCAF43A211155 /* README.md */ = {isa = PBXFileReference; includeInIndex = 1; lastKnownFileType = net.daringfireball.markdown; name = README.md; path = ../README.md; sourceTree = "<group>"; };
		D5B259DAA9149B80D6245B57 /* FSTTestDispatchQueue.h */ = {isa = PBXFileReference; fileEncoding = 4; lastKnownFileType = sourcecode.c.h; path = FSTTestDispatchQueue.h; sourceTree = "<group>"; };
		DB17FEDFB80770611A935A60 /* Pods-Firestore_IntegrationTests.release.xcconfig */ = {isa = PBXFileReference; includeInIndex = 1; lastKnownFileType = text.xcconfig; name = "Pods-Firestore_IntegrationTests.release.xcconfig"; path = "Pods/Target Support Files/Pods-Firestore_IntegrationTests/Pods-Firestore_IntegrationTests.release.xcconfig"; sourceTree = "<group>"; };
		DE03B2E91F2149D600A30B9C /* Firestore_IntegrationTests.xctest */ = {isa = PBXFileReference; explicitFileType = wrapper.cfbundle; includeInIndex = 0; path = Firestore_IntegrationTests.xctest; sourceTree = BUILT_PRODUCTS_DIR; };
		DE03B3621F215E1600A30B9C /* CAcert.pem */ = {isa = PBXFileReference; lastKnownFileType = text; path = CAcert.pem; sourceTree = "<group>"; };
		DE0761E41F2FE611003233AF /* SwiftBuildTest.app */ = {isa = PBXFileReference; explicitFileType = wrapper.application; includeInIndex = 0; path = SwiftBuildTest.app; sourceTree = BUILT_PRODUCTS_DIR; };
		DE0761F61F2FE68D003233AF /* main.swift */ = {isa = PBXFileReference; fileEncoding = 4; lastKnownFileType = sourcecode.swift; path = main.swift; sourceTree = "<group>"; };
		DE2EF07E1F3D0B6E003D0CDC /* FSTArraySortedDictionaryTests.m */ = {isa = PBXFileReference; fileEncoding = 4; lastKnownFileType = sourcecode.c.objc; name = FSTArraySortedDictionaryTests.m; path = ../../third_party/Immutable/Tests/FSTArraySortedDictionaryTests.m; sourceTree = "<group>"; };
		DE2EF07F1F3D0B6E003D0CDC /* FSTImmutableSortedDictionary+Testing.h */ = {isa = PBXFileReference; fileEncoding = 4; lastKnownFileType = sourcecode.c.h; name = "FSTImmutableSortedDictionary+Testing.h"; path = "../../third_party/Immutable/Tests/FSTImmutableSortedDictionary+Testing.h"; sourceTree = "<group>"; };
		DE2EF0801F3D0B6E003D0CDC /* FSTImmutableSortedDictionary+Testing.m */ = {isa = PBXFileReference; fileEncoding = 4; lastKnownFileType = sourcecode.c.objc; name = "FSTImmutableSortedDictionary+Testing.m"; path = "../../third_party/Immutable/Tests/FSTImmutableSortedDictionary+Testing.m"; sourceTree = "<group>"; };
		DE2EF0811F3D0B6E003D0CDC /* FSTImmutableSortedSet+Testing.h */ = {isa = PBXFileReference; fileEncoding = 4; lastKnownFileType = sourcecode.c.h; name = "FSTImmutableSortedSet+Testing.h"; path = "../../third_party/Immutable/Tests/FSTImmutableSortedSet+Testing.h"; sourceTree = "<group>"; };
		DE2EF0821F3D0B6E003D0CDC /* FSTImmutableSortedSet+Testing.m */ = {isa = PBXFileReference; fileEncoding = 4; lastKnownFileType = sourcecode.c.objc; name = "FSTImmutableSortedSet+Testing.m"; path = "../../third_party/Immutable/Tests/FSTImmutableSortedSet+Testing.m"; sourceTree = "<group>"; };
		DE2EF0831F3D0B6E003D0CDC /* FSTLLRBValueNode+Test.h */ = {isa = PBXFileReference; fileEncoding = 4; lastKnownFileType = sourcecode.c.h; name = "FSTLLRBValueNode+Test.h"; path = "../../third_party/Immutable/Tests/FSTLLRBValueNode+Test.h"; sourceTree = "<group>"; };
		DE2EF0841F3D0B6E003D0CDC /* FSTTreeSortedDictionaryTests.m */ = {isa = PBXFileReference; fileEncoding = 4; lastKnownFileType = sourcecode.c.objc; name = FSTTreeSortedDictionaryTests.m; path = ../../third_party/Immutable/Tests/FSTTreeSortedDictionaryTests.m; sourceTree = "<group>"; };
		DE51B1881F0D48AC0013853F /* FSTHelpers.h */ = {isa = PBXFileReference; lastKnownFileType = sourcecode.c.h; path = FSTHelpers.h; sourceTree = "<group>"; };
		DE51B1961F0D48AC0013853F /* FSTMockDatastore.h */ = {isa = PBXFileReference; lastKnownFileType = sourcecode.c.h; path = FSTMockDatastore.h; sourceTree = "<group>"; };
		DE51B1981F0D48AC0013853F /* FSTSpecTests.h */ = {isa = PBXFileReference; lastKnownFileType = sourcecode.c.h; path = FSTSpecTests.h; sourceTree = "<group>"; };
		DE51B19A1F0D48AC0013853F /* FSTSyncEngineTestDriver.h */ = {isa = PBXFileReference; lastKnownFileType = sourcecode.c.h; path = FSTSyncEngineTestDriver.h; sourceTree = "<group>"; };
		DE51B1A71F0D48AC0013853F /* README.md */ = {isa = PBXFileReference; lastKnownFileType = net.daringfireball.markdown; path = README.md; sourceTree = "<group>"; };
		F23325524BEAF8D24F78AC88 /* Pods-SwiftBuildTest.release.xcconfig */ = {isa = PBXFileReference; includeInIndex = 1; lastKnownFileType = text.xcconfig; name = "Pods-SwiftBuildTest.release.xcconfig"; path = "Pods/Target Support Files/Pods-SwiftBuildTest/Pods-SwiftBuildTest.release.xcconfig"; sourceTree = "<group>"; };
/* End PBXFileReference section */

/* Begin PBXFrameworksBuildPhase section */
		6003F587195388D20070C39A /* Frameworks */ = {
			isa = PBXFrameworksBuildPhase;
			buildActionMask = 2147483647;
			files = (
				6003F590195388D20070C39A /* CoreGraphics.framework in Frameworks */,
				6003F592195388D20070C39A /* UIKit.framework in Frameworks */,
				6003F58E195388D20070C39A /* Foundation.framework in Frameworks */,
				6ED54761B845349D43DB6B78 /* Pods_Firestore_Example.framework in Frameworks */,
			);
			runOnlyForDeploymentPostprocessing = 0;
		};
		6003F5AB195388D20070C39A /* Frameworks */ = {
			isa = PBXFrameworksBuildPhase;
			buildActionMask = 2147483647;
			files = (
				6003F5B0195388D20070C39A /* XCTest.framework in Frameworks */,
				6003F5B2195388D20070C39A /* UIKit.framework in Frameworks */,
				6003F5B1195388D20070C39A /* Foundation.framework in Frameworks */,
				F104BBD69BC3F0796E3A77C1 /* Pods_Firestore_Tests.framework in Frameworks */,
			);
			runOnlyForDeploymentPostprocessing = 0;
		};
		DE03B2D31F2149D600A30B9C /* Frameworks */ = {
			isa = PBXFrameworksBuildPhase;
			buildActionMask = 2147483647;
			files = (
				DE03B2D41F2149D600A30B9C /* XCTest.framework in Frameworks */,
				DE03B2D51F2149D600A30B9C /* UIKit.framework in Frameworks */,
				DE03B2D61F2149D600A30B9C /* Foundation.framework in Frameworks */,
				DE03B2D71F2149D600A30B9C /* Pods_Firestore_Tests.framework in Frameworks */,
				AFE6114F0D4DAECBA7B7C089 /* Pods_Firestore_IntegrationTests.framework in Frameworks */,
			);
			runOnlyForDeploymentPostprocessing = 0;
		};
		DE0761E11F2FE611003233AF /* Frameworks */ = {
			isa = PBXFrameworksBuildPhase;
			buildActionMask = 2147483647;
			files = (
				C4E749275AD0FBDF9F4716A8 /* Pods_SwiftBuildTest.framework in Frameworks */,
			);
			runOnlyForDeploymentPostprocessing = 0;
		};
/* End PBXFrameworksBuildPhase section */

/* Begin PBXGroup section */
		54740A561FC913EB00713A1A /* util */ = {
			isa = PBXGroup;
			children = (
				548DB926200D590300E00ABC /* assert_test.cc */,
				54740A521FC913E500713A1A /* autoid_test.cc */,
				AB380D01201BC69F00D97691 /* bits_test.cc */,
				548DB928200D59F600E00ABC /* comparison_test.cc */,
				54C2294E1FECABAE007D065B /* log_test.cc */,
				AB380D03201BC6E400D97691 /* ordered_code_test.cc */,
				54740A531FC913E500713A1A /* secure_random_test.cc */,
				5436F32320008FAD006E51E3 /* string_printf_test.cc */,
				AB380CFC201A2EE200D97691 /* string_util_test.cc */,
			);
			name = util;
			sourceTree = "<group>";
		};
		54764FAC1FAA0C390085E60A /* GoogleTests */ = {
			isa = PBXGroup;
			children = (
				AB380CF7201937B800D97691 /* core */,
				AB356EF5200E9D1A0089B766 /* model */,
				54740A561FC913EB00713A1A /* util */,
				54764FAE1FAA21B90085E60A /* FSTGoogleTestTests.mm */,
				AB7BAB332012B519001E0872 /* geo_point_test.cc */,
			);
			name = GoogleTests;
			sourceTree = "<group>";
		};
		6003F581195388D10070C39A = {
			isa = PBXGroup;
			children = (
				60FF7A9C1954A5C5007DD14C /* Podspec Metadata */,
				6003F593195388D20070C39A /* Example for Firestore */,
				6003F5B5195388D20070C39A /* Tests */,
				DE0761E51F2FE611003233AF /* SwiftBuildTest */,
				6003F58C195388D20070C39A /* Frameworks */,
				6003F58B195388D20070C39A /* Products */,
				A47A1BF74A48BCAEAFBCBF1E /* Pods */,
			);
			sourceTree = "<group>";
		};
		6003F58B195388D20070C39A /* Products */ = {
			isa = PBXGroup;
			children = (
				6003F58A195388D20070C39A /* Firestore_Example.app */,
				6003F5AE195388D20070C39A /* Firestore_Tests.xctest */,
				DE03B2E91F2149D600A30B9C /* Firestore_IntegrationTests.xctest */,
				DE0761E41F2FE611003233AF /* SwiftBuildTest.app */,
			);
			name = Products;
			sourceTree = "<group>";
		};
		6003F58C195388D20070C39A /* Frameworks */ = {
			isa = PBXGroup;
			children = (
				6003F58D195388D20070C39A /* Foundation.framework */,
				6003F58F195388D20070C39A /* CoreGraphics.framework */,
				6003F591195388D20070C39A /* UIKit.framework */,
				6003F5AF195388D20070C39A /* XCTest.framework */,
				75A6FE51C1A02DF38F62FAAD /* Pods_Firestore_Example.framework */,
				69F6A10DBD6187489481CD76 /* Pods_Firestore_Tests.framework */,
				B2FA635DF5D116A67A7441CD /* Pods_Firestore_IntegrationTests.framework */,
				32AD40BF6B0E849B07FFD05E /* Pods_SwiftBuildTest.framework */,
			);
			name = Frameworks;
			sourceTree = "<group>";
		};
		6003F593195388D20070C39A /* Example for Firestore */ = {
			isa = PBXGroup;
			children = (
				6003F59C195388D20070C39A /* FIRAppDelegate.h */,
				6003F59D195388D20070C39A /* FIRAppDelegate.m */,
				873B8AEA1B1F5CCA007FD442 /* Main.storyboard */,
				6003F5A5195388D20070C39A /* FIRViewController.h */,
				6003F5A6195388D20070C39A /* FIRViewController.m */,
				71719F9D1E33DC2100824A3D /* LaunchScreen.storyboard */,
				6003F5A8195388D20070C39A /* Images.xcassets */,
				6003F594195388D20070C39A /* Supporting Files */,
			);
			name = "Example for Firestore";
			path = Firestore;
			sourceTree = "<group>";
		};
		6003F594195388D20070C39A /* Supporting Files */ = {
			isa = PBXGroup;
			children = (
				6003F595195388D20070C39A /* Firestore-Info.plist */,
				6003F596195388D20070C39A /* InfoPlist.strings */,
				6003F599195388D20070C39A /* main.m */,
			);
			name = "Supporting Files";
			sourceTree = "<group>";
		};
		6003F5B5195388D20070C39A /* Tests */ = {
			isa = PBXGroup;
			children = (
				DE51B1831F0D48AC0013853F /* API */,
				DE51B1A81F0D48AC0013853F /* Core */,
				54764FAC1FAA0C390085E60A /* GoogleTests */,
				DE2EF06E1F3D07D7003D0CDC /* Immutable */,
				DE51B1BB1F0D48AC0013853F /* Integration */,
				DE51B1621F0D48AC0013853F /* Local */,
				DE51B17B1F0D48AC0013853F /* Model */,
				DE51B1B21F0D48AC0013853F /* Remote */,
				DE51B1931F0D48AC0013853F /* SpecTests */,
				DE51B1851F0D48AC0013853F /* Util */,
				6003F5B6195388D20070C39A /* Supporting Files */,
			);
			path = Tests;
			sourceTree = "<group>";
		};
		6003F5B6195388D20070C39A /* Supporting Files */ = {
			isa = PBXGroup;
			children = (
				6003F5B7195388D20070C39A /* Tests-Info.plist */,
				6003F5B8195388D20070C39A /* InfoPlist.strings */,
			);
			name = "Supporting Files";
			sourceTree = "<group>";
		};
		60FF7A9C1954A5C5007DD14C /* Podspec Metadata */ = {
			isa = PBXGroup;
			children = (
				8E002F4AD5D9B6197C940847 /* Firestore.podspec */,
				D3CC3DC5338DCAF43A211155 /* README.md */,
				12F4357299652983A615F886 /* LICENSE */,
			);
			name = "Podspec Metadata";
			sourceTree = "<group>";
		};
		A47A1BF74A48BCAEAFBCBF1E /* Pods */ = {
			isa = PBXGroup;
			children = (
				9EF477AD4B2B643FD320867A /* Pods-Firestore_Example.debug.xcconfig */,
				4EBC5F5ABE1FD097EFE5E224 /* Pods-Firestore_Example.release.xcconfig */,
				9D52E67EE96AA7E5D6F69748 /* Pods-Firestore_IntegrationTests.debug.xcconfig */,
				DB17FEDFB80770611A935A60 /* Pods-Firestore_IntegrationTests.release.xcconfig */,
				CE00BABB5A3AAB44A4C209E2 /* Pods-Firestore_Tests.debug.xcconfig */,
				04DF37A117F88A9891379ED6 /* Pods-Firestore_Tests.release.xcconfig */,
				42491D7DC8C8CD245CC22B93 /* Pods-SwiftBuildTest.debug.xcconfig */,
				F23325524BEAF8D24F78AC88 /* Pods-SwiftBuildTest.release.xcconfig */,
			);
			name = Pods;
			sourceTree = "<group>";
		};
		AB356EF5200E9D1A0089B766 /* model */ = {
			isa = PBXGroup;
			children = (
				AB71064B201FA60300344F18 /* database_id_test.cc */,
				AB356EF6200EA5EB0089B766 /* field_value_test.cc */,
				ABF6506B201131F8005F2C74 /* timestamp_test.cc */,
			);
			name = model;
			path = ../../core/test/firebase/firestore/model;
			sourceTree = "<group>";
		};
		AB380CF7201937B800D97691 /* core */ = {
			isa = PBXGroup;
			children = (
				AB380CF82019382300D97691 /* target_id_generator_test.cc */,
			);
			name = core;
			path = ../../core/test/firebase/firestore/core;
			sourceTree = "<group>";
		};
		DE0761E51F2FE611003233AF /* SwiftBuildTest */ = {
			isa = PBXGroup;
			children = (
				DE0761F61F2FE68D003233AF /* main.swift */,
			);
			path = SwiftBuildTest;
			sourceTree = "<group>";
		};
		DE2EF06E1F3D07D7003D0CDC /* Immutable */ = {
			isa = PBXGroup;
			children = (
				DE2EF07E1F3D0B6E003D0CDC /* FSTArraySortedDictionaryTests.m */,
				DE2EF07F1F3D0B6E003D0CDC /* FSTImmutableSortedDictionary+Testing.h */,
				DE2EF0801F3D0B6E003D0CDC /* FSTImmutableSortedDictionary+Testing.m */,
				DE2EF0811F3D0B6E003D0CDC /* FSTImmutableSortedSet+Testing.h */,
				DE2EF0821F3D0B6E003D0CDC /* FSTImmutableSortedSet+Testing.m */,
				DE2EF0831F3D0B6E003D0CDC /* FSTLLRBValueNode+Test.h */,
				DE2EF0841F3D0B6E003D0CDC /* FSTTreeSortedDictionaryTests.m */,
			);
			name = Immutable;
			sourceTree = "<group>";
		};
		DE51B1621F0D48AC0013853F /* Local */ = {
			isa = PBXGroup;
			children = (
<<<<<<< HEAD
				61E1D8AF1FCF6AF500753285 /* StringViewTests.mm */,
				DE51B16A1F0D48AC0013853F /* FSTLocalStoreTests.h */,
				DE51B1701F0D48AC0013853F /* FSTMutationQueueTests.h */,
				DE51B1721F0D48AC0013853F /* FSTPersistenceTestHelpers.h */,
				DE51B1741F0D48AC0013853F /* FSTQueryCacheTests.h */,
				DE51B1771F0D48AC0013853F /* FSTRemoteDocumentCacheTests.h */,
				DE51B1631F0D48AC0013853F /* FSTEagerGarbageCollectorTests.m */,
				DE51B1651F0D48AC0013853F /* FSTLevelDBLocalStoreTests.m */,
				DE51B1671F0D48AC0013853F /* FSTLevelDBQueryCacheTests.m */,
				DE51B1691F0D48AC0013853F /* FSTLocalSerializerTests.m */,
				DE51B16B1F0D48AC0013853F /* FSTLocalStoreTests.m */,
				DE51B16C1F0D48AC0013853F /* FSTMemoryLocalStoreTests.m */,
				DE51B16D1F0D48AC0013853F /* FSTMemoryMutationQueueTests.m */,
				DE51B16E1F0D48AC0013853F /* FSTMemoryQueryCacheTests.m */,
				DE51B16F1F0D48AC0013853F /* FSTMemoryRemoteDocumentCacheTests.m */,
				DE51B1711F0D48AC0013853F /* FSTMutationQueueTests.m */,
				DE51B1731F0D48AC0013853F /* FSTPersistenceTestHelpers.m */,
				DE51B1751F0D48AC0013853F /* FSTQueryCacheTests.m */,
				DE51B1761F0D48AC0013853F /* FSTReferenceSetTests.m */,
				DE51B1781F0D48AC0013853F /* FSTRemoteDocumentCacheTests.m */,
				DE51B1791F0D48AC0013853F /* FSTRemoteDocumentChangeBufferTests.m */,
				DE51B1641F0D48AC0013853F /* FSTLevelDBKeyTests.mm */,
				DE51B1661F0D48AC0013853F /* FSTLevelDBMutationQueueTests.mm */,
				DE51B1681F0D48AC0013853F /* FSTLevelDBRemoteDocumentCacheTests.mm */,
				DE51B17A1F0D48AC0013853F /* FSTWriteGroupTests.mm */,
				132E398C14613B2457AE19FD /* FSTLRUGarbageCollectorTests.m */,
=======
				5492E0842021552A00B64F25 /* FSTEagerGarbageCollectorTests.mm */,
				5492E08E2021552B00B64F25 /* FSTLevelDBKeyTests.mm */,
				5492E08F2021552B00B64F25 /* FSTLevelDBLocalStoreTests.mm */,
				5492E0862021552A00B64F25 /* FSTLevelDBMigrationsTests.mm */,
				5492E0872021552A00B64F25 /* FSTLevelDBMutationQueueTests.mm */,
				5492E0982021552C00B64F25 /* FSTLevelDBQueryCacheTests.mm */,
				5492E0922021552B00B64F25 /* FSTLevelDBRemoteDocumentCacheTests.mm */,
				5492E08A2021552A00B64F25 /* FSTLocalSerializerTests.mm */,
				5492E0912021552B00B64F25 /* FSTLocalStoreTests.h */,
				5492E0832021552A00B64F25 /* FSTLocalStoreTests.mm */,
				5492E0882021552A00B64F25 /* FSTMemoryLocalStoreTests.mm */,
				5492E0972021552C00B64F25 /* FSTMemoryMutationQueueTests.mm */,
				5492E08B2021552B00B64F25 /* FSTMemoryQueryCacheTests.mm */,
				5492E08C2021552B00B64F25 /* FSTMemoryRemoteDocumentCacheTests.mm */,
				5492E0942021552C00B64F25 /* FSTMutationQueueTests.h */,
				5492E0962021552C00B64F25 /* FSTMutationQueueTests.mm */,
				5492E0992021552C00B64F25 /* FSTPersistenceTestHelpers.h */,
				5492E08D2021552B00B64F25 /* FSTPersistenceTestHelpers.mm */,
				5492E0952021552C00B64F25 /* FSTQueryCacheTests.h */,
				5492E0892021552A00B64F25 /* FSTQueryCacheTests.mm */,
				5492E09A2021552C00B64F25 /* FSTReferenceSetTests.mm */,
				5492E0852021552A00B64F25 /* FSTRemoteDocumentCacheTests.h */,
				5492E09C2021552D00B64F25 /* FSTRemoteDocumentCacheTests.mm */,
				5492E0902021552B00B64F25 /* FSTRemoteDocumentChangeBufferTests.mm */,
				5492E09B2021552C00B64F25 /* FSTWriteGroupTests.mm */,
				5492E0932021552B00B64F25 /* StringViewTests.mm */,
>>>>>>> 1636f594
			);
			path = Local;
			sourceTree = "<group>";
		};
		DE51B17B1F0D48AC0013853F /* Model */ = {
			isa = PBXGroup;
			children = (
				5492E0B42021555100B64F25 /* FSTDatabaseIDTests.mm */,
				5492E0B22021555000B64F25 /* FSTDocumentKeyTests.mm */,
				5492E0B32021555100B64F25 /* FSTDocumentSetTests.mm */,
				5492E0B62021555100B64F25 /* FSTDocumentTests.mm */,
				5492E0B82021555100B64F25 /* FSTFieldValueTests.mm */,
				5492E0B72021555100B64F25 /* FSTMutationTests.mm */,
				5492E0B52021555100B64F25 /* FSTPathTests.mm */,
			);
			path = Model;
			sourceTree = "<group>";
		};
		DE51B1831F0D48AC0013853F /* API */ = {
			isa = PBXGroup;
			children = (
				5492E045202154AA00B64F25 /* FIRCollectionReferenceTests.mm */,
				5492E049202154AA00B64F25 /* FIRDocumentReferenceTests.mm */,
				5492E04B202154AA00B64F25 /* FIRDocumentSnapshotTests.mm */,
				5492E04C202154AA00B64F25 /* FIRFieldPathTests.mm */,
				5492E04A202154AA00B64F25 /* FIRFieldValueTests.mm */,
				5492E048202154AA00B64F25 /* FIRGeoPointTests.mm */,
				5492E04F202154AA00B64F25 /* FIRQuerySnapshotTests.mm */,
				5492E046202154AA00B64F25 /* FIRQueryTests.mm */,
				5492E04D202154AA00B64F25 /* FIRSnapshotMetadataTests.mm */,
				5492E047202154AA00B64F25 /* FSTAPIHelpers.h */,
				5492E04E202154AA00B64F25 /* FSTAPIHelpers.mm */,
			);
			path = API;
			sourceTree = "<group>";
		};
		DE51B1851F0D48AC0013853F /* Util */ = {
			isa = PBXGroup;
			children = (
				5492E0382021401E00B64F25 /* FSTAssertTests.mm */,
				54E9281C1F33950B00C1953E /* FSTEventAccumulator.h */,
				5492E0392021401F00B64F25 /* FSTEventAccumulator.mm */,
				DE51B1881F0D48AC0013853F /* FSTHelpers.h */,
				5492E03A2021401F00B64F25 /* FSTHelpers.mm */,
				54E9281E1F33950B00C1953E /* FSTIntegrationTestCase.h */,
				5491BC711FB44593008B3588 /* FSTIntegrationTestCase.mm */,
				D5B259DAA9149B80D6245B57 /* FSTTestDispatchQueue.h */,
				5492E0362021401E00B64F25 /* FSTTestDispatchQueue.mm */,
				54E9282A1F339CAD00C1953E /* XCTestCase+Await.h */,
				5492E0372021401E00B64F25 /* XCTestCase+Await.mm */,
			);
			path = Util;
			sourceTree = "<group>";
		};
		DE51B1931F0D48AC0013853F /* SpecTests */ = {
			isa = PBXGroup;
			children = (
				5492E02C20213FFB00B64F25 /* FSTLevelDBSpecTests.mm */,
				5492E02F20213FFC00B64F25 /* FSTMemorySpecTests.mm */,
				DE51B1961F0D48AC0013853F /* FSTMockDatastore.h */,
				5492E02D20213FFC00B64F25 /* FSTMockDatastore.mm */,
				DE51B1981F0D48AC0013853F /* FSTSpecTests.h */,
				5492E03020213FFC00B64F25 /* FSTSpecTests.mm */,
				DE51B19A1F0D48AC0013853F /* FSTSyncEngineTestDriver.h */,
				5492E02E20213FFC00B64F25 /* FSTSyncEngineTestDriver.mm */,
				DE51B19C1F0D48AC0013853F /* json */,
			);
			path = SpecTests;
			sourceTree = "<group>";
		};
		DE51B19C1F0D48AC0013853F /* json */ = {
			isa = PBXGroup;
			children = (
				3B843E4A1F3930A400548890 /* remote_store_spec_test.json */,
				54DA129C1F315EE100DD57A1 /* collection_spec_test.json */,
				54DA129D1F315EE100DD57A1 /* existence_filter_spec_test.json */,
				54DA129E1F315EE100DD57A1 /* limbo_spec_test.json */,
				54DA129F1F315EE100DD57A1 /* limit_spec_test.json */,
				54DA12A01F315EE100DD57A1 /* listen_spec_test.json */,
				54DA12A11F315EE100DD57A1 /* offline_spec_test.json */,
				54DA12A21F315EE100DD57A1 /* orderby_spec_test.json */,
				54DA12A31F315EE100DD57A1 /* persistence_spec_test.json */,
				54DA12A41F315EE100DD57A1 /* resume_token_spec_test.json */,
				54DA12A51F315EE100DD57A1 /* write_spec_test.json */,
				DE51B1A71F0D48AC0013853F /* README.md */,
			);
			path = json;
			sourceTree = "<group>";
		};
		DE51B1A81F0D48AC0013853F /* Core */ = {
			isa = PBXGroup;
			children = (
				5492E05F202154B900B64F25 /* FSTDatabaseInfoTests.mm */,
				5492E060202154B900B64F25 /* FSTEventManagerTests.mm */,
				5492E05D202154B900B64F25 /* FSTQueryListenerTests.mm */,
				5492E061202154B900B64F25 /* FSTQueryTests.mm */,
				5492E05A202154B800B64F25 /* FSTSyncEngine+Testing.h */,
				5492E05B202154B800B64F25 /* FSTTimestampTests.mm */,
				5492E05C202154B800B64F25 /* FSTViewSnapshotTest.mm */,
				5492E05E202154B900B64F25 /* FSTViewTests.mm */,
			);
			path = Core;
			sourceTree = "<group>";
		};
		DE51B1B21F0D48AC0013853F /* Remote */ = {
			isa = PBXGroup;
			children = (
				5492E0C22021557E00B64F25 /* FSTDatastoreTests.mm */,
				5492E0C32021557E00B64F25 /* FSTRemoteEventTests.mm */,
				5492E0C12021557E00B64F25 /* FSTSerializerBetaTests.mm */,
				5492E0C42021557E00B64F25 /* FSTWatchChange+Testing.h */,
				5492E0C02021557E00B64F25 /* FSTWatchChange+Testing.mm */,
				5492E0C52021557E00B64F25 /* FSTWatchChangeTests.mm */,
			);
			path = Remote;
			sourceTree = "<group>";
		};
		DE51B1BB1F0D48AC0013853F /* Integration */ = {
			isa = PBXGroup;
			children = (
				DE51B1BC1F0D48AC0013853F /* API */,
				DE03B3621F215E1600A30B9C /* CAcert.pem */,
				5492E07E202154EC00B64F25 /* FSTDatastoreTests.mm */,
				5492E07C202154EB00B64F25 /* FSTSmokeTests.mm */,
				5492E07D202154EB00B64F25 /* FSTStreamTests.mm */,
				5492E07B202154EB00B64F25 /* FSTTransactionTests.mm */,
			);
			path = Integration;
			sourceTree = "<group>";
		};
		DE51B1BC1F0D48AC0013853F /* API */ = {
			isa = PBXGroup;
			children = (
				5492E070202154D600B64F25 /* FIRCursorTests.mm */,
				5492E06C202154D500B64F25 /* FIRDatabaseTests.mm */,
				5492E06A202154D500B64F25 /* FIRFieldsTests.mm */,
				5492E06B202154D500B64F25 /* FIRListenerRegistrationTests.mm */,
				5492E069202154D500B64F25 /* FIRQueryTests.mm */,
				5492E06E202154D600B64F25 /* FIRServerTimestampTests.mm */,
				5492E071202154D600B64F25 /* FIRTypeTests.mm */,
				5492E06D202154D600B64F25 /* FIRValidationTests.mm */,
				5492E06F202154D600B64F25 /* FIRWriteBatchTests.mm */,
			);
			path = API;
			sourceTree = "<group>";
		};
/* End PBXGroup section */

/* Begin PBXNativeTarget section */
		6003F589195388D20070C39A /* Firestore_Example */ = {
			isa = PBXNativeTarget;
			buildConfigurationList = 6003F5BF195388D20070C39A /* Build configuration list for PBXNativeTarget "Firestore_Example" */;
			buildPhases = (
				FAB3416C6DD87D45081EC3E8 /* [CP] Check Pods Manifest.lock */,
				6003F586195388D20070C39A /* Sources */,
				6003F587195388D20070C39A /* Frameworks */,
				6003F588195388D20070C39A /* Resources */,
				7C5123A9C345ECE100DA21BD /* [CP] Embed Pods Frameworks */,
				DEB4B96019F51073F0553ABC /* [CP] Copy Pods Resources */,
			);
			buildRules = (
			);
			dependencies = (
			);
			name = Firestore_Example;
			productName = Firestore;
			productReference = 6003F58A195388D20070C39A /* Firestore_Example.app */;
			productType = "com.apple.product-type.application";
		};
		6003F5AD195388D20070C39A /* Firestore_Tests */ = {
			isa = PBXNativeTarget;
			buildConfigurationList = 6003F5C2195388D20070C39A /* Build configuration list for PBXNativeTarget "Firestore_Tests" */;
			buildPhases = (
				8D94B6319191CD7344A4D1B9 /* [CP] Check Pods Manifest.lock */,
				6003F5AA195388D20070C39A /* Sources */,
				6003F5AB195388D20070C39A /* Frameworks */,
				6003F5AC195388D20070C39A /* Resources */,
				BB3FE78ABF533BFC38839A0E /* [CP] Embed Pods Frameworks */,
				AB3F19DA92555D3399DB07CE /* [CP] Copy Pods Resources */,
			);
			buildRules = (
			);
			dependencies = (
				6003F5B4195388D20070C39A /* PBXTargetDependency */,
			);
			name = Firestore_Tests;
			productName = FirestoreTests;
			productReference = 6003F5AE195388D20070C39A /* Firestore_Tests.xctest */;
			productType = "com.apple.product-type.bundle.unit-test";
		};
		DE03B2941F2149D600A30B9C /* Firestore_IntegrationTests */ = {
			isa = PBXNativeTarget;
			buildConfigurationList = DE03B2E61F2149D600A30B9C /* Build configuration list for PBXNativeTarget "Firestore_IntegrationTests" */;
			buildPhases = (
				DE03B2971F2149D600A30B9C /* [CP] Check Pods Manifest.lock */,
				DE03B2981F2149D600A30B9C /* Sources */,
				DE03B2D31F2149D600A30B9C /* Frameworks */,
				DE03B2D81F2149D600A30B9C /* Resources */,
				DE03B2E41F2149D600A30B9C /* [CP] Embed Pods Frameworks */,
				DE03B2E51F2149D600A30B9C /* [CP] Copy Pods Resources */,
			);
			buildRules = (
			);
			dependencies = (
				DE03B2951F2149D600A30B9C /* PBXTargetDependency */,
			);
			name = Firestore_IntegrationTests;
			productName = FirestoreTests;
			productReference = DE03B2E91F2149D600A30B9C /* Firestore_IntegrationTests.xctest */;
			productType = "com.apple.product-type.bundle.unit-test";
		};
		DE0761E31F2FE611003233AF /* SwiftBuildTest */ = {
			isa = PBXNativeTarget;
			buildConfigurationList = DE0761F51F2FE611003233AF /* Build configuration list for PBXNativeTarget "SwiftBuildTest" */;
			buildPhases = (
				8F34C5E63ACEBD784CF82A45 /* [CP] Check Pods Manifest.lock */,
				DE0761E01F2FE611003233AF /* Sources */,
				DE0761E11F2FE611003233AF /* Frameworks */,
				DE0761E21F2FE611003233AF /* Resources */,
				125BDFEB177CFD41D7A40928 /* [CP] Embed Pods Frameworks */,
				04C27A4B1FAE812E8153B724 /* [CP] Copy Pods Resources */,
			);
			buildRules = (
			);
			dependencies = (
			);
			name = SwiftBuildTest;
			productName = SwiftBuildTest;
			productReference = DE0761E41F2FE611003233AF /* SwiftBuildTest.app */;
			productType = "com.apple.product-type.application";
		};
/* End PBXNativeTarget section */

/* Begin PBXProject section */
		6003F582195388D10070C39A /* Project object */ = {
			isa = PBXProject;
			attributes = {
				CLASSPREFIX = FIR;
				LastSwiftUpdateCheck = 0830;
				LastUpgradeCheck = 0720;
				ORGANIZATIONNAME = Google;
				TargetAttributes = {
					6003F5AD195388D20070C39A = {
						DevelopmentTeam = EQHXZ8M8AV;
						TestTargetID = 6003F589195388D20070C39A;
					};
					DE03B2941F2149D600A30B9C = {
						DevelopmentTeam = EQHXZ8M8AV;
					};
					DE0761E31F2FE611003233AF = {
						CreatedOnToolsVersion = 8.3.3;
						DevelopmentTeam = EQHXZ8M8AV;
						ProvisioningStyle = Automatic;
					};
					DE29E7F51F2174B000909613 = {
						CreatedOnToolsVersion = 9.0;
						DevelopmentTeam = EQHXZ8M8AV;
					};
				};
			};
			buildConfigurationList = 6003F585195388D10070C39A /* Build configuration list for PBXProject "Firestore" */;
			compatibilityVersion = "Xcode 3.2";
			developmentRegion = English;
			hasScannedForEncodings = 0;
			knownRegions = (
				en,
				Base,
			);
			mainGroup = 6003F581195388D10070C39A;
			productRefGroup = 6003F58B195388D20070C39A /* Products */;
			projectDirPath = "";
			projectRoot = "";
			targets = (
				6003F589195388D20070C39A /* Firestore_Example */,
				6003F5AD195388D20070C39A /* Firestore_Tests */,
				DE03B2941F2149D600A30B9C /* Firestore_IntegrationTests */,
				DE29E7F51F2174B000909613 /* AllTests */,
				DE0761E31F2FE611003233AF /* SwiftBuildTest */,
			);
		};
/* End PBXProject section */

/* Begin PBXResourcesBuildPhase section */
		6003F588195388D20070C39A /* Resources */ = {
			isa = PBXResourcesBuildPhase;
			buildActionMask = 2147483647;
			files = (
				873B8AEB1B1F5CCA007FD442 /* Main.storyboard in Resources */,
				71719F9F1E33DC2100824A3D /* LaunchScreen.storyboard in Resources */,
				6003F5A9195388D20070C39A /* Images.xcassets in Resources */,
				6003F598195388D20070C39A /* InfoPlist.strings in Resources */,
			);
			runOnlyForDeploymentPostprocessing = 0;
		};
		6003F5AC195388D20070C39A /* Resources */ = {
			isa = PBXResourcesBuildPhase;
			buildActionMask = 2147483647;
			files = (
				3B843E4C1F3A182900548890 /* remote_store_spec_test.json in Resources */,
				54DA12A81F315EE100DD57A1 /* limbo_spec_test.json in Resources */,
				54DA12AA1F315EE100DD57A1 /* listen_spec_test.json in Resources */,
				54DA12A61F315EE100DD57A1 /* collection_spec_test.json in Resources */,
				54DA12AE1F315EE100DD57A1 /* resume_token_spec_test.json in Resources */,
				6003F5BA195388D20070C39A /* InfoPlist.strings in Resources */,
				54DA12AF1F315EE100DD57A1 /* write_spec_test.json in Resources */,
				54DA12AD1F315EE100DD57A1 /* persistence_spec_test.json in Resources */,
				54DA12AB1F315EE100DD57A1 /* offline_spec_test.json in Resources */,
				54DA12A71F315EE100DD57A1 /* existence_filter_spec_test.json in Resources */,
				54DA12AC1F315EE100DD57A1 /* orderby_spec_test.json in Resources */,
				54DA12A91F315EE100DD57A1 /* limit_spec_test.json in Resources */,
			);
			runOnlyForDeploymentPostprocessing = 0;
		};
		DE03B2D81F2149D600A30B9C /* Resources */ = {
			isa = PBXResourcesBuildPhase;
			buildActionMask = 2147483647;
			files = (
				DE03B2DD1F2149D600A30B9C /* InfoPlist.strings in Resources */,
				DE03B3631F215E1A00A30B9C /* CAcert.pem in Resources */,
			);
			runOnlyForDeploymentPostprocessing = 0;
		};
		DE0761E21F2FE611003233AF /* Resources */ = {
			isa = PBXResourcesBuildPhase;
			buildActionMask = 2147483647;
			files = (
			);
			runOnlyForDeploymentPostprocessing = 0;
		};
/* End PBXResourcesBuildPhase section */

/* Begin PBXShellScriptBuildPhase section */
		04C27A4B1FAE812E8153B724 /* [CP] Copy Pods Resources */ = {
			isa = PBXShellScriptBuildPhase;
			buildActionMask = 2147483647;
			files = (
			);
			inputPaths = (
			);
			name = "[CP] Copy Pods Resources";
			outputPaths = (
			);
			runOnlyForDeploymentPostprocessing = 0;
			shellPath = /bin/sh;
			shellScript = "\"${SRCROOT}/Pods/Target Support Files/Pods-SwiftBuildTest/Pods-SwiftBuildTest-resources.sh\"\n";
			showEnvVarsInLog = 0;
		};
		125BDFEB177CFD41D7A40928 /* [CP] Embed Pods Frameworks */ = {
			isa = PBXShellScriptBuildPhase;
			buildActionMask = 2147483647;
			files = (
			);
			inputPaths = (
				"${SRCROOT}/Pods/Target Support Files/Pods-SwiftBuildTest/Pods-SwiftBuildTest-frameworks.sh",
				"${BUILT_PRODUCTS_DIR}/BoringSSL/openssl.framework",
				"${BUILT_PRODUCTS_DIR}/GoogleToolboxForMac-Defines-NSData+zlib/GoogleToolboxForMac.framework",
				"${BUILT_PRODUCTS_DIR}/Protobuf/Protobuf.framework",
				"${BUILT_PRODUCTS_DIR}/gRPC/GRPCClient.framework",
				"${BUILT_PRODUCTS_DIR}/gRPC-Core/grpc.framework",
				"${BUILT_PRODUCTS_DIR}/gRPC-ProtoRPC/ProtoRPC.framework",
				"${BUILT_PRODUCTS_DIR}/gRPC-RxLibrary/RxLibrary.framework",
				"${BUILT_PRODUCTS_DIR}/leveldb-library/leveldb.framework",
				"${BUILT_PRODUCTS_DIR}/nanopb/nanopb.framework",
			);
			name = "[CP] Embed Pods Frameworks";
			outputPaths = (
				"${TARGET_BUILD_DIR}/${FRAMEWORKS_FOLDER_PATH}/openssl.framework",
				"${TARGET_BUILD_DIR}/${FRAMEWORKS_FOLDER_PATH}/GoogleToolboxForMac.framework",
				"${TARGET_BUILD_DIR}/${FRAMEWORKS_FOLDER_PATH}/Protobuf.framework",
				"${TARGET_BUILD_DIR}/${FRAMEWORKS_FOLDER_PATH}/GRPCClient.framework",
				"${TARGET_BUILD_DIR}/${FRAMEWORKS_FOLDER_PATH}/grpc.framework",
				"${TARGET_BUILD_DIR}/${FRAMEWORKS_FOLDER_PATH}/ProtoRPC.framework",
				"${TARGET_BUILD_DIR}/${FRAMEWORKS_FOLDER_PATH}/RxLibrary.framework",
				"${TARGET_BUILD_DIR}/${FRAMEWORKS_FOLDER_PATH}/leveldb.framework",
				"${TARGET_BUILD_DIR}/${FRAMEWORKS_FOLDER_PATH}/nanopb.framework",
			);
			runOnlyForDeploymentPostprocessing = 0;
			shellPath = /bin/sh;
			shellScript = "\"${SRCROOT}/Pods/Target Support Files/Pods-SwiftBuildTest/Pods-SwiftBuildTest-frameworks.sh\"\n";
			showEnvVarsInLog = 0;
		};
		7C5123A9C345ECE100DA21BD /* [CP] Embed Pods Frameworks */ = {
			isa = PBXShellScriptBuildPhase;
			buildActionMask = 2147483647;
			files = (
			);
			inputPaths = (
				"${SRCROOT}/Pods/Target Support Files/Pods-Firestore_Example/Pods-Firestore_Example-frameworks.sh",
				"${BUILT_PRODUCTS_DIR}/BoringSSL/openssl.framework",
				"${BUILT_PRODUCTS_DIR}/GTMSessionFetcher/GTMSessionFetcher.framework",
				"${BUILT_PRODUCTS_DIR}/GoogleToolboxForMac-f0850809/GoogleToolboxForMac.framework",
				"${BUILT_PRODUCTS_DIR}/Protobuf/Protobuf.framework",
				"${BUILT_PRODUCTS_DIR}/gRPC/GRPCClient.framework",
				"${BUILT_PRODUCTS_DIR}/gRPC-Core/grpc.framework",
				"${BUILT_PRODUCTS_DIR}/gRPC-ProtoRPC/ProtoRPC.framework",
				"${BUILT_PRODUCTS_DIR}/gRPC-RxLibrary/RxLibrary.framework",
				"${BUILT_PRODUCTS_DIR}/leveldb-library/leveldb.framework",
				"${BUILT_PRODUCTS_DIR}/nanopb/nanopb.framework",
			);
			name = "[CP] Embed Pods Frameworks";
			outputPaths = (
				"${TARGET_BUILD_DIR}/${FRAMEWORKS_FOLDER_PATH}/openssl.framework",
				"${TARGET_BUILD_DIR}/${FRAMEWORKS_FOLDER_PATH}/GTMSessionFetcher.framework",
				"${TARGET_BUILD_DIR}/${FRAMEWORKS_FOLDER_PATH}/GoogleToolboxForMac.framework",
				"${TARGET_BUILD_DIR}/${FRAMEWORKS_FOLDER_PATH}/Protobuf.framework",
				"${TARGET_BUILD_DIR}/${FRAMEWORKS_FOLDER_PATH}/GRPCClient.framework",
				"${TARGET_BUILD_DIR}/${FRAMEWORKS_FOLDER_PATH}/grpc.framework",
				"${TARGET_BUILD_DIR}/${FRAMEWORKS_FOLDER_PATH}/ProtoRPC.framework",
				"${TARGET_BUILD_DIR}/${FRAMEWORKS_FOLDER_PATH}/RxLibrary.framework",
				"${TARGET_BUILD_DIR}/${FRAMEWORKS_FOLDER_PATH}/leveldb.framework",
				"${TARGET_BUILD_DIR}/${FRAMEWORKS_FOLDER_PATH}/nanopb.framework",
			);
			runOnlyForDeploymentPostprocessing = 0;
			shellPath = /bin/sh;
			shellScript = "\"${SRCROOT}/Pods/Target Support Files/Pods-Firestore_Example/Pods-Firestore_Example-frameworks.sh\"\n";
			showEnvVarsInLog = 0;
		};
		8D94B6319191CD7344A4D1B9 /* [CP] Check Pods Manifest.lock */ = {
			isa = PBXShellScriptBuildPhase;
			buildActionMask = 2147483647;
			files = (
			);
			inputPaths = (
				"${PODS_PODFILE_DIR_PATH}/Podfile.lock",
				"${PODS_ROOT}/Manifest.lock",
			);
			name = "[CP] Check Pods Manifest.lock";
			outputPaths = (
				"$(DERIVED_FILE_DIR)/Pods-Firestore_Tests-checkManifestLockResult.txt",
			);
			runOnlyForDeploymentPostprocessing = 0;
			shellPath = /bin/sh;
			shellScript = "diff \"${PODS_PODFILE_DIR_PATH}/Podfile.lock\" \"${PODS_ROOT}/Manifest.lock\" > /dev/null\nif [ $? != 0 ] ; then\n    # print error to STDERR\n    echo \"error: The sandbox is not in sync with the Podfile.lock. Run 'pod install' or update your CocoaPods installation.\" >&2\n    exit 1\nfi\n# This output is used by Xcode 'outputs' to avoid re-running this script phase.\necho \"SUCCESS\" > \"${SCRIPT_OUTPUT_FILE_0}\"\n";
			showEnvVarsInLog = 0;
		};
		8F34C5E63ACEBD784CF82A45 /* [CP] Check Pods Manifest.lock */ = {
			isa = PBXShellScriptBuildPhase;
			buildActionMask = 2147483647;
			files = (
			);
			inputPaths = (
				"${PODS_PODFILE_DIR_PATH}/Podfile.lock",
				"${PODS_ROOT}/Manifest.lock",
			);
			name = "[CP] Check Pods Manifest.lock";
			outputPaths = (
				"$(DERIVED_FILE_DIR)/Pods-SwiftBuildTest-checkManifestLockResult.txt",
			);
			runOnlyForDeploymentPostprocessing = 0;
			shellPath = /bin/sh;
			shellScript = "diff \"${PODS_PODFILE_DIR_PATH}/Podfile.lock\" \"${PODS_ROOT}/Manifest.lock\" > /dev/null\nif [ $? != 0 ] ; then\n    # print error to STDERR\n    echo \"error: The sandbox is not in sync with the Podfile.lock. Run 'pod install' or update your CocoaPods installation.\" >&2\n    exit 1\nfi\n# This output is used by Xcode 'outputs' to avoid re-running this script phase.\necho \"SUCCESS\" > \"${SCRIPT_OUTPUT_FILE_0}\"\n";
			showEnvVarsInLog = 0;
		};
		AB3F19DA92555D3399DB07CE /* [CP] Copy Pods Resources */ = {
			isa = PBXShellScriptBuildPhase;
			buildActionMask = 2147483647;
			files = (
			);
			inputPaths = (
			);
			name = "[CP] Copy Pods Resources";
			outputPaths = (
			);
			runOnlyForDeploymentPostprocessing = 0;
			shellPath = /bin/sh;
			shellScript = "\"${SRCROOT}/Pods/Target Support Files/Pods-Firestore_Tests/Pods-Firestore_Tests-resources.sh\"\n";
			showEnvVarsInLog = 0;
		};
		BB3FE78ABF533BFC38839A0E /* [CP] Embed Pods Frameworks */ = {
			isa = PBXShellScriptBuildPhase;
			buildActionMask = 2147483647;
			files = (
			);
			inputPaths = (
				"${SRCROOT}/Pods/Target Support Files/Pods-Firestore_Tests/Pods-Firestore_Tests-frameworks.sh",
				"${BUILT_PRODUCTS_DIR}/GoogleToolboxForMac-Defines-NSData+zlib/GoogleToolboxForMac.framework",
				"${BUILT_PRODUCTS_DIR}/leveldb-library/leveldb.framework",
				"${BUILT_PRODUCTS_DIR}/GoogleTest/GoogleTest.framework",
				"${BUILT_PRODUCTS_DIR}/OCMock/OCMock.framework",
			);
			name = "[CP] Embed Pods Frameworks";
			outputPaths = (
				"${TARGET_BUILD_DIR}/${FRAMEWORKS_FOLDER_PATH}/GoogleToolboxForMac.framework",
				"${TARGET_BUILD_DIR}/${FRAMEWORKS_FOLDER_PATH}/leveldb.framework",
				"${TARGET_BUILD_DIR}/${FRAMEWORKS_FOLDER_PATH}/GoogleTest.framework",
				"${TARGET_BUILD_DIR}/${FRAMEWORKS_FOLDER_PATH}/OCMock.framework",
			);
			runOnlyForDeploymentPostprocessing = 0;
			shellPath = /bin/sh;
			shellScript = "\"${SRCROOT}/Pods/Target Support Files/Pods-Firestore_Tests/Pods-Firestore_Tests-frameworks.sh\"\n";
			showEnvVarsInLog = 0;
		};
		DE03B2971F2149D600A30B9C /* [CP] Check Pods Manifest.lock */ = {
			isa = PBXShellScriptBuildPhase;
			buildActionMask = 2147483647;
			files = (
			);
			inputPaths = (
				"${PODS_PODFILE_DIR_PATH}/Podfile.lock",
				"${PODS_ROOT}/Manifest.lock",
			);
			name = "[CP] Check Pods Manifest.lock";
			outputPaths = (
				"$(DERIVED_FILE_DIR)/Pods-Firestore_IntegrationTests-checkManifestLockResult.txt",
			);
			runOnlyForDeploymentPostprocessing = 0;
			shellPath = /bin/sh;
			shellScript = "diff \"${PODS_PODFILE_DIR_PATH}/Podfile.lock\" \"${PODS_ROOT}/Manifest.lock\" > /dev/null\nif [ $? != 0 ] ; then\n    # print error to STDERR\n    echo \"error: The sandbox is not in sync with the Podfile.lock. Run 'pod install' or update your CocoaPods installation.\" >&2\n    exit 1\nfi\n# This output is used by Xcode 'outputs' to avoid re-running this script phase.\necho \"SUCCESS\" > \"${SCRIPT_OUTPUT_FILE_0}\"\n";
			showEnvVarsInLog = 0;
		};
		DE03B2E41F2149D600A30B9C /* [CP] Embed Pods Frameworks */ = {
			isa = PBXShellScriptBuildPhase;
			buildActionMask = 2147483647;
			files = (
			);
			inputPaths = (
				"${SRCROOT}/Pods/Target Support Files/Pods-Firestore_IntegrationTests/Pods-Firestore_IntegrationTests-frameworks.sh",
				"${BUILT_PRODUCTS_DIR}/GoogleToolboxForMac-Defines-NSData+zlib/GoogleToolboxForMac.framework",
				"${BUILT_PRODUCTS_DIR}/OCMock/OCMock.framework",
			);
			name = "[CP] Embed Pods Frameworks";
			outputPaths = (
				"${TARGET_BUILD_DIR}/${FRAMEWORKS_FOLDER_PATH}/GoogleToolboxForMac.framework",
				"${TARGET_BUILD_DIR}/${FRAMEWORKS_FOLDER_PATH}/OCMock.framework",
			);
			runOnlyForDeploymentPostprocessing = 0;
			shellPath = /bin/sh;
			shellScript = "\"${SRCROOT}/Pods/Target Support Files/Pods-Firestore_IntegrationTests/Pods-Firestore_IntegrationTests-frameworks.sh\"\n";
			showEnvVarsInLog = 0;
		};
		DE03B2E51F2149D600A30B9C /* [CP] Copy Pods Resources */ = {
			isa = PBXShellScriptBuildPhase;
			buildActionMask = 2147483647;
			files = (
			);
			inputPaths = (
			);
			name = "[CP] Copy Pods Resources";
			outputPaths = (
			);
			runOnlyForDeploymentPostprocessing = 0;
			shellPath = /bin/sh;
			shellScript = "\"${SRCROOT}/Pods/Target Support Files/Pods-Firestore_IntegrationTests/Pods-Firestore_IntegrationTests-resources.sh\"\n";
			showEnvVarsInLog = 0;
		};
		DEB4B96019F51073F0553ABC /* [CP] Copy Pods Resources */ = {
			isa = PBXShellScriptBuildPhase;
			buildActionMask = 2147483647;
			files = (
			);
			inputPaths = (
			);
			name = "[CP] Copy Pods Resources";
			outputPaths = (
			);
			runOnlyForDeploymentPostprocessing = 0;
			shellPath = /bin/sh;
			shellScript = "\"${SRCROOT}/Pods/Target Support Files/Pods-Firestore_Example/Pods-Firestore_Example-resources.sh\"\n";
			showEnvVarsInLog = 0;
		};
		FAB3416C6DD87D45081EC3E8 /* [CP] Check Pods Manifest.lock */ = {
			isa = PBXShellScriptBuildPhase;
			buildActionMask = 2147483647;
			files = (
			);
			inputPaths = (
				"${PODS_PODFILE_DIR_PATH}/Podfile.lock",
				"${PODS_ROOT}/Manifest.lock",
			);
			name = "[CP] Check Pods Manifest.lock";
			outputPaths = (
				"$(DERIVED_FILE_DIR)/Pods-Firestore_Example-checkManifestLockResult.txt",
			);
			runOnlyForDeploymentPostprocessing = 0;
			shellPath = /bin/sh;
			shellScript = "diff \"${PODS_PODFILE_DIR_PATH}/Podfile.lock\" \"${PODS_ROOT}/Manifest.lock\" > /dev/null\nif [ $? != 0 ] ; then\n    # print error to STDERR\n    echo \"error: The sandbox is not in sync with the Podfile.lock. Run 'pod install' or update your CocoaPods installation.\" >&2\n    exit 1\nfi\n# This output is used by Xcode 'outputs' to avoid re-running this script phase.\necho \"SUCCESS\" > \"${SCRIPT_OUTPUT_FILE_0}\"\n";
			showEnvVarsInLog = 0;
		};
/* End PBXShellScriptBuildPhase section */

/* Begin PBXSourcesBuildPhase section */
		6003F586195388D20070C39A /* Sources */ = {
			isa = PBXSourcesBuildPhase;
			buildActionMask = 2147483647;
			files = (
				6003F59E195388D20070C39A /* FIRAppDelegate.m in Sources */,
				6003F5A7195388D20070C39A /* FIRViewController.m in Sources */,
				6003F59A195388D20070C39A /* main.m in Sources */,
			);
			runOnlyForDeploymentPostprocessing = 0;
		};
		6003F5AA195388D20070C39A /* Sources */ = {
			isa = PBXSourcesBuildPhase;
			buildActionMask = 2147483647;
			files = (
				DE2EF0881F3D0B6E003D0CDC /* FSTTreeSortedDictionaryTests.m in Sources */,
				ABE6637A201FA81900ED349A /* database_id_test.cc in Sources */,
				5492E0AF2021552D00B64F25 /* FSTReferenceSetTests.mm in Sources */,
				5492E09E2021552D00B64F25 /* FSTEagerGarbageCollectorTests.mm in Sources */,
				5492E0C62021557E00B64F25 /* FSTWatchChange+Testing.mm in Sources */,
				5492E064202154B900B64F25 /* FSTQueryListenerTests.mm in Sources */,
				5492E03320213FFC00B64F25 /* FSTSyncEngineTestDriver.mm in Sources */,
				AB380CFE201A2F4500D97691 /* string_util_test.cc in Sources */,
				5492E0A42021552D00B64F25 /* FSTMemoryQueryCacheTests.mm in Sources */,
				5492E0A92021552D00B64F25 /* FSTRemoteDocumentChangeBufferTests.mm in Sources */,
				54C2294F1FECABAE007D065B /* log_test.cc in Sources */,
				5492E0CA2021557E00B64F25 /* FSTWatchChangeTests.mm in Sources */,
				5492E063202154B900B64F25 /* FSTViewSnapshotTest.mm in Sources */,
				5492E0BC2021555100B64F25 /* FSTPathTests.mm in Sources */,
				5492E0B02021552D00B64F25 /* FSTWriteGroupTests.mm in Sources */,
				5492E058202154AB00B64F25 /* FSTAPIHelpers.mm in Sources */,
				AB380CFB2019388600D97691 /* target_id_generator_test.cc in Sources */,
				5492E0A82021552D00B64F25 /* FSTLevelDBLocalStoreTests.mm in Sources */,
				5491BC721FB44593008B3588 /* FSTIntegrationTestCase.mm in Sources */,
				DE2EF0861F3D0B6E003D0CDC /* FSTImmutableSortedDictionary+Testing.m in Sources */,
				5492E03120213FFC00B64F25 /* FSTLevelDBSpecTests.mm in Sources */,
				5492E0B12021552D00B64F25 /* FSTRemoteDocumentCacheTests.mm in Sources */,
				5492E0BA2021555100B64F25 /* FSTDocumentSetTests.mm in Sources */,
				54740A581FC914F000713A1A /* autoid_test.cc in Sources */,
				548DB927200D590300E00ABC /* assert_test.cc in Sources */,
				5492E0A62021552D00B64F25 /* FSTPersistenceTestHelpers.mm in Sources */,
				5492E066202154B900B64F25 /* FSTDatabaseInfoTests.mm in Sources */,
				5492E0A12021552D00B64F25 /* FSTMemoryLocalStoreTests.mm in Sources */,
				5436F32420008FAD006E51E3 /* string_printf_test.cc in Sources */,
				5492E067202154B900B64F25 /* FSTEventManagerTests.mm in Sources */,
				5492E0BF2021555100B64F25 /* FSTFieldValueTests.mm in Sources */,
				5492E055202154AB00B64F25 /* FIRDocumentSnapshotTests.mm in Sources */,
				5492E03E2021401F00B64F25 /* FSTEventAccumulator.mm in Sources */,
				DE2EF0851F3D0B6E003D0CDC /* FSTArraySortedDictionaryTests.m in Sources */,
				5492E0AA2021552D00B64F25 /* FSTLevelDBRemoteDocumentCacheTests.mm in Sources */,
				5492E0AC2021552D00B64F25 /* FSTMutationQueueTests.mm in Sources */,
				5492E056202154AB00B64F25 /* FIRFieldPathTests.mm in Sources */,
				5492E03220213FFC00B64F25 /* FSTMockDatastore.mm in Sources */,
				AB356EF7200EA5EB0089B766 /* field_value_test.cc in Sources */,
				AB7BAB342012B519001E0872 /* geo_point_test.cc in Sources */,
				5492E0AD2021552D00B64F25 /* FSTMemoryMutationQueueTests.mm in Sources */,
				5492E051202154AA00B64F25 /* FIRQueryTests.mm in Sources */,
				5492E054202154AB00B64F25 /* FIRFieldValueTests.mm in Sources */,
				5492E09F2021552D00B64F25 /* FSTLevelDBMigrationsTests.mm in Sources */,
				5492E053202154AB00B64F25 /* FIRDocumentReferenceTests.mm in Sources */,
				5492E09D2021552D00B64F25 /* FSTLocalStoreTests.mm in Sources */,
				5492E0A32021552D00B64F25 /* FSTLocalSerializerTests.mm in Sources */,
				5492E0A72021552D00B64F25 /* FSTLevelDBKeyTests.mm in Sources */,
				5492E0A22021552D00B64F25 /* FSTQueryCacheTests.mm in Sources */,
				5492E0A52021552D00B64F25 /* FSTMemoryRemoteDocumentCacheTests.mm in Sources */,
				5492E0BD2021555100B64F25 /* FSTDocumentTests.mm in Sources */,
				5492E0B92021555100B64F25 /* FSTDocumentKeyTests.mm in Sources */,
				DE2EF0871F3D0B6E003D0CDC /* FSTImmutableSortedSet+Testing.m in Sources */,
				5492E0BB2021555100B64F25 /* FSTDatabaseIDTests.mm in Sources */,
				5492E0C82021557E00B64F25 /* FSTDatastoreTests.mm in Sources */,
				5492E065202154B900B64F25 /* FSTViewTests.mm in Sources */,
				5492E03C2021401F00B64F25 /* XCTestCase+Await.mm in Sources */,
				54764FAF1FAA21B90085E60A /* FSTGoogleTestTests.mm in Sources */,
				AB380D04201BC6E400D97691 /* ordered_code_test.cc in Sources */,
				5492E03F2021401F00B64F25 /* FSTHelpers.mm in Sources */,
				5492E068202154B900B64F25 /* FSTQueryTests.mm in Sources */,
				5492E0AB2021552D00B64F25 /* StringViewTests.mm in Sources */,
				5492E0C92021557E00B64F25 /* FSTRemoteEventTests.mm in Sources */,
				ABF6506C201131F8005F2C74 /* timestamp_test.cc in Sources */,
				5492E0AE2021552D00B64F25 /* FSTLevelDBQueryCacheTests.mm in Sources */,
				5492E059202154AB00B64F25 /* FIRQuerySnapshotTests.mm in Sources */,
				5492E050202154AA00B64F25 /* FIRCollectionReferenceTests.mm in Sources */,
				5492E0A02021552D00B64F25 /* FSTLevelDBMutationQueueTests.mm in Sources */,
				5492E03420213FFC00B64F25 /* FSTMemorySpecTests.mm in Sources */,
				AB380D02201BC69F00D97691 /* bits_test.cc in Sources */,
				548DB929200D59F600E00ABC /* comparison_test.cc in Sources */,
				5492E03D2021401F00B64F25 /* FSTAssertTests.mm in Sources */,
				5492E062202154B900B64F25 /* FSTTimestampTests.mm in Sources */,
				5492E052202154AB00B64F25 /* FIRGeoPointTests.mm in Sources */,
				5492E0C72021557E00B64F25 /* FSTSerializerBetaTests.mm in Sources */,
				5492E03520213FFC00B64F25 /* FSTSpecTests.mm in Sources */,
				5492E03B2021401F00B64F25 /* FSTTestDispatchQueue.mm in Sources */,
				5492E057202154AB00B64F25 /* FIRSnapshotMetadataTests.mm in Sources */,
				54740A571FC914BA00713A1A /* secure_random_test.cc in Sources */,
<<<<<<< HEAD
				DE51B1DD1F0D490D0013853F /* FSTLocalStoreTests.m in Sources */,
				D5B25474286C9800CE42B8C2 /* FSTTestDispatchQueue.m in Sources */,
				132E3DCA493C99C592FF748A /* FSTLRUGarbageCollectorTests.m in Sources */,
=======
				5492E0BE2021555100B64F25 /* FSTMutationTests.mm in Sources */,
>>>>>>> 1636f594
			);
			runOnlyForDeploymentPostprocessing = 0;
		};
		DE03B2981F2149D600A30B9C /* Sources */ = {
			isa = PBXSourcesBuildPhase;
			buildActionMask = 2147483647;
			files = (
				5492E076202154D600B64F25 /* FIRValidationTests.mm in Sources */,
				5492E072202154D600B64F25 /* FIRQueryTests.mm in Sources */,
				5491BC731FB44593008B3588 /* FSTIntegrationTestCase.mm in Sources */,
				5492E0442021457E00B64F25 /* XCTestCase+Await.mm in Sources */,
				5492E07A202154D600B64F25 /* FIRTypeTests.mm in Sources */,
				5492E0422021440500B64F25 /* FSTHelpers.mm in Sources */,
				5492E041202143E700B64F25 /* FSTEventAccumulator.mm in Sources */,
				5492E080202154EC00B64F25 /* FSTSmokeTests.mm in Sources */,
				5492E077202154D600B64F25 /* FIRServerTimestampTests.mm in Sources */,
				5492E081202154EC00B64F25 /* FSTStreamTests.mm in Sources */,
				5492E074202154D600B64F25 /* FIRListenerRegistrationTests.mm in Sources */,
				5492E082202154EC00B64F25 /* FSTDatastoreTests.mm in Sources */,
				5492E079202154D600B64F25 /* FIRCursorTests.mm in Sources */,
				5492E073202154D600B64F25 /* FIRFieldsTests.mm in Sources */,
				5492E07F202154EC00B64F25 /* FSTTransactionTests.mm in Sources */,
				5492E075202154D600B64F25 /* FIRDatabaseTests.mm in Sources */,
				5492E078202154D600B64F25 /* FIRWriteBatchTests.mm in Sources */,
				5492E0432021441E00B64F25 /* FSTTestDispatchQueue.mm in Sources */,
			);
			runOnlyForDeploymentPostprocessing = 0;
		};
		DE0761E01F2FE611003233AF /* Sources */ = {
			isa = PBXSourcesBuildPhase;
			buildActionMask = 2147483647;
			files = (
				DE0761F81F2FE68D003233AF /* main.swift in Sources */,
			);
			runOnlyForDeploymentPostprocessing = 0;
		};
/* End PBXSourcesBuildPhase section */

/* Begin PBXTargetDependency section */
		6003F5B4195388D20070C39A /* PBXTargetDependency */ = {
			isa = PBXTargetDependency;
			target = 6003F589195388D20070C39A /* Firestore_Example */;
			targetProxy = 6003F5B3195388D20070C39A /* PBXContainerItemProxy */;
		};
		DE03B2951F2149D600A30B9C /* PBXTargetDependency */ = {
			isa = PBXTargetDependency;
			target = 6003F589195388D20070C39A /* Firestore_Example */;
			targetProxy = DE03B2961F2149D600A30B9C /* PBXContainerItemProxy */;
		};
		DE0761FA1F2FEE7E003233AF /* PBXTargetDependency */ = {
			isa = PBXTargetDependency;
			target = DE0761E31F2FE611003233AF /* SwiftBuildTest */;
			targetProxy = DE0761F91F2FEE7E003233AF /* PBXContainerItemProxy */;
		};
		DE29E7FA1F2174DD00909613 /* PBXTargetDependency */ = {
			isa = PBXTargetDependency;
			target = 6003F5AD195388D20070C39A /* Firestore_Tests */;
			targetProxy = DE29E7F91F2174DD00909613 /* PBXContainerItemProxy */;
		};
		DE29E7FC1F2174DD00909613 /* PBXTargetDependency */ = {
			isa = PBXTargetDependency;
			target = DE03B2941F2149D600A30B9C /* Firestore_IntegrationTests */;
			targetProxy = DE29E7FB1F2174DD00909613 /* PBXContainerItemProxy */;
		};
/* End PBXTargetDependency section */

/* Begin PBXVariantGroup section */
		6003F596195388D20070C39A /* InfoPlist.strings */ = {
			isa = PBXVariantGroup;
			children = (
				6003F597195388D20070C39A /* en */,
			);
			name = InfoPlist.strings;
			sourceTree = "<group>";
		};
		6003F5B8195388D20070C39A /* InfoPlist.strings */ = {
			isa = PBXVariantGroup;
			children = (
				6003F5B9195388D20070C39A /* en */,
			);
			name = InfoPlist.strings;
			sourceTree = "<group>";
		};
		71719F9D1E33DC2100824A3D /* LaunchScreen.storyboard */ = {
			isa = PBXVariantGroup;
			children = (
				71719F9E1E33DC2100824A3D /* Base */,
			);
			name = LaunchScreen.storyboard;
			sourceTree = "<group>";
		};
/* End PBXVariantGroup section */

/* Begin XCBuildConfiguration section */
		6003F5BD195388D20070C39A /* Debug */ = {
			isa = XCBuildConfiguration;
			buildSettings = {
				ALWAYS_SEARCH_USER_PATHS = NO;
				CLANG_CXX_LANGUAGE_STANDARD = "gnu++0x";
				CLANG_CXX_LIBRARY = "libc++";
				CLANG_ENABLE_MODULES = YES;
				CLANG_ENABLE_OBJC_ARC = YES;
				CLANG_WARN_BOOL_CONVERSION = YES;
				CLANG_WARN_CONSTANT_CONVERSION = YES;
				CLANG_WARN_DIRECT_OBJC_ISA_USAGE = YES_ERROR;
				CLANG_WARN_EMPTY_BODY = YES;
				CLANG_WARN_ENUM_CONVERSION = YES;
				CLANG_WARN_INT_CONVERSION = YES;
				CLANG_WARN_OBJC_ROOT_CLASS = YES_ERROR;
				CLANG_WARN__DUPLICATE_METHOD_MATCH = YES;
				"CODE_SIGN_IDENTITY[sdk=iphoneos*]" = "iPhone Developer";
				COPY_PHASE_STRIP = NO;
				ENABLE_TESTABILITY = YES;
				GCC_C_LANGUAGE_STANDARD = gnu99;
				GCC_DYNAMIC_NO_PIC = NO;
				GCC_OPTIMIZATION_LEVEL = 0;
				GCC_PREPROCESSOR_DEFINITIONS = (
					"DEBUG=1",
					"$(inherited)",
				);
				GCC_SYMBOLS_PRIVATE_EXTERN = NO;
				GCC_WARN_64_TO_32_BIT_CONVERSION = YES;
				GCC_WARN_ABOUT_RETURN_TYPE = YES_ERROR;
				GCC_WARN_UNDECLARED_SELECTOR = YES;
				GCC_WARN_UNINITIALIZED_AUTOS = YES_AGGRESSIVE;
				GCC_WARN_UNUSED_FUNCTION = YES;
				GCC_WARN_UNUSED_VARIABLE = YES;
				HEADER_SEARCH_PATHS = "";
				IPHONEOS_DEPLOYMENT_TARGET = 8.0;
				ONLY_ACTIVE_ARCH = YES;
				SDKROOT = iphoneos;
				TARGETED_DEVICE_FAMILY = "1,2";
			};
			name = Debug;
		};
		6003F5BE195388D20070C39A /* Release */ = {
			isa = XCBuildConfiguration;
			buildSettings = {
				ALWAYS_SEARCH_USER_PATHS = NO;
				CLANG_CXX_LANGUAGE_STANDARD = "gnu++0x";
				CLANG_CXX_LIBRARY = "libc++";
				CLANG_ENABLE_MODULES = YES;
				CLANG_ENABLE_OBJC_ARC = YES;
				CLANG_WARN_BOOL_CONVERSION = YES;
				CLANG_WARN_CONSTANT_CONVERSION = YES;
				CLANG_WARN_DIRECT_OBJC_ISA_USAGE = YES_ERROR;
				CLANG_WARN_EMPTY_BODY = YES;
				CLANG_WARN_ENUM_CONVERSION = YES;
				CLANG_WARN_INT_CONVERSION = YES;
				CLANG_WARN_OBJC_ROOT_CLASS = YES_ERROR;
				CLANG_WARN__DUPLICATE_METHOD_MATCH = YES;
				"CODE_SIGN_IDENTITY[sdk=iphoneos*]" = "iPhone Developer";
				COPY_PHASE_STRIP = YES;
				ENABLE_NS_ASSERTIONS = NO;
				GCC_C_LANGUAGE_STANDARD = gnu99;
				GCC_WARN_64_TO_32_BIT_CONVERSION = YES;
				GCC_WARN_ABOUT_RETURN_TYPE = YES_ERROR;
				GCC_WARN_UNDECLARED_SELECTOR = YES;
				GCC_WARN_UNINITIALIZED_AUTOS = YES_AGGRESSIVE;
				GCC_WARN_UNUSED_FUNCTION = YES;
				GCC_WARN_UNUSED_VARIABLE = YES;
				HEADER_SEARCH_PATHS = "";
				IPHONEOS_DEPLOYMENT_TARGET = 8.0;
				SDKROOT = iphoneos;
				TARGETED_DEVICE_FAMILY = "1,2";
				VALIDATE_PRODUCT = YES;
			};
			name = Release;
		};
		6003F5C0195388D20070C39A /* Debug */ = {
			isa = XCBuildConfiguration;
			baseConfigurationReference = 9EF477AD4B2B643FD320867A /* Pods-Firestore_Example.debug.xcconfig */;
			buildSettings = {
				ASSETCATALOG_COMPILER_APPICON_NAME = AppIcon;
				GCC_PRECOMPILE_PREFIX_HEADER = YES;
				GCC_PREFIX_HEADER = "";
				HEADER_SEARCH_PATHS = (
					"$(inherited)",
					"\"${PODS_ROOT}/Firebase/Firebase/Firebase\"",
					"\"${PODS_ROOT}/leveldb-library/include\"",
				);
				INFOPLIST_FILE = "Firestore/Firestore-Info.plist";
				MODULE_NAME = ExampleApp;
				PRODUCT_BUNDLE_IDENTIFIER = "org.cocoapods.demo.${PRODUCT_NAME:rfc1034identifier}";
				PRODUCT_NAME = "$(TARGET_NAME)";
				WRAPPER_EXTENSION = app;
			};
			name = Debug;
		};
		6003F5C1195388D20070C39A /* Release */ = {
			isa = XCBuildConfiguration;
			baseConfigurationReference = 4EBC5F5ABE1FD097EFE5E224 /* Pods-Firestore_Example.release.xcconfig */;
			buildSettings = {
				ASSETCATALOG_COMPILER_APPICON_NAME = AppIcon;
				GCC_PRECOMPILE_PREFIX_HEADER = YES;
				GCC_PREFIX_HEADER = "";
				HEADER_SEARCH_PATHS = (
					"$(inherited)",
					"\"${PODS_ROOT}/Firebase/Firebase/Firebase\"",
					"\"${PODS_ROOT}/leveldb-library/include\"",
				);
				INFOPLIST_FILE = "Firestore/Firestore-Info.plist";
				MODULE_NAME = ExampleApp;
				PRODUCT_BUNDLE_IDENTIFIER = "org.cocoapods.demo.${PRODUCT_NAME:rfc1034identifier}";
				PRODUCT_NAME = "$(TARGET_NAME)";
				WRAPPER_EXTENSION = app;
			};
			name = Release;
		};
		6003F5C3195388D20070C39A /* Debug */ = {
			isa = XCBuildConfiguration;
			baseConfigurationReference = CE00BABB5A3AAB44A4C209E2 /* Pods-Firestore_Tests.debug.xcconfig */;
			buildSettings = {
				BUNDLE_LOADER = "$(TEST_HOST)";
				DEVELOPMENT_TEAM = EQHXZ8M8AV;
				FRAMEWORK_SEARCH_PATHS = (
					"$(SDKROOT)/Developer/Library/Frameworks",
					"$(inherited)",
					"$(DEVELOPER_FRAMEWORKS_DIR)",
				);
				GCC_PRECOMPILE_PREFIX_HEADER = YES;
				GCC_PREFIX_HEADER = "";
				GCC_PREPROCESSOR_DEFINITIONS = (
					"$(inherited)",
					"COCOAPODS=1",
					"GPB_USE_PROTOBUF_FRAMEWORK_IMPORTS=1",
				);
				HEADER_SEARCH_PATHS = (
					"$(inherited)",
					"\"${PODS_ROOT}/../../..\"",
					"\"${PODS_ROOT}/../../../Firestore/third_party/abseil-cpp\"",
					"\"${PODS_ROOT}/leveldb-library/include\"",
					"\"${PODS_ROOT}/GoogleTest/googletest/include\"",
				);
				INFOPLIST_FILE = "Tests/Tests-Info.plist";
				PRODUCT_BUNDLE_IDENTIFIER = "org.cocoapods.demo.${PRODUCT_NAME:rfc1034identifier}";
				PRODUCT_NAME = "$(TARGET_NAME)";
				TEST_HOST = "$(BUILT_PRODUCTS_DIR)/Firestore_Example.app/Firestore_Example";
				WRAPPER_EXTENSION = xctest;
			};
			name = Debug;
		};
		6003F5C4195388D20070C39A /* Release */ = {
			isa = XCBuildConfiguration;
			baseConfigurationReference = 04DF37A117F88A9891379ED6 /* Pods-Firestore_Tests.release.xcconfig */;
			buildSettings = {
				BUNDLE_LOADER = "$(TEST_HOST)";
				DEVELOPMENT_TEAM = EQHXZ8M8AV;
				FRAMEWORK_SEARCH_PATHS = (
					"$(SDKROOT)/Developer/Library/Frameworks",
					"$(inherited)",
					"$(DEVELOPER_FRAMEWORKS_DIR)",
				);
				GCC_PRECOMPILE_PREFIX_HEADER = YES;
				GCC_PREFIX_HEADER = "";
				GCC_PREPROCESSOR_DEFINITIONS = (
					"$(inherited)",
					"COCOAPODS=1",
					"GPB_USE_PROTOBUF_FRAMEWORK_IMPORTS=1",
				);
				HEADER_SEARCH_PATHS = (
					"$(inherited)",
					"\"${PODS_ROOT}/../../..\"",
					"\"${PODS_ROOT}/../../../Firestore/third_party/abseil-cpp\"",
					"\"${PODS_ROOT}/leveldb-library/include\"",
					"\"${PODS_ROOT}/GoogleTest/googletest/include\"",
				);
				INFOPLIST_FILE = "Tests/Tests-Info.plist";
				PRODUCT_BUNDLE_IDENTIFIER = "org.cocoapods.demo.${PRODUCT_NAME:rfc1034identifier}";
				PRODUCT_NAME = "$(TARGET_NAME)";
				TEST_HOST = "$(BUILT_PRODUCTS_DIR)/Firestore_Example.app/Firestore_Example";
				WRAPPER_EXTENSION = xctest;
			};
			name = Release;
		};
		DE03B2E71F2149D600A30B9C /* Debug */ = {
			isa = XCBuildConfiguration;
			baseConfigurationReference = 9D52E67EE96AA7E5D6F69748 /* Pods-Firestore_IntegrationTests.debug.xcconfig */;
			buildSettings = {
				BUNDLE_LOADER = "$(TEST_HOST)";
				DEVELOPMENT_TEAM = EQHXZ8M8AV;
				FRAMEWORK_SEARCH_PATHS = (
					"$(SDKROOT)/Developer/Library/Frameworks",
					"$(inherited)",
					"$(DEVELOPER_FRAMEWORKS_DIR)",
				);
				GCC_PRECOMPILE_PREFIX_HEADER = YES;
				GCC_PREFIX_HEADER = "";
				GCC_PREPROCESSOR_DEFINITIONS = (
					"$(inherited)",
					"COCOAPODS=1",
					"GPB_USE_PROTOBUF_FRAMEWORK_IMPORTS=1",
				);
				HEADER_SEARCH_PATHS = (
					"$(inherited)",
					"\"${PODS_ROOT}/../../..\"",
				);
				INFOPLIST_FILE = "Tests/Tests-Info.plist";
				OTHER_LDFLAGS = (
					"$(inherited)",
					"-l\"c++\"",
					"-framework",
					"\"OCMock\"",
					"-framework",
					"\"leveldb\"",
				);
				PRODUCT_BUNDLE_IDENTIFIER = "org.cocoapods.demo.${PRODUCT_NAME:rfc1034identifier}";
				PRODUCT_NAME = "$(TARGET_NAME)";
				TEST_HOST = "$(BUILT_PRODUCTS_DIR)/Firestore_Example.app/Firestore_Example";
				WRAPPER_EXTENSION = xctest;
			};
			name = Debug;
		};
		DE03B2E81F2149D600A30B9C /* Release */ = {
			isa = XCBuildConfiguration;
			baseConfigurationReference = DB17FEDFB80770611A935A60 /* Pods-Firestore_IntegrationTests.release.xcconfig */;
			buildSettings = {
				BUNDLE_LOADER = "$(TEST_HOST)";
				DEVELOPMENT_TEAM = EQHXZ8M8AV;
				FRAMEWORK_SEARCH_PATHS = (
					"$(SDKROOT)/Developer/Library/Frameworks",
					"$(inherited)",
					"$(DEVELOPER_FRAMEWORKS_DIR)",
				);
				GCC_PRECOMPILE_PREFIX_HEADER = YES;
				GCC_PREFIX_HEADER = "";
				GCC_PREPROCESSOR_DEFINITIONS = (
					"$(inherited)",
					"COCOAPODS=1",
					"GPB_USE_PROTOBUF_FRAMEWORK_IMPORTS=1",
				);
				HEADER_SEARCH_PATHS = (
					"$(inherited)",
					"\"${PODS_ROOT}/../../..\"",
				);
				INFOPLIST_FILE = "Tests/Tests-Info.plist";
				OTHER_LDFLAGS = (
					"$(inherited)",
					"-l\"c++\"",
					"-framework",
					"\"OCMock\"",
					"-framework",
					"\"leveldb\"",
				);
				PRODUCT_BUNDLE_IDENTIFIER = "org.cocoapods.demo.${PRODUCT_NAME:rfc1034identifier}";
				PRODUCT_NAME = "$(TARGET_NAME)";
				TEST_HOST = "$(BUILT_PRODUCTS_DIR)/Firestore_Example.app/Firestore_Example";
				WRAPPER_EXTENSION = xctest;
			};
			name = Release;
		};
		DE0761F31F2FE611003233AF /* Debug */ = {
			isa = XCBuildConfiguration;
			baseConfigurationReference = 42491D7DC8C8CD245CC22B93 /* Pods-SwiftBuildTest.debug.xcconfig */;
			buildSettings = {
				ASSETCATALOG_COMPILER_APPICON_NAME = AppIcon;
				CLANG_ANALYZER_NONNULL = YES;
				CLANG_ANALYZER_NUMBER_OBJECT_CONVERSION = YES_AGGRESSIVE;
				CLANG_WARN_DOCUMENTATION_COMMENTS = YES;
				CLANG_WARN_INFINITE_RECURSION = YES;
				CLANG_WARN_SUSPICIOUS_MOVE = YES;
				CLANG_WARN_UNREACHABLE_CODE = YES;
				DEBUG_INFORMATION_FORMAT = dwarf;
				DEVELOPMENT_TEAM = EQHXZ8M8AV;
				ENABLE_STRICT_OBJC_MSGSEND = YES;
				GCC_NO_COMMON_BLOCKS = YES;
				INFOPLIST_FILE = "Firestore/Firestore-Info.plist";
				IPHONEOS_DEPLOYMENT_TARGET = 10.3;
				LD_RUNPATH_SEARCH_PATHS = "$(inherited) @executable_path/Frameworks";
				MTL_ENABLE_DEBUG_INFO = YES;
				PRODUCT_BUNDLE_IDENTIFIER = com.google.SwiftBuildTest;
				PRODUCT_NAME = "$(TARGET_NAME)";
				SWIFT_ACTIVE_COMPILATION_CONDITIONS = DEBUG;
				SWIFT_OPTIMIZATION_LEVEL = "-Onone";
				SWIFT_VERSION = 3.0;
			};
			name = Debug;
		};
		DE0761F41F2FE611003233AF /* Release */ = {
			isa = XCBuildConfiguration;
			baseConfigurationReference = F23325524BEAF8D24F78AC88 /* Pods-SwiftBuildTest.release.xcconfig */;
			buildSettings = {
				ASSETCATALOG_COMPILER_APPICON_NAME = AppIcon;
				CLANG_ANALYZER_NONNULL = YES;
				CLANG_ANALYZER_NUMBER_OBJECT_CONVERSION = YES_AGGRESSIVE;
				CLANG_WARN_DOCUMENTATION_COMMENTS = YES;
				CLANG_WARN_INFINITE_RECURSION = YES;
				CLANG_WARN_SUSPICIOUS_MOVE = YES;
				CLANG_WARN_UNREACHABLE_CODE = YES;
				COPY_PHASE_STRIP = NO;
				DEBUG_INFORMATION_FORMAT = "dwarf-with-dsym";
				DEVELOPMENT_TEAM = EQHXZ8M8AV;
				ENABLE_STRICT_OBJC_MSGSEND = YES;
				GCC_NO_COMMON_BLOCKS = YES;
				INFOPLIST_FILE = "Firestore/Firestore-Info.plist";
				IPHONEOS_DEPLOYMENT_TARGET = 10.3;
				LD_RUNPATH_SEARCH_PATHS = "$(inherited) @executable_path/Frameworks";
				MTL_ENABLE_DEBUG_INFO = NO;
				PRODUCT_BUNDLE_IDENTIFIER = com.google.SwiftBuildTest;
				PRODUCT_NAME = "$(TARGET_NAME)";
				SWIFT_OPTIMIZATION_LEVEL = "-Owholemodule";
				SWIFT_VERSION = 3.0;
			};
			name = Release;
		};
		DE29E7F61F2174B000909613 /* Debug */ = {
			isa = XCBuildConfiguration;
			buildSettings = {
				DEVELOPMENT_TEAM = EQHXZ8M8AV;
				PRODUCT_NAME = "$(TARGET_NAME)";
			};
			name = Debug;
		};
		DE29E7F71F2174B000909613 /* Release */ = {
			isa = XCBuildConfiguration;
			buildSettings = {
				DEVELOPMENT_TEAM = EQHXZ8M8AV;
				PRODUCT_NAME = "$(TARGET_NAME)";
			};
			name = Release;
		};
/* End XCBuildConfiguration section */

/* Begin XCConfigurationList section */
		6003F585195388D10070C39A /* Build configuration list for PBXProject "Firestore" */ = {
			isa = XCConfigurationList;
			buildConfigurations = (
				6003F5BD195388D20070C39A /* Debug */,
				6003F5BE195388D20070C39A /* Release */,
			);
			defaultConfigurationIsVisible = 0;
			defaultConfigurationName = Release;
		};
		6003F5BF195388D20070C39A /* Build configuration list for PBXNativeTarget "Firestore_Example" */ = {
			isa = XCConfigurationList;
			buildConfigurations = (
				6003F5C0195388D20070C39A /* Debug */,
				6003F5C1195388D20070C39A /* Release */,
			);
			defaultConfigurationIsVisible = 0;
			defaultConfigurationName = Release;
		};
		6003F5C2195388D20070C39A /* Build configuration list for PBXNativeTarget "Firestore_Tests" */ = {
			isa = XCConfigurationList;
			buildConfigurations = (
				6003F5C3195388D20070C39A /* Debug */,
				6003F5C4195388D20070C39A /* Release */,
			);
			defaultConfigurationIsVisible = 0;
			defaultConfigurationName = Release;
		};
		DE03B2E61F2149D600A30B9C /* Build configuration list for PBXNativeTarget "Firestore_IntegrationTests" */ = {
			isa = XCConfigurationList;
			buildConfigurations = (
				DE03B2E71F2149D600A30B9C /* Debug */,
				DE03B2E81F2149D600A30B9C /* Release */,
			);
			defaultConfigurationIsVisible = 0;
			defaultConfigurationName = Release;
		};
		DE0761F51F2FE611003233AF /* Build configuration list for PBXNativeTarget "SwiftBuildTest" */ = {
			isa = XCConfigurationList;
			buildConfigurations = (
				DE0761F31F2FE611003233AF /* Debug */,
				DE0761F41F2FE611003233AF /* Release */,
			);
			defaultConfigurationIsVisible = 0;
			defaultConfigurationName = Release;
		};
		DE29E7F81F2174B000909613 /* Build configuration list for PBXAggregateTarget "AllTests" */ = {
			isa = XCConfigurationList;
			buildConfigurations = (
				DE29E7F61F2174B000909613 /* Debug */,
				DE29E7F71F2174B000909613 /* Release */,
			);
			defaultConfigurationIsVisible = 0;
			defaultConfigurationName = Release;
		};
/* End XCConfigurationList section */
	};
	rootObject = 6003F582195388D10070C39A /* Project object */;
}<|MERGE_RESOLUTION|>--- conflicted
+++ resolved
@@ -23,7 +23,6 @@
 /* End PBXAggregateTarget section */
 
 /* Begin PBXBuildFile section */
-		132E3DCA493C99C592FF748A /* FSTLRUGarbageCollectorTests.m in Sources */ = {isa = PBXBuildFile; fileRef = 132E398C14613B2457AE19FD /* FSTLRUGarbageCollectorTests.m */; };
 		3B843E4C1F3A182900548890 /* remote_store_spec_test.json in Resources */ = {isa = PBXBuildFile; fileRef = 3B843E4A1F3930A400548890 /* remote_store_spec_test.json */; };
 		5436F32420008FAD006E51E3 /* string_printf_test.cc in Sources */ = {isa = PBXBuildFile; fileRef = 5436F32320008FAD006E51E3 /* string_printf_test.cc */; };
 		54740A571FC914BA00713A1A /* secure_random_test.cc in Sources */ = {isa = PBXBuildFile; fileRef = 54740A531FC913E500713A1A /* secure_random_test.cc */; };
@@ -201,7 +200,6 @@
 /* Begin PBXFileReference section */
 		04DF37A117F88A9891379ED6 /* Pods-Firestore_Tests.release.xcconfig */ = {isa = PBXFileReference; includeInIndex = 1; lastKnownFileType = text.xcconfig; name = "Pods-Firestore_Tests.release.xcconfig"; path = "Pods/Target Support Files/Pods-Firestore_Tests/Pods-Firestore_Tests.release.xcconfig"; sourceTree = "<group>"; };
 		12F4357299652983A615F886 /* LICENSE */ = {isa = PBXFileReference; includeInIndex = 1; lastKnownFileType = text; name = LICENSE; path = ../LICENSE; sourceTree = "<group>"; };
-		132E398C14613B2457AE19FD /* FSTLRUGarbageCollectorTests.m */ = {isa = PBXFileReference; fileEncoding = 4; lastKnownFileType = sourcecode.c.objc; path = FSTLRUGarbageCollectorTests.m; sourceTree = "<group>"; };
 		32AD40BF6B0E849B07FFD05E /* Pods_SwiftBuildTest.framework */ = {isa = PBXFileReference; explicitFileType = wrapper.framework; includeInIndex = 0; path = Pods_SwiftBuildTest.framework; sourceTree = BUILT_PRODUCTS_DIR; };
 		3B843E4A1F3930A400548890 /* remote_store_spec_test.json */ = {isa = PBXFileReference; fileEncoding = 4; lastKnownFileType = text.json; path = remote_store_spec_test.json; sourceTree = "<group>"; };
 		42491D7DC8C8CD245CC22B93 /* Pods-SwiftBuildTest.debug.xcconfig */ = {isa = PBXFileReference; includeInIndex = 1; lastKnownFileType = text.xcconfig; name = "Pods-SwiftBuildTest.debug.xcconfig"; path = "Pods/Target Support Files/Pods-SwiftBuildTest/Pods-SwiftBuildTest.debug.xcconfig"; sourceTree = "<group>"; };
@@ -599,34 +597,6 @@
 		DE51B1621F0D48AC0013853F /* Local */ = {
 			isa = PBXGroup;
 			children = (
-<<<<<<< HEAD
-				61E1D8AF1FCF6AF500753285 /* StringViewTests.mm */,
-				DE51B16A1F0D48AC0013853F /* FSTLocalStoreTests.h */,
-				DE51B1701F0D48AC0013853F /* FSTMutationQueueTests.h */,
-				DE51B1721F0D48AC0013853F /* FSTPersistenceTestHelpers.h */,
-				DE51B1741F0D48AC0013853F /* FSTQueryCacheTests.h */,
-				DE51B1771F0D48AC0013853F /* FSTRemoteDocumentCacheTests.h */,
-				DE51B1631F0D48AC0013853F /* FSTEagerGarbageCollectorTests.m */,
-				DE51B1651F0D48AC0013853F /* FSTLevelDBLocalStoreTests.m */,
-				DE51B1671F0D48AC0013853F /* FSTLevelDBQueryCacheTests.m */,
-				DE51B1691F0D48AC0013853F /* FSTLocalSerializerTests.m */,
-				DE51B16B1F0D48AC0013853F /* FSTLocalStoreTests.m */,
-				DE51B16C1F0D48AC0013853F /* FSTMemoryLocalStoreTests.m */,
-				DE51B16D1F0D48AC0013853F /* FSTMemoryMutationQueueTests.m */,
-				DE51B16E1F0D48AC0013853F /* FSTMemoryQueryCacheTests.m */,
-				DE51B16F1F0D48AC0013853F /* FSTMemoryRemoteDocumentCacheTests.m */,
-				DE51B1711F0D48AC0013853F /* FSTMutationQueueTests.m */,
-				DE51B1731F0D48AC0013853F /* FSTPersistenceTestHelpers.m */,
-				DE51B1751F0D48AC0013853F /* FSTQueryCacheTests.m */,
-				DE51B1761F0D48AC0013853F /* FSTReferenceSetTests.m */,
-				DE51B1781F0D48AC0013853F /* FSTRemoteDocumentCacheTests.m */,
-				DE51B1791F0D48AC0013853F /* FSTRemoteDocumentChangeBufferTests.m */,
-				DE51B1641F0D48AC0013853F /* FSTLevelDBKeyTests.mm */,
-				DE51B1661F0D48AC0013853F /* FSTLevelDBMutationQueueTests.mm */,
-				DE51B1681F0D48AC0013853F /* FSTLevelDBRemoteDocumentCacheTests.mm */,
-				DE51B17A1F0D48AC0013853F /* FSTWriteGroupTests.mm */,
-				132E398C14613B2457AE19FD /* FSTLRUGarbageCollectorTests.m */,
-=======
 				5492E0842021552A00B64F25 /* FSTEagerGarbageCollectorTests.mm */,
 				5492E08E2021552B00B64F25 /* FSTLevelDBKeyTests.mm */,
 				5492E08F2021552B00B64F25 /* FSTLevelDBLocalStoreTests.mm */,
@@ -653,7 +623,6 @@
 				5492E0902021552B00B64F25 /* FSTRemoteDocumentChangeBufferTests.mm */,
 				5492E09B2021552C00B64F25 /* FSTWriteGroupTests.mm */,
 				5492E0932021552B00B64F25 /* StringViewTests.mm */,
->>>>>>> 1636f594
 			);
 			path = Local;
 			sourceTree = "<group>";
@@ -1328,13 +1297,7 @@
 				5492E03B2021401F00B64F25 /* FSTTestDispatchQueue.mm in Sources */,
 				5492E057202154AB00B64F25 /* FIRSnapshotMetadataTests.mm in Sources */,
 				54740A571FC914BA00713A1A /* secure_random_test.cc in Sources */,
-<<<<<<< HEAD
-				DE51B1DD1F0D490D0013853F /* FSTLocalStoreTests.m in Sources */,
-				D5B25474286C9800CE42B8C2 /* FSTTestDispatchQueue.m in Sources */,
-				132E3DCA493C99C592FF748A /* FSTLRUGarbageCollectorTests.m in Sources */,
-=======
 				5492E0BE2021555100B64F25 /* FSTMutationTests.mm in Sources */,
->>>>>>> 1636f594
 			);
 			runOnlyForDeploymentPostprocessing = 0;
 		};
