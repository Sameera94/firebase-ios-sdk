#
# Copyright 2017 The Abseil Authors.
#
# Licensed under the Apache License, Version 2.0 (the "License");
# you may not use this file except in compliance with the License.
# You may obtain a copy of the License at
#
#      http://www.apache.org/licenses/LICENSE-2.0
#
# Unless required by applicable law or agreed to in writing, software
# distributed under the License is distributed on an "AS IS" BASIS,
# WITHOUT WARRANTIES OR CONDITIONS OF ANY KIND, either express or implied.
# See the License for the specific language governing permissions and
# limitations under the License.
#


list(APPEND STRINGS_PUBLIC_HEADERS
  "ascii.h"
  "match.h"
  "string_view.h"
)


list(APPEND STRINGS_INTERNAL_HEADERS
  "internal/memutil.h"
  "internal/resize_uninitialized.h"
<<<<<<< HEAD
  "internal/stl_type_traits.h"
  "internal/str_join_internal.h"
  "internal/str_split_internal.h"
  "internal/utf8.h"
=======
>>>>>>> 32266c5d
)



# add string library
list(APPEND STRINGS_SRC
  "ascii.cc"
  "internal/memutil.cc"
<<<<<<< HEAD
  "internal/memutil.h"
  "internal/utf8.cc"
  "internal/ostringstream.cc"
=======
>>>>>>> 32266c5d
  "match.cc"
  "string_view.cc"
  ${STRINGS_PUBLIC_HEADERS}
  ${STRINGS_INTERNAL_HEADERS}
)
set(STRINGS_PUBLIC_LIBRARIES absl::base absl_throw_delegate)

absl_library(
  TARGET
    absl_strings
  SOURCES
    ${STRINGS_SRC}
  PUBLIC_LIBRARIES
    ${STRINGS_PUBLIC_LIBRARIES}
  EXPORT_NAME
    strings
)


#
## TESTS
#

# test match_test
set(MATCH_TEST_SRC "match_test.cc")
set(MATCH_TEST_PUBLIC_LIBRARIES absl::strings)

absl_test(
  TARGET
    match_test
  SOURCES
    ${MATCH_TEST_SRC}
  PUBLIC_LIBRARIES
    ${MATCH_TEST_PUBLIC_LIBRARIES}
)


# test ascii_test
set(ASCII_TEST_SRC "ascii_test.cc")
set(ASCII_TEST_PUBLIC_LIBRARIES absl::strings)

absl_test(
  TARGET
    ascii_test
  SOURCES
    ${ASCII_TEST_SRC}
  PUBLIC_LIBRARIES
    ${ASCII_TEST_PUBLIC_LIBRARIES}
)


# test memutil_test
set(MEMUTIL_TEST_SRC "internal/memutil_test.cc")
set(MEMUTIL_TEST_PUBLIC_LIBRARIES absl::strings)

absl_test(
  TARGET
    memutil_test
  SOURCES
    ${MEMUTIL_TEST_SRC}
  PUBLIC_LIBRARIES
    ${MEMUTIL_TEST_PUBLIC_LIBRARIES}
)


# test string_view_test
set(STRING_VIEW_TEST_SRC "string_view_test.cc")
set(STRING_VIEW_TEST_PUBLIC_LIBRARIES absl::strings absl_throw_delegate absl::base)

absl_test(
  TARGET
    string_view_test
  SOURCES
    ${STRING_VIEW_TEST_SRC}
  PUBLIC_LIBRARIES
    ${STRING_VIEW_TEST_PUBLIC_LIBRARIES}
)


<<<<<<< HEAD
# test substitute_test
set(SUBSTITUTE_TEST_SRC "substitute_test.cc")
set(SUBSTITUTE_TEST_PUBLIC_LIBRARIES absl::strings absl::base)

absl_test(
  TARGET
    substitute_test
  SOURCES
    ${SUBSTITUTE_TEST_SRC}
  PUBLIC_LIBRARIES
    ${SUBSTITUTE_TEST_PUBLIC_LIBRARIES}
)


# test str_replace_test
set(STR_REPLACE_TEST_SRC "str_replace_test.cc")
set(STR_REPLACE_TEST_PUBLIC_LIBRARIES absl::strings absl::base absl_throw_delegate)

absl_test(
  TARGET
    str_replace_test
  SOURCES
    ${STR_REPLACE_TEST_SRC}
  PUBLIC_LIBRARIES
    ${STR_REPLACE_TEST_PUBLIC_LIBRARIES}
)


# test str_split_test
set(STR_SPLIT_TEST_SRC "str_split_test.cc")
set(STR_SPLIT_TEST_PUBLIC_LIBRARIES absl::strings absl::base absl_throw_delegate)

absl_test(
  TARGET
    str_split_test
  SOURCES
    ${STR_SPLIT_TEST_SRC}
  PUBLIC_LIBRARIES
    ${STR_SPLIT_TEST_PUBLIC_LIBRARIES}
)


# test ostringstream_test
set(OSTRINGSTREAM_TEST_SRC "internal/ostringstream_test.cc")
set(OSTRINGSTREAM_TEST_PUBLIC_LIBRARIES absl::strings)

absl_test(
  TARGET
    ostringstream_test
  SOURCES
    ${OSTRINGSTREAM_TEST_SRC}
  PUBLIC_LIBRARIES
    ${OSTRINGSTREAM_TEST_PUBLIC_LIBRARIES}
)


=======
>>>>>>> 32266c5d
# test resize_uninitialized_test
set(RESIZE_UNINITIALIZED_TEST_SRC "internal/resize_uninitialized_test.cc")

absl_test(
  TARGET
    resize_uninitialized_test
  SOURCES
    ${RESIZE_UNINITIALIZED_TEST_SRC}
)<|MERGE_RESOLUTION|>--- conflicted
+++ resolved
@@ -18,20 +18,23 @@
 list(APPEND STRINGS_PUBLIC_HEADERS
   "ascii.h"
   "match.h"
+  "numbers.h"
+  "str_cat.h"
   "string_view.h"
+  "strip.h"
+  "str_join.h"
+  "str_replace.h"
+  "str_split.h"
 )
 
 
 list(APPEND STRINGS_INTERNAL_HEADERS
   "internal/memutil.h"
+  "internal/ostringstream.h"
   "internal/resize_uninitialized.h"
-<<<<<<< HEAD
   "internal/stl_type_traits.h"
   "internal/str_join_internal.h"
   "internal/str_split_internal.h"
-  "internal/utf8.h"
-=======
->>>>>>> 32266c5d
 )
 
 
@@ -40,13 +43,13 @@
 list(APPEND STRINGS_SRC
   "ascii.cc"
   "internal/memutil.cc"
-<<<<<<< HEAD
   "internal/memutil.h"
-  "internal/utf8.cc"
   "internal/ostringstream.cc"
-=======
->>>>>>> 32266c5d
   "match.cc"
+  "numbers.cc"
+  "str_cat.cc"
+  "str_replace.cc"
+  "str_split.cc"
   "string_view.cc"
   ${STRINGS_PUBLIC_HEADERS}
   ${STRINGS_INTERNAL_HEADERS}
@@ -125,21 +128,6 @@
 )
 
 
-<<<<<<< HEAD
-# test substitute_test
-set(SUBSTITUTE_TEST_SRC "substitute_test.cc")
-set(SUBSTITUTE_TEST_PUBLIC_LIBRARIES absl::strings absl::base)
-
-absl_test(
-  TARGET
-    substitute_test
-  SOURCES
-    ${SUBSTITUTE_TEST_SRC}
-  PUBLIC_LIBRARIES
-    ${SUBSTITUTE_TEST_PUBLIC_LIBRARIES}
-)
-
-
 # test str_replace_test
 set(STR_REPLACE_TEST_SRC "str_replace_test.cc")
 set(STR_REPLACE_TEST_PUBLIC_LIBRARIES absl::strings absl::base absl_throw_delegate)
@@ -182,8 +170,6 @@
 )
 
 
-=======
->>>>>>> 32266c5d
 # test resize_uninitialized_test
 set(RESIZE_UNINITIALIZED_TEST_SRC "internal/resize_uninitialized_test.cc")
 
@@ -192,4 +178,61 @@
     resize_uninitialized_test
   SOURCES
     ${RESIZE_UNINITIALIZED_TEST_SRC}
-)+)
+
+
+# test str_join_test
+set(STR_JOIN_TEST_SRC "str_join_test.cc")
+set(STR_JOIN_TEST_PUBLIC_LIBRARIES absl::strings)
+
+absl_test(
+  TARGET
+    str_join_test
+  SOURCES
+    ${STR_JOIN_TEST_SRC}
+  PUBLIC_LIBRARIES
+    ${STR_JOIN_TEST_PUBLIC_LIBRARIES}
+)
+
+
+# test str_cat_test
+set(STR_CAT_TEST_SRC "str_cat_test.cc")
+set(STR_CAT_TEST_PUBLIC_LIBRARIES absl::strings)
+
+absl_test(
+  TARGET
+    str_cat_test
+  SOURCES
+    ${STR_CAT_TEST_SRC}
+  PUBLIC_LIBRARIES
+    ${STR_CAT_TEST_PUBLIC_LIBRARIES}
+)
+
+
+# test numbers_test
+set(NUMBERS_TEST_SRC "numbers_test.cc")
+set(NUMBERS_TEST_PUBLIC_LIBRARIES absl::strings)
+
+absl_test(
+  TARGET
+    numbers_test
+  SOURCES
+    ${NUMBERS_TEST_SRC}
+  PUBLIC_LIBRARIES
+    ${NUMBERS_TEST_PUBLIC_LIBRARIES}
+)
+
+
+# test strip_test
+set(STRIP_TEST_SRC "strip_test.cc")
+set(STRIP_TEST_PUBLIC_LIBRARIES absl::strings)
+
+absl_test(
+  TARGET
+    strip_test
+  SOURCES
+    ${STRIP_TEST_SRC}
+  PUBLIC_LIBRARIES
+    ${STRIP_TEST_PUBLIC_LIBRARIES}
+)
+
