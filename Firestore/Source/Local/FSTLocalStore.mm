--- conflicted
+++ resolved
@@ -227,11 +227,8 @@
       affected = [self releaseBatchResults:@[ batchResult ] remoteDocuments:remoteDocuments];
 
       [remoteDocuments apply];
-<<<<<<< HEAD
       [self.queryCache addPotentiallyOrphanedDocuments:affected
                                       atSequenceNumber:[self.listenSequence next]];
-=======
->>>>>>> a91d4aea
     }
 
     [self.mutationQueue performConsistencyCheck];
@@ -244,7 +241,6 @@
   return self.persistence.run("Reject batch", [&]() -> FSTMaybeDocumentDictionary * {
     FSTMutationBatch *toReject = [self.mutationQueue lookupMutationBatch:batchID];
     FSTAssert(toReject, @"Attempt to reject nonexistent batch!");
-<<<<<<< HEAD
 
     FSTBatchID lastAcked = [self.mutationQueue highestAcknowledgedBatchID];
     FSTAssert(batchID > lastAcked, @"Acknowledged batches can't be rejected.");
@@ -253,16 +249,6 @@
 
     [self.mutationQueue performConsistencyCheck];
 
-=======
-
-    FSTBatchID lastAcked = [self.mutationQueue highestAcknowledgedBatchID];
-    FSTAssert(batchID > lastAcked, @"Acknowledged batches can't be rejected.");
-
-    FSTDocumentKeySet *affected = [self removeMutationBatch:toReject];
-
-    [self.mutationQueue performConsistencyCheck];
-
->>>>>>> a91d4aea
     return [self.localDocuments documentsForKeys:affected];
   });
 }
@@ -282,7 +268,6 @@
 
 - (FSTMaybeDocumentDictionary *)applyRemoteEvent:(FSTRemoteEvent *)remoteEvent {
   return self.persistence.run("Apply remote event", [&]() -> FSTMaybeDocumentDictionary * {
-<<<<<<< HEAD
     FSTRemoteDocumentChangeBuffer *remoteDocuments =
         [FSTRemoteDocumentChangeBuffer changeBufferWithCache:self.remoteDocumentCache];
 
@@ -310,29 +295,10 @@
 
       FSTTargetMapping *mapping = change.mapping;
       FSTListenSequenceNumber sequenceNumber = queryData.sequenceNumber;
-=======
-    id<FSTQueryCache> queryCache = self.queryCache;
-
-    FSTRemoteDocumentChangeBuffer *remoteDocuments =
-        [FSTRemoteDocumentChangeBuffer changeBufferWithCache:self.remoteDocumentCache];
-
-    [remoteEvent.targetChanges enumerateKeysAndObjectsUsingBlock:^(
-                                   NSNumber *targetIDNumber, FSTTargetChange *change, BOOL *stop) {
-      FSTTargetID targetID = targetIDNumber.intValue;
-
-      // Do not ref/unref unassigned targetIDs - it may lead to leaks.
-      FSTQueryData *queryData = self.targetIDs[targetIDNumber];
-      if (!queryData) {
-        return;
-      }
-
-      FSTTargetMapping *mapping = change.mapping;
->>>>>>> a91d4aea
       if (mapping) {
         // First make sure that all references are deleted.
         if ([mapping isKindOfClass:[FSTResetMapping class]]) {
           FSTResetMapping *reset = (FSTResetMapping *)mapping;
-<<<<<<< HEAD
           [self.queryCache removeMatchingKeysForTargetID:targetID];
           [self.queryCache addMatchingKeys:reset.documents
                           forTargetID:targetID
@@ -346,32 +312,10 @@
           [self.queryCache addMatchingKeys:update.addedDocuments
                           forTargetID:targetID
                      atSequenceNumber:sequenceNumber];
-=======
-          [queryCache removeMatchingKeysForTargetID:targetID];
-          [queryCache addMatchingKeys:reset.documents forTargetID:targetID];
-
-        } else if ([mapping isKindOfClass:[FSTUpdateMapping class]]) {
-          FSTUpdateMapping *update = (FSTUpdateMapping *)mapping;
-          [queryCache removeMatchingKeys:update.removedDocuments forTargetID:targetID];
-          [queryCache addMatchingKeys:update.addedDocuments forTargetID:targetID];
-
->>>>>>> a91d4aea
         } else {
           FSTFail(@"Unknown mapping type: %@", mapping);
         }
       }
-
-<<<<<<< HEAD
-=======
-      // Update the resume token if the change includes one. Don't clear any preexisting value.
-      NSData *resumeToken = change.resumeToken;
-      if (resumeToken.length > 0) {
-        queryData = [queryData queryDataByReplacingSnapshotVersion:change.snapshotVersion
-                                                       resumeToken:resumeToken];
-        self.targetIDs[targetIDNumber] = queryData;
-        [self.queryCache updateQueryData:queryData];
-      }
->>>>>>> a91d4aea
     }];
 
     // TODO(klimt): This could probably be an NSMutableDictionary.
@@ -413,15 +357,9 @@
 
     FSTDocumentKeySet *releasedWriteKeys =
         [self releaseHeldBatchResultsWithRemoteDocuments:remoteDocuments];
-<<<<<<< HEAD
 
     [remoteDocuments apply];
 
-=======
-
-    [remoteDocuments apply];
-
->>>>>>> a91d4aea
     // Union the two key sets.
     __block FSTDocumentKeySet *keysToRecalc = changedDocKeys;
     [releasedWriteKeys enumerateObjectsUsingBlock:^(FSTDocumentKey *key, BOOL *stop) {
@@ -462,11 +400,7 @@
 - (FSTQueryData *)allocateQuery:(FSTQuery *)query {
   FSTQueryData *queryData = self.persistence.run("Allocate query", [&]() -> FSTQueryData * {
     FSTQueryData *cached = [self.queryCache queryDataForQuery:query];
-<<<<<<< HEAD
-    // TODO(mcg): freshen last accessed date if found?
-=======
     // TODO(mcg): freshen last accessed date if cached exists?
->>>>>>> a91d4aea
     if (!cached) {
       cached = [[FSTQueryData alloc] initWithQuery:query
                                           targetID:_targetIDGenerator.NextId()
@@ -490,11 +424,8 @@
     FSTAssert(queryData, @"Tried to release nonexistent query: %@", query);
 
     [self.localViewReferences removeReferencesForID:queryData.targetID];
-<<<<<<< HEAD
     // TODO(gsoltis): kill this if statement, give GC a reference to query cache,
     // call removeQueryData on GC, not queryCache.
-=======
->>>>>>> a91d4aea
     if (self.garbageCollector.isEager) {
       [self.queryCache removeQueryData:queryData];
     }
