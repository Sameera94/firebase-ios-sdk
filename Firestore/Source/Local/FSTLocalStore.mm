/*
 * Copyright 2017 Google
 *
 * Licensed under the Apache License, Version 2.0 (the "License");
 * you may not use this file except in compliance with the License.
 * You may obtain a copy of the License at
 *
 *      http://www.apache.org/licenses/LICENSE-2.0
 *
 * Unless required by applicable law or agreed to in writing, software
 * distributed under the License is distributed on an "AS IS" BASIS,
 * WITHOUT WARRANTIES OR CONDITIONS OF ANY KIND, either express or implied.
 * See the License for the specific language governing permissions and
 * limitations under the License.
 */

#import "Firestore/Source/Local/FSTLocalStore.h"

#import "FIRTimestamp.h"
#import "Firestore/Source/Core/FSTListenSequence.h"
#import "Firestore/Source/Core/FSTQuery.h"
#import "Firestore/Source/Core/FSTSnapshotVersion.h"
#import "Firestore/Source/Local/FSTGarbageCollector.h"
#import "Firestore/Source/Local/FSTLocalDocumentsView.h"
#import "Firestore/Source/Local/FSTLocalViewChanges.h"
#import "Firestore/Source/Local/FSTLocalWriteResult.h"
#import "Firestore/Source/Local/FSTMutationQueue.h"
#import "Firestore/Source/Local/FSTPersistence.h"
#import "Firestore/Source/Local/FSTQueryCache.h"
#import "Firestore/Source/Local/FSTQueryData.h"
#import "Firestore/Source/Local/FSTReferenceSet.h"
#import "Firestore/Source/Local/FSTRemoteDocumentCache.h"
#import "Firestore/Source/Local/FSTRemoteDocumentChangeBuffer.h"
#import "Firestore/Source/Model/FSTDocument.h"
#import "Firestore/Source/Model/FSTDocumentDictionary.h"
#import "Firestore/Source/Model/FSTDocumentKey.h"
#import "Firestore/Source/Model/FSTMutation.h"
#import "Firestore/Source/Model/FSTMutationBatch.h"
#import "Firestore/Source/Remote/FSTRemoteEvent.h"
#import "Firestore/Source/Util/FSTAssert.h"
#import "Firestore/Source/Util/FSTLogger.h"

#include "Firestore/core/src/firebase/firestore/auth/user.h"
#include "Firestore/core/src/firebase/firestore/core/target_id_generator.h"

using firebase::firestore::auth::User;
using firebase::firestore::core::TargetIdGenerator;

NS_ASSUME_NONNULL_BEGIN

@interface FSTLocalStore ()

/** Manages our in-memory or durable persistence. */
@property(nonatomic, strong, readonly) id<FSTPersistence> persistence;

/** The set of all mutations that have been sent but not yet been applied to the backend. */
@property(nonatomic, strong) id<FSTMutationQueue> mutationQueue;

/** The set of all cached remote documents. */
@property(nonatomic, strong) id<FSTRemoteDocumentCache> remoteDocumentCache;

/** The "local" view of all documents (layering mutationQueue on top of remoteDocumentCache). */
@property(nonatomic, strong) FSTLocalDocumentsView *localDocuments;

/** The set of document references maintained by any local views. */
@property(nonatomic, strong) FSTReferenceSet *localViewReferences;

/**
 * The garbage collector collects documents that should no longer be cached (e.g. if they are no
 * longer retained by the above reference sets and the garbage collector is performing eager
 * collection).
 */
@property(nonatomic, strong) id<FSTGarbageCollector> garbageCollector;

/** Maps a query to the data about that query. */
@property(nonatomic, strong) id<FSTQueryCache> queryCache;

/** Maps a targetID to data about its query. */
@property(nonatomic, strong) NSMutableDictionary<NSNumber *, FSTQueryData *> *targetIDs;

@property(nonatomic, strong) FSTListenSequence *listenSequence;

/**
 * A heldBatchResult is a mutation batch result (from a write acknowledgement) that arrived before
 * the watch stream got notified of a snapshot that includes the write.  So we "hold" it until
 * the watch stream catches up. It ensures that the local write remains visible (latency
 * compensation) and doesn't temporarily appear reverted because the watch stream is slower than
 * the write stream and so wasn't reflecting it.
 *
 * NOTE: Eventually we want to move this functionality into the remote store.
 */
@property(nonatomic, strong) NSMutableArray<FSTMutationBatchResult *> *heldBatchResults;

@end

@implementation FSTLocalStore {
  /** Used to generate targetIDs for queries tracked locally. */
  TargetIdGenerator _targetIDGenerator;
}

- (instancetype)initWithPersistence:(id<FSTPersistence>)persistence
                   garbageCollector:(id<FSTGarbageCollector>)garbageCollector
                        initialUser:(const User &)initialUser {
  if (self = [super init]) {
    _persistence = persistence;
    _mutationQueue = [persistence mutationQueueForUser:initialUser];
    _remoteDocumentCache = [persistence remoteDocumentCache];
    _queryCache = [persistence queryCache];
    _localDocuments = [FSTLocalDocumentsView viewWithRemoteDocumentCache:_remoteDocumentCache
                                                           mutationQueue:_mutationQueue];
    _localViewReferences = [[FSTReferenceSet alloc] init];

    _garbageCollector = garbageCollector;
    [_garbageCollector addGarbageSource:_queryCache];
    [_garbageCollector addGarbageSource:_localViewReferences];
    [_garbageCollector addGarbageSource:_mutationQueue];

    _targetIDs = [NSMutableDictionary dictionary];
    _heldBatchResults = [NSMutableArray array];

    _targetIDGenerator = TargetIdGenerator::LocalStoreTargetIdGenerator(0);
  }
  return self;
}

- (void)start {
  [self startMutationQueue];
  [self startQueryCache];
}

- (void)startMutationQueue {
  FSTWriteGroup *group = [self.persistence startGroupWithAction:@"Start MutationQueue"];
  [self.mutationQueue startWithGroup:group];

  // If we have any leftover mutation batch results from a prior run, just drop them.
  // TODO(http://b/33446471): We probably need to repopulate heldBatchResults or similar instead,
  // but that is not straightforward since we're not persisting the write ack versions.
  [self.heldBatchResults removeAllObjects];

  // TODO(mikelehen): This is the only usage of getAllMutationBatchesThroughBatchId:. Consider
  // removing it in favor of a getAcknowledgedBatches method.
  FSTBatchID highestAck = [self.mutationQueue highestAcknowledgedBatchID];
  if (highestAck != kFSTBatchIDUnknown) {
    NSArray<FSTMutationBatch *> *batches =
        [self.mutationQueue allMutationBatchesThroughBatchID:highestAck];
    if (batches.count > 0) {
      // NOTE: This could be more efficient if we had a removeBatchesThroughBatchID, but this set
      // should be very small and this code should go away eventually.
      [self.mutationQueue removeMutationBatches:batches group:group];
    }
  }
  [self.persistence commitGroup:group];
}

- (void)startQueryCache {
  [self.queryCache start];

  FSTTargetID targetID = [self.queryCache highestTargetID];
  _targetIDGenerator = TargetIdGenerator::LocalStoreTargetIdGenerator(targetID);
  FSTListenSequenceNumber sequenceNumber = [self.queryCache highestListenSequenceNumber];
  self.listenSequence = [[FSTListenSequence alloc] initStartingAfter:sequenceNumber];
}

- (void)shutdown {
  [self.mutationQueue shutdown];
  [self.remoteDocumentCache shutdown];
  [self.queryCache shutdown];
}

- (FSTMaybeDocumentDictionary *)userDidChange:(const User &)user {
  // Swap out the mutation queue, grabbing the pending mutation batches before and after.
  NSArray<FSTMutationBatch *> *oldBatches = [self.mutationQueue allMutationBatches];

  [self.mutationQueue shutdown];
  [self.garbageCollector removeGarbageSource:self.mutationQueue];

  self.mutationQueue = [self.persistence mutationQueueForUser:user];
  [self.garbageCollector addGarbageSource:self.mutationQueue];

  [self startMutationQueue];

  NSArray<FSTMutationBatch *> *newBatches = [self.mutationQueue allMutationBatches];

  // Recreate our LocalDocumentsView using the new MutationQueue.
  self.localDocuments = [FSTLocalDocumentsView viewWithRemoteDocumentCache:self.remoteDocumentCache
                                                             mutationQueue:self.mutationQueue];

  // Union the old/new changed keys.
  FSTDocumentKeySet *changedKeys = [FSTDocumentKeySet keySet];
  for (NSArray<FSTMutationBatch *> *batches in @[ oldBatches, newBatches ]) {
    for (FSTMutationBatch *batch in batches) {
      for (FSTMutation *mutation in batch.mutations) {
        changedKeys = [changedKeys setByAddingObject:mutation.key];
      }
    }
  }

  // Return the set of all (potentially) changed documents as the result of the user change.
  return [self.localDocuments documentsForKeys:changedKeys];
}

- (FSTLocalWriteResult *)locallyWriteMutations:(NSArray<FSTMutation *> *)mutations {
  FSTWriteGroup *group = [self.persistence startGroupWithAction:@"Locally write mutations"];
  FIRTimestamp *localWriteTime = [FIRTimestamp timestamp];
  FSTMutationBatch *batch = [self.mutationQueue addMutationBatchWithWriteTime:localWriteTime
                                                                    mutations:mutations
                                                                        group:group];
  [self.persistence commitGroup:group];

  FSTDocumentKeySet *keys = [batch keys];
  FSTMaybeDocumentDictionary *changedDocuments = [self.localDocuments documentsForKeys:keys];
  return [FSTLocalWriteResult resultForBatchID:batch.batchID changes:changedDocuments];
}

- (FSTMaybeDocumentDictionary *)acknowledgeBatchWithResult:(FSTMutationBatchResult *)batchResult {
  FSTWriteGroup *group = [self.persistence startGroupWithAction:@"Acknowledge batch"];
  id<FSTMutationQueue> mutationQueue = self.mutationQueue;

  [mutationQueue acknowledgeBatch:batchResult.batch
                      streamToken:batchResult.streamToken
                            group:group];

  FSTDocumentKeySet *affected;
  if ([self shouldHoldBatchResultWithVersion:batchResult.commitVersion]) {
    [self.heldBatchResults addObject:batchResult];
    affected = [FSTDocumentKeySet keySet];
  } else {
    FSTRemoteDocumentChangeBuffer *remoteDocuments =
        [FSTRemoteDocumentChangeBuffer changeBufferWithCache:self.remoteDocumentCache];

    affected =
        [self releaseBatchResults:@[ batchResult ] group:group remoteDocuments:remoteDocuments];

    [remoteDocuments applyToWriteGroup:group];
    [self.queryCache addPotentiallyOrphanedDocuments:affected
                                    atSequenceNumber:[self.listenSequence next]
                                               group:group];
  }

  [self.persistence commitGroup:group];
  [self.mutationQueue performConsistencyCheck];

  return [self.localDocuments documentsForKeys:affected];
}

- (FSTMaybeDocumentDictionary *)rejectBatchID:(FSTBatchID)batchID {
  FSTWriteGroup *group = [self.persistence startGroupWithAction:@"Reject batch"];

  FSTMutationBatch *toReject = [self.mutationQueue lookupMutationBatch:batchID];
  FSTAssert(toReject, @"Attempt to reject nonexistent batch!");

  FSTBatchID lastAcked = [self.mutationQueue highestAcknowledgedBatchID];
  FSTAssert(batchID > lastAcked, @"Acknowledged batches can't be rejected.");

  FSTDocumentKeySet *affected = [self removeMutationBatch:toReject group:group];

  [self.persistence commitGroup:group];
  [self.mutationQueue performConsistencyCheck];

  return [self.localDocuments documentsForKeys:affected];
}

- (nullable NSData *)lastStreamToken {
  return [self.mutationQueue lastStreamToken];
}

- (void)setLastStreamToken:(nullable NSData *)streamToken {
  FSTWriteGroup *group = [self.persistence startGroupWithAction:@"Set stream token"];

  [self.mutationQueue setLastStreamToken:streamToken group:group];
  [self.persistence commitGroup:group];
}

- (FSTSnapshotVersion *)lastRemoteSnapshotVersion {
  return [self.queryCache lastRemoteSnapshotVersion];
}

- (FSTMaybeDocumentDictionary *)applyRemoteEvent:(FSTRemoteEvent *)remoteEvent {
  id<FSTQueryCache> queryCache = self.queryCache;

  FSTWriteGroup *group = [self.persistence startGroupWithAction:@"Apply remote event"];
  FSTRemoteDocumentChangeBuffer *remoteDocuments =
      [FSTRemoteDocumentChangeBuffer changeBufferWithCache:self.remoteDocumentCache];

  [remoteEvent.targetChanges enumerateKeysAndObjectsUsingBlock:^(
                                 NSNumber *targetIDNumber, FSTTargetChange *change, BOOL *stop) {
    FSTTargetID targetID = targetIDNumber.intValue;

    // Do not ref/unref unassigned targetIDs - it may lead to leaks.
    FSTQueryData *queryData = self.targetIDs[targetIDNumber];
    if (!queryData) {
      return;
    }

    // Update the resume token if the change includes one. Don't clear any preexisting value.
    // Bump the sequence number as well, so that documents being removed now are ordered later
    // than documents that were previously removed from this target.
    NSData *resumeToken = change.resumeToken;
    if (resumeToken.length > 0) {
      queryData = [queryData queryDataByReplacingSnapshotVersion:change.snapshotVersion
                                                     resumeToken:resumeToken
                                                  sequenceNumber:[self.listenSequence next]];
      self.targetIDs[targetIDNumber] = queryData;
      [self.queryCache addQueryData:queryData group:group];
    }

    FSTTargetMapping *mapping = change.mapping;
    FSTListenSequenceNumber sequenceNumber = queryData.sequenceNumber;
    if (mapping) {
      // First make sure that all references are deleted.
      if ([mapping isKindOfClass:[FSTResetMapping class]]) {
        FSTResetMapping *reset = (FSTResetMapping *)mapping;
        [queryCache removeMatchingKeysForTargetID:targetID group:group];
        [queryCache addMatchingKeys:reset.documents
                        forTargetID:targetID
                   atSequenceNumber:sequenceNumber
                              group:group];

      } else if ([mapping isKindOfClass:[FSTUpdateMapping class]]) {
        FSTUpdateMapping *update = (FSTUpdateMapping *)mapping;
        [queryCache removeMatchingKeys:update.removedDocuments
                           forTargetID:targetID
                      atSequenceNumber:sequenceNumber
                                 group:group];
        [queryCache addMatchingKeys:update.addedDocuments
                        forTargetID:targetID
                   atSequenceNumber:sequenceNumber
                              group:group];
      } else {
        FSTFail(@"Unknown mapping type: %@", mapping);
      }
    }
<<<<<<< HEAD
=======

    // Update the resume token if the change includes one. Don't clear any preexisting value.
    NSData *resumeToken = change.resumeToken;
    if (resumeToken.length > 0) {
      queryData = [queryData queryDataByReplacingSnapshotVersion:change.snapshotVersion
                                                     resumeToken:resumeToken];
      self.targetIDs[targetIDNumber] = queryData;
      [self.queryCache updateQueryData:queryData group:group];
    }
>>>>>>> 2d9d3a86
  }];

  // TODO(klimt): This could probably be an NSMutableDictionary.
  __block FSTDocumentKeySet *changedDocKeys = [FSTDocumentKeySet keySet];
  [remoteEvent.documentUpdates
      enumerateKeysAndObjectsUsingBlock:^(FSTDocumentKey *key, FSTMaybeDocument *doc, BOOL *stop) {
        changedDocKeys = [changedDocKeys setByAddingObject:key];
        FSTMaybeDocument *existingDoc = [remoteDocuments entryForKey:key];
        // Make sure we don't apply an old document version to the remote cache, though we
        // make an exception for [SnapshotVersion noVersion] which can happen for manufactured
        // events (e.g. in the case of a limbo document resolution failing).
        if (!existingDoc || [doc.version isEqual:[FSTSnapshotVersion noVersion]] ||
            [doc.version compare:existingDoc.version] != NSOrderedAscending) {
          [remoteDocuments addEntry:doc];
        } else {
          FSTLog(
              @"FSTLocalStore Ignoring outdated watch update for %@. "
               "Current version: %@  Watch version: %@",
              key, existingDoc.version, doc.version);
        }

        // The document might be garbage because it was unreferenced by everything.
        // Make sure to mark it as garbage if it is...
        [self.garbageCollector addPotentialGarbageKey:key];
      }];

  // HACK: The only reason we allow omitting snapshot version is so we can synthesize remote events
  // when we get permission denied errors while trying to resolve the state of a locally cached
  // document that is in limbo.
  FSTSnapshotVersion *lastRemoteVersion = [self.queryCache lastRemoteSnapshotVersion];
  FSTSnapshotVersion *remoteVersion = remoteEvent.snapshotVersion;
  if (![remoteVersion isEqual:[FSTSnapshotVersion noVersion]]) {
    FSTAssert([remoteVersion compare:lastRemoteVersion] != NSOrderedAscending,
              @"Watch stream reverted to previous snapshot?? (%@ < %@)", remoteVersion,
              lastRemoteVersion);
    [self.queryCache setLastRemoteSnapshotVersion:remoteVersion group:group];
  }

  FSTDocumentKeySet *releasedWriteKeys =
      [self releaseHeldBatchResultsWithGroup:group remoteDocuments:remoteDocuments];

  [remoteDocuments applyToWriteGroup:group];

  [self.persistence commitGroup:group];

  // Union the two key sets.
  __block FSTDocumentKeySet *keysToRecalc = changedDocKeys;
  [releasedWriteKeys enumerateObjectsUsingBlock:^(FSTDocumentKey *key, BOOL *stop) {
    keysToRecalc = [keysToRecalc setByAddingObject:key];
  }];

  return [self.localDocuments documentsForKeys:keysToRecalc];
}

- (void)notifyLocalViewChanges:(NSArray<FSTLocalViewChanges *> *)viewChanges {
  FSTReferenceSet *localViewReferences = self.localViewReferences;
  for (FSTLocalViewChanges *view in viewChanges) {
    FSTQueryData *queryData = [self.queryCache queryDataForQuery:view.query];
    FSTAssert(queryData, @"Local view changes contain unallocated query.");
    FSTTargetID targetID = queryData.targetID;
    [localViewReferences addReferencesToKeys:view.addedKeys forID:targetID];
    [localViewReferences removeReferencesToKeys:view.removedKeys forID:targetID];
  }
}

- (nullable FSTMutationBatch *)nextMutationBatchAfterBatchID:(FSTBatchID)batchID {
  return [self.mutationQueue nextMutationBatchAfterBatchID:batchID];
}

- (nullable FSTMaybeDocument *)readDocument:(FSTDocumentKey *)key {
  return [self.localDocuments documentForKey:key];
}

- (FSTQueryData *)allocateQuery:(FSTQuery *)query {
  FSTQueryData *cached = [self.queryCache queryDataForQuery:query];
  FSTTargetID targetID;
  FSTListenSequenceNumber sequenceNumber = [self.listenSequence next];
  if (cached) {
    // This query has been listened to previously, so reuse the previous targetID.
    // TODO(mcg): freshen last accessed date?
    targetID = cached.targetID;
  } else {
    FSTWriteGroup *group = [self.persistence startGroupWithAction:@"Allocate query"];

    targetID = _targetIDGenerator.NextId();
    cached = [[FSTQueryData alloc] initWithQuery:query
                                        targetID:targetID
                            listenSequenceNumber:sequenceNumber
                                         purpose:FSTQueryPurposeListen];
    [self.queryCache addQueryData:cached group:group];

    [self.persistence commitGroup:group];
  }

  // Sanity check to ensure that even when resuming a query it's not currently active.
  FSTBoxedTargetID *boxedTargetID = @(targetID);
  FSTAssert(!self.targetIDs[boxedTargetID], @"Tried to allocate an already allocated query: %@",
            query);
  self.targetIDs[boxedTargetID] = cached;
  return cached;
}

- (void)releaseQuery:(FSTQuery *)query {
  FSTWriteGroup *group = [self.persistence startGroupWithAction:@"Release query"];

  FSTQueryData *queryData = [self.queryCache queryDataForQuery:query];
  FSTAssert(queryData, @"Tried to release nonexistent query: %@", query);

  [self.localViewReferences removeReferencesForID:queryData.targetID];
  // TODO(gsoltis): kill this if statement, give GC a reference to query cache,
  // call removeQueryData on GC, not queryCache.
  if (self.garbageCollector.isEager) {
    [self.queryCache removeQueryData:queryData group:group];
  }
  [self.targetIDs removeObjectForKey:@(queryData.targetID)];

  // If this was the last watch target, then we won't get any more watch snapshots, so we should
  // release any held batch results.
  if ([self.targetIDs count] == 0) {
    FSTRemoteDocumentChangeBuffer *remoteDocuments =
        [FSTRemoteDocumentChangeBuffer changeBufferWithCache:self.remoteDocumentCache];

    [self releaseHeldBatchResultsWithGroup:group remoteDocuments:remoteDocuments];

    [remoteDocuments applyToWriteGroup:group];
  }

  [self.persistence commitGroup:group];
}

- (FSTDocumentDictionary *)executeQuery:(FSTQuery *)query {
  return [self.localDocuments documentsMatchingQuery:query];
}

- (FSTDocumentKeySet *)remoteDocumentKeysForTarget:(FSTTargetID)targetID {
  return [self.queryCache matchingKeysForTargetID:targetID];
}

- (void)collectGarbage {
  // Call collectGarbage regardless of whether isGCEnabled so the referenceSet doesn't continue to
  // accumulate the garbage keys.
  NSSet<FSTDocumentKey *> *garbage = [self.garbageCollector collectGarbage];
  if (garbage.count > 0) {
    FSTWriteGroup *group = [self.persistence startGroupWithAction:@"Garbage Collection"];
    for (FSTDocumentKey *key in garbage) {
      [self.remoteDocumentCache removeEntryForKey:key group:group];
    }
    [self.persistence commitGroup:group];
  }
}

/**
 * Releases all the held mutation batches up to the current remote version received, and
 * applies their mutations to the docs in the remote documents cache.
 *
 * @return the set of keys of docs that were modified by those writes.
 */
- (FSTDocumentKeySet *)releaseHeldBatchResultsWithGroup:(FSTWriteGroup *)group
                                        remoteDocuments:
                                            (FSTRemoteDocumentChangeBuffer *)remoteDocuments {
  NSMutableArray<FSTMutationBatchResult *> *toRelease = [NSMutableArray array];
  for (FSTMutationBatchResult *batchResult in self.heldBatchResults) {
    if (![self isRemoteUpToVersion:batchResult.commitVersion]) {
      break;
    }
    [toRelease addObject:batchResult];
  }

  if (toRelease.count == 0) {
    return [FSTDocumentKeySet keySet];
  } else {
    [self.heldBatchResults removeObjectsInRange:NSMakeRange(0, toRelease.count)];
    return [self releaseBatchResults:toRelease group:group remoteDocuments:remoteDocuments];
  }
}

- (BOOL)isRemoteUpToVersion:(FSTSnapshotVersion *)version {
  // If there are no watch targets, then we won't get remote snapshots, and are always "up-to-date."
  return [version compare:self.queryCache.lastRemoteSnapshotVersion] != NSOrderedDescending ||
         self.targetIDs.count == 0;
}

- (BOOL)shouldHoldBatchResultWithVersion:(FSTSnapshotVersion *)version {
  // Check if watcher isn't up to date or prior results are already held.
  return ![self isRemoteUpToVersion:version] || self.heldBatchResults.count > 0;
}

- (FSTDocumentKeySet *)releaseBatchResults:(NSArray<FSTMutationBatchResult *> *)batchResults
                                     group:(FSTWriteGroup *)group
                           remoteDocuments:(FSTRemoteDocumentChangeBuffer *)remoteDocuments {
  NSMutableArray<FSTMutationBatch *> *batches = [NSMutableArray array];
  for (FSTMutationBatchResult *batchResult in batchResults) {
    [self applyBatchResult:batchResult toRemoteDocuments:remoteDocuments];
    [batches addObject:batchResult.batch];
  }

  return [self removeMutationBatches:batches group:group];
}

- (FSTDocumentKeySet *)removeMutationBatch:(FSTMutationBatch *)batch group:(FSTWriteGroup *)group {
  return [self removeMutationBatches:@[ batch ] group:group];
}

/** Removes all the mutation batches named in the given array. */
- (FSTDocumentKeySet *)removeMutationBatches:(NSArray<FSTMutationBatch *> *)batches
                                       group:(FSTWriteGroup *)group {
  // TODO(klimt): Could this be an NSMutableDictionary?
  __block FSTDocumentKeySet *affectedDocs = [FSTDocumentKeySet keySet];

  for (FSTMutationBatch *batch in batches) {
    for (FSTMutation *mutation in batch.mutations) {
      FSTDocumentKey *key = mutation.key;
      affectedDocs = [affectedDocs setByAddingObject:key];
    }
  }

  [self.mutationQueue removeMutationBatches:batches group:group];

  return affectedDocs;
}

- (void)applyBatchResult:(FSTMutationBatchResult *)batchResult
       toRemoteDocuments:(FSTRemoteDocumentChangeBuffer *)remoteDocuments {
  FSTMutationBatch *batch = batchResult.batch;
  FSTDocumentKeySet *docKeys = batch.keys;
  [docKeys enumerateObjectsUsingBlock:^(FSTDocumentKey *docKey, BOOL *stop) {
    FSTMaybeDocument *_Nullable remoteDoc = [remoteDocuments entryForKey:docKey];
    FSTMaybeDocument *_Nullable doc = remoteDoc;
    FSTSnapshotVersion *ackVersion = batchResult.docVersions[docKey];
    FSTAssert(ackVersion, @"docVersions should contain every doc in the write.");
    if (!doc || [doc.version compare:ackVersion] == NSOrderedAscending) {
      doc = [batch applyTo:doc documentKey:docKey mutationBatchResult:batchResult];
      if (!doc) {
        FSTAssert(!remoteDoc, @"Mutation batch %@ applied to document %@ resulted in nil.", batch,
                  remoteDoc);
      } else {
        [remoteDocuments addEntry:doc];
      }
    }
  }];
}

@end

NS_ASSUME_NONNULL_END<|MERGE_RESOLUTION|>--- conflicted
+++ resolved
@@ -330,18 +330,6 @@
         FSTFail(@"Unknown mapping type: %@", mapping);
       }
     }
-<<<<<<< HEAD
-=======
-
-    // Update the resume token if the change includes one. Don't clear any preexisting value.
-    NSData *resumeToken = change.resumeToken;
-    if (resumeToken.length > 0) {
-      queryData = [queryData queryDataByReplacingSnapshotVersion:change.snapshotVersion
-                                                     resumeToken:resumeToken];
-      self.targetIDs[targetIDNumber] = queryData;
-      [self.queryCache updateQueryData:queryData group:group];
-    }
->>>>>>> 2d9d3a86
   }];
 
   // TODO(klimt): This could probably be an NSMutableDictionary.
